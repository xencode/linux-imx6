/*
 * Copyright 2012 Freescale Semiconductor, Inc.
 * Copyright 2011 Linaro Ltd.
 *
 * The code contained herein is licensed under the GNU General Public
 * License. You may obtain a copy of the GNU General Public License
 * Version 2 or later at the following locations:
 *
 * http://www.opensource.org/licenses/gpl-license.html
 * http://www.gnu.org/copyleft/gpl.html
 */

#include <dt-bindings/input/input.h>

/ {
	aliases {
		mxcfb0 = &mxcfb1;
		mxcfb1 = &mxcfb2;
		mxcfb2 = &mxcfb3;
		mxcfb3 = &mxcfb4;
	};

	battery: max8903@0 {
		compatible = "fsl,max8903-charger";
		pinctrl-names = "default";
		dok_input = <&gpio2 24 1>;
		uok_input = <&gpio1 27 1>;
		chg_input = <&gpio3 23 1>;
		flt_input = <&gpio5 2 1>;
		fsl,dcm_always_high;
		fsl,dc_valid;
		fsl,usb_valid;
		status = "okay";
	};

	hannstar_cabc {
		compatible = "hannstar,cabc";

		lvds0 {
			gpios = <&gpio6 15 GPIO_ACTIVE_HIGH>;
		};

		lvds1 {
			gpios = <&gpio6 16 GPIO_ACTIVE_HIGH>;
		};
	};

	leds {
		compatible = "gpio-leds";

		charger-led {
			gpios = <&gpio1 2 0>;
			linux,default-trigger = "max8903-charger-charging";
			retain-state-suspended;
		};
	};

<<<<<<< HEAD
	memory {
=======
	memory: memory {
>>>>>>> 0e136a71
		reg = <0x10000000 0x40000000>;
	};

	regulators {
		compatible = "simple-bus";
		#address-cells = <1>;
		#size-cells = <0>;

		reg_usb_otg_vbus: regulator@0 {
			compatible = "regulator-fixed";
			reg = <0>;
			regulator-name = "usb_otg_vbus";
			regulator-min-microvolt = <5000000>;
			regulator-max-microvolt = <5000000>;
			gpio = <&gpio3 22 0>;
			enable-active-high;
		};

		reg_usb_h1_vbus: regulator@1 {
			compatible = "regulator-fixed";
			reg = <1>;
			regulator-name = "usb_h1_vbus";
			regulator-min-microvolt = <5000000>;
			regulator-max-microvolt = <5000000>;
			gpio = <&gpio1 29 0>;
			enable-active-high;
		};

		reg_audio: regulator@2 {
			compatible = "regulator-fixed";
			reg = <2>;
			regulator-name = "wm8962-supply";
			gpio = <&gpio4 10 0>;
			enable-active-high;
		};

		reg_mipi_dsi_pwr_on: mipi_dsi_pwr_on {
			compatible = "regulator-fixed";
			regulator-name = "mipi_dsi_pwr_on";
			gpio = <&gpio6 14 0>;
			enable-active-high;
		};

		reg_sensor: regulator@3 {
			compatible = "regulator-fixed";
			reg = <3>;
			regulator-name = "sensor-supply";
			regulator-min-microvolt = <3300000>;
			regulator-max-microvolt = <3300000>;
			gpio = <&gpio2 31 0>;
			startup-delay-us = <500>;
			enable-active-high;
		};
	};

	gpio-keys {
		compatible = "gpio-keys";
		pinctrl-names = "default";
		pinctrl-0 = <&pinctrl_gpio_keys>;

		power {
			label = "Power Button";
			gpios = <&gpio3 29 1>;
			gpio-key,wakeup;
			linux,code = <KEY_POWER>;
		};

		volume-up {
			label = "Volume Up";
			gpios = <&gpio1 4 1>;
<<<<<<< HEAD
			gpio-key;
=======
			gpio-key,wakeup;
>>>>>>> 0e136a71
			linux,code = <KEY_VOLUMEUP>;
		};

		volume-down {
			label = "Volume Down";
			gpios = <&gpio1 5 1>;
<<<<<<< HEAD
			gpio-key;
=======
			gpio-key,wakeup;
>>>>>>> 0e136a71
			linux,code = <KEY_VOLUMEDOWN>;
		};
	};

	sound {
		compatible = "fsl,imx6q-sabresd-wm8962",
			   "fsl,imx-audio-wm8962";
		model = "wm8962-audio";
		cpu-dai = <&ssi2>;
		audio-codec = <&codec>;
		asrc-controller = <&asrc>;
		audio-routing =
			"Headphone Jack", "HPOUTL",
			"Headphone Jack", "HPOUTR",
			"Ext Spk", "SPKOUTL",
			"Ext Spk", "SPKOUTR",
			"MICBIAS", "AMIC",
			"IN3R", "MICBIAS",
			"DMIC", "MICBIAS",
			"DMICDAT", "DMIC",
			"CPU-Playback", "ASRC-Playback",
			"Playback", "CPU-Playback",
			"ASRC-Capture", "CPU-Capture",
			"CPU-Capture", "Capture";
		mux-int-port = <2>;
		mux-ext-port = <3>;
		hp-det-gpios = <&gpio7 8 1>;
		mic-det-gpios = <&gpio1 9 1>;
	};

	sound-hdmi {
		compatible = "fsl,imx6q-audio-hdmi",
			     "fsl,imx-audio-hdmi";
		model = "imx-audio-hdmi";
		hdmi-controller = <&hdmi_audio>;
	};

	mxcfb1: fb@0 {
		compatible = "fsl,mxc_sdc_fb";
		disp_dev = "ldb";
		interface_pix_fmt = "RGB666";
		default_bpp = <16>;
		int_clk = <0>;
		late_init = <0>;
		status = "disabled";
	};

	mxcfb2: fb@1 {
		compatible = "fsl,mxc_sdc_fb";
		disp_dev = "hdmi";
		interface_pix_fmt = "RGB24";
		mode_str ="1920x1080M@60";
		default_bpp = <24>;
		int_clk = <0>;
		late_init = <0>;
		status = "disabled";
<<<<<<< HEAD
=======
	};

	mxcfb3: fb@2 {
		compatible = "fsl,mxc_sdc_fb";
		disp_dev = "lcd";
		interface_pix_fmt = "RGB565";
		mode_str ="CLAA-WVGA";
		default_bpp = <16>;
		int_clk = <0>;
		late_init = <0>;
		status = "disabled";
	};

	mxcfb4: fb@3 {
		compatible = "fsl,mxc_sdc_fb";
		disp_dev = "ldb";
		interface_pix_fmt = "RGB666";
		default_bpp = <16>;
		int_clk = <0>;
		late_init = <0>;
		status = "disabled";
	};

	lcd@0 {
		compatible = "fsl,lcd";
		ipu_id = <0>;
		disp_id = <0>;
		default_ifmt = "RGB565";
		pinctrl-names = "default";
		pinctrl-0 = <&pinctrl_ipu1>;
		status = "okay";
>>>>>>> 0e136a71
	};

	mxcfb3: fb@2 {
		compatible = "fsl,mxc_sdc_fb";
		disp_dev = "lcd";
		interface_pix_fmt = "RGB565";
		mode_str ="CLAA-WVGA";
		default_bpp = <16>;
		int_clk = <0>;
		late_init = <0>;
		status = "disabled";
	};

	mxcfb4: fb@3 {
		compatible = "fsl,mxc_sdc_fb";
		disp_dev = "ldb";
		interface_pix_fmt = "RGB666";
		default_bpp = <16>;
		int_clk = <0>;
		late_init = <0>;
		status = "disabled";
	};

	lcd@0 {
		compatible = "fsl,lcd";
		ipu_id = <0>;
		disp_id = <0>;
		default_ifmt = "RGB565";
		pinctrl-names = "default";
		pinctrl-0 = <&pinctrl_ipu1>;
		status = "okay";
	};

	mxcfb4: fb@3 {
		compatible = "fsl,mxc_sdc_fb";
		disp_dev = "ldb";
		interface_pix_fmt = "RGB666";
		default_bpp = <16>;
		int_clk = <0>;
		late_init = <0>;
		status = "disabled";
	};

	lcd@0 {
		compatible = "fsl,lcd";
		ipu_id = <0>;
		disp_id = <0>;
		default_ifmt = "RGB565";
		pinctrl-names = "default";
		pinctrl-0 = <&pinctrl_ipu1>;
		status = "okay";
	};

	pwm-backlight {
		compatible = "pwm-backlight";
		pwms = <&pwm1 0 50000>;
		brightness-levels = <
			0  /*1  2  3  4  5  6*/  7  8  9
			10 11 12 13 14 15 16 17 18 19
			20 21 22 23 24 25 26 27 28 29
			30 31 32 33 34 35 36 37 38 39
			40 41 42 43 44 45 46 47 48 49
			50 51 52 53 54 55 56 57 58 59
			60 61 62 63 64 65 66 67 68 69
			70 71 72 73 74 75 76 77 78 79
			80 81 82 83 84 85 86 87 88 89
			90 91 92 93 94 95 96 97 98 99
			100
			>;
		default-brightness-level = <94>;
	};

	v4l2_cap_0 {
		compatible = "fsl,imx6q-v4l2-capture";
		ipu_id = <0>;
		csi_id = <0>;
		mclk_source = <0>;
		status = "okay";
	};

	v4l2_cap_1 {
		compatible = "fsl,imx6q-v4l2-capture";
		ipu_id = <0>;
		csi_id = <1>;
		mclk_source = <0>;
		status = "okay";
	};

	v4l2_out {
		compatible = "fsl,mxc_v4l2_output";
		status = "okay";
	};

	mipi_dsi_reset: mipi-dsi-reset {
		compatible = "gpio-reset";
		reset-gpios = <&gpio6 11 GPIO_ACTIVE_LOW>;
		reset-delay-us = <50>;
		#reset-cells = <0>;
	};

	minipcie_ctrl {
		power-on-gpio = <&gpio3 19 0>;
	};

    bt_rfkill {
                compatible = "fsl,mxc_bt_rfkill";
                        bt-power-gpios = <&gpio1 2 0>;
                                status ="okay";
    };

	ramoops_device {
		compatible = "fsl,mxc_ramoops";
		record_size = <524288>; /*512K*/
		console_size = <262144>; /*256K*/
		ftrace_size = <262144>;  /*256K*/
		dump_oops = <1>;
		status = "okay";
	};

	caam_keyblob {
		compatible = "fsl,sec-v4.0-keyblob";
	};

	v4l2_cap_0 {
		compatible = "fsl,imx6q-v4l2-capture";
		ipu_id = <0>;
		csi_id = <0>;
		mclk_source = <0>;
		status = "okay";
	};

	v4l2_cap_1 {
		compatible = "fsl,imx6q-v4l2-capture";
		ipu_id = <0>;
		csi_id = <1>;
		mclk_source = <0>;
		status = "okay";
	};

	v4l2_out {
		compatible = "fsl,mxc_v4l2_output";
		status = "okay";
	};

<<<<<<< HEAD
=======
	v4l2_cap_0 {
		compatible = "fsl,imx6q-v4l2-capture";
		ipu_id = <0>;
		csi_id = <0>;
		mclk_source = <0>;
		status = "okay";
	};

	v4l2_cap_1 {
		compatible = "fsl,imx6q-v4l2-capture";
		ipu_id = <0>;
		csi_id = <1>;
		mclk_source = <0>;
		status = "okay";
	};

	v4l2_out {
		compatible = "fsl,mxc_v4l2_output";
		status = "okay";
	};

>>>>>>> 0e136a71
	mipi_dsi_reset: mipi-dsi-reset {
		compatible = "gpio-reset";
		reset-gpios = <&gpio6 11 GPIO_ACTIVE_LOW>;
		reset-delay-us = <50>;
		#reset-cells = <0>;
	};
};

&audmux {
	pinctrl-names = "default";
	pinctrl-0 = <&pinctrl_audmux>;
	status = "okay";
};

&cpu0 {
	arm-supply = <&sw1a_reg>;
	soc-supply = <&sw1c_reg>;
};

&clks {
	fsl,ldb-di0-parent = <&clks IMX6QDL_CLK_PLL2_PFD0_352M>;
	fsl,ldb-di1-parent = <&clks IMX6QDL_CLK_PLL2_PFD0_352M>;
};

&ecspi1 {
	fsl,spi-num-chipselects = <1>;
	cs-gpios = <&gpio4 9 0>;
	pinctrl-names = "default";
	pinctrl-0 = <&pinctrl_ecspi1>;
	status = "okay";

	flash: m25p80@0 {
		#address-cells = <1>;
		#size-cells = <1>;
		compatible = "st,m25p32";
		spi-max-frequency = <20000000>;
		reg = <0>;
	};
};

&fec {
	pinctrl-names = "default";
	pinctrl-0 = <&pinctrl_enet>;
	phy-mode = "rgmii";
	phy-reset-gpios = <&gpio1 25 0>;
	fsl,magic-packet;
	status = "okay";
};

&i2c1 {
	clock-frequency = <100000>;
	pinctrl-names = "default";
	pinctrl-0 = <&pinctrl_i2c1>;
	status = "okay";

	codec: wm8962@1a {
		compatible = "wlf,wm8962";
		reg = <0x1a>;
		clocks = <&clks 201>;
		DCVDD-supply = <&reg_audio>;
		DBVDD-supply = <&reg_audio>;
		AVDD-supply = <&reg_audio>;
		CPVDD-supply = <&reg_audio>;
		MICVDD-supply = <&reg_audio>;
		PLLVDD-supply = <&reg_audio>;
		SPKVDD1-supply = <&reg_audio>;
		SPKVDD2-supply = <&reg_audio>;
		amic-mono;
		gpio-cfg = <
			0x0000 /* 0:Default */
			0x0000 /* 1:Default */
			0x0013 /* 2:FN_DMICCLK */
			0x0000 /* 3:Default */
			0x8014 /* 4:FN_DMICCDAT */
			0x0000 /* 5:Default */
		>;
       };

	mma8451@1c {
		compatible = "fsl,mma8451";
		reg = <0x1c>;
		position = <0>;
		vdd-supply = <&reg_sensor>;
		vddio-supply = <&reg_sensor>;
		interrupt-parent = <&gpio1>;
		interrupts = <18 8>;
		interrupt-route = <1>;
	};

	ov564x: ov564x@3c {
		compatible = "ovti,ov564x";
		reg = <0x3c>;
		pinctrl-names = "default";
		pinctrl-0 = <&pinctrl_ipu1_2>;
		clocks = <&clks IMX6QDL_CLK_CKO>;
		clock-names = "csi_mclk";
		DOVDD-supply = <&vgen4_reg>; /* 1.8v */
		AVDD-supply = <&vgen3_reg>;  /* 2.8v, on rev C board is VGEN3,
						on rev B board is VGEN5 */
		DVDD-supply = <&vgen2_reg>;  /* 1.5v*/
		pwn-gpios = <&gpio1 16 1>;   /* active low: SD1_DAT0 */
		rst-gpios = <&gpio1 17 0>;   /* active high: SD1_DAT1 */
		csi_id = <0>;
		mclk = <24000000>;
		mclk_source = <0>;
	};
};

&i2c2 {
	clock-frequency = <100000>;
	pinctrl-names = "default";
	pinctrl-0 = <&pinctrl_i2c2>;
	status = "okay";

	hdmi: edid@50 {
		compatible = "fsl,imx6-hdmi-i2c";
		reg = <0x50>;
	};

	max11801@48 {
		compatible = "maxim,max11801";
		reg = <0x48>;
		interrupt-parent = <&gpio3>;
		interrupts = <26 2>;
		work-mode = <1>;/*DCM mode*/
	};

	pmic: pfuze100@08 {
		compatible = "fsl,pfuze100";
		reg = <0x08>;

		regulators {
			sw1a_reg: sw1ab {
				regulator-min-microvolt = <300000>;
				regulator-max-microvolt = <1875000>;
				regulator-boot-on;
				regulator-always-on;
				regulator-ramp-delay = <6250>;
			};

			sw1c_reg: sw1c {
				regulator-min-microvolt = <300000>;
				regulator-max-microvolt = <1875000>;
				regulator-boot-on;
				regulator-always-on;
				regulator-ramp-delay = <6250>;
			};

			sw2_reg: sw2 {
				regulator-min-microvolt = <800000>;
				regulator-max-microvolt = <3300000>;
				regulator-boot-on;
				regulator-always-on;
			};

			sw3a_reg: sw3a {
				regulator-min-microvolt = <400000>;
				regulator-max-microvolt = <1975000>;
				regulator-boot-on;
				regulator-always-on;
			};

			sw3b_reg: sw3b {
				regulator-min-microvolt = <400000>;
				regulator-max-microvolt = <1975000>;
				regulator-boot-on;
				regulator-always-on;
			};

			sw4_reg: sw4 {
				regulator-min-microvolt = <800000>;
				regulator-max-microvolt = <3300000>;
			};

			swbst_reg: swbst {
				regulator-min-microvolt = <5000000>;
				regulator-max-microvolt = <5150000>;
			};

			snvs_reg: vsnvs {
				regulator-min-microvolt = <1000000>;
				regulator-max-microvolt = <3000000>;
				regulator-boot-on;
				regulator-always-on;
			};

			vref_reg: vrefddr {
				regulator-boot-on;
				regulator-always-on;
			};

			vgen1_reg: vgen1 {
				regulator-min-microvolt = <800000>;
				regulator-max-microvolt = <1550000>;
			};

			vgen2_reg: vgen2 {
				regulator-min-microvolt = <800000>;
				regulator-max-microvolt = <1550000>;
			};

			vgen3_reg: vgen3 {
				regulator-min-microvolt = <1800000>;
				regulator-max-microvolt = <3300000>;
			};

			vgen4_reg: vgen4 {
				regulator-min-microvolt = <1800000>;
				regulator-max-microvolt = <3300000>;
				regulator-always-on;
			};

			vgen5_reg: vgen5 {
				regulator-min-microvolt = <1800000>;
				regulator-max-microvolt = <3300000>;
				regulator-always-on;
			};

			vgen6_reg: vgen6 {
				regulator-min-microvolt = <1800000>;
				regulator-max-microvolt = <3300000>;
				regulator-always-on;
			};
		};
	};

	ov564x_mipi: ov564x_mipi@3c { /* i2c2 driver */
		compatible = "ovti,ov564x_mipi";
		reg = <0x3c>;
		clocks = <&clks 201>;
		clock-names = "csi_mclk";
		DOVDD-supply = <&vgen4_reg>; /* 1.8v */
		AVDD-supply = <&vgen3_reg>;  /* 2.8v, rev C board is VGEN3
						rev B board is VGEN5 */
		DVDD-supply = <&vgen2_reg>;  /* 1.5v*/
		pwn-gpios = <&gpio1 19 1>;   /* active low: SD1_CLK */
		rst-gpios = <&gpio1 20 0>;   /* active high: SD1_DAT2 */
		csi_id = <1>;
		mclk = <24000000>;
		mclk_source = <0>;
	};

	egalax_ts@04 {
		compatible = "eeti,egalax_ts";
		reg = <0x04>;
		interrupt-parent = <&gpio6>;
		interrupts = <8 2>;
		wakeup-gpios = <&gpio6 8 0>;
	};

};

&i2c3 {
	clock-frequency = <100000>;
	pinctrl-names = "default";
	pinctrl-0 = <&pinctrl_i2c3>;
	status = "okay";

	egalax_ts@04 {
		compatible = "eeti,egalax_ts";
		reg = <0x04>;
		interrupt-parent = <&gpio6>;
		interrupts = <7 2>;
		wakeup-gpios = <&gpio6 7 0>;
	};

	mag3110@0e {
		compatible = "fsl,mag3110";
		reg = <0x0e>;
<<<<<<< HEAD
		position = <1>;
=======
		position = <2>;
>>>>>>> 0e136a71
		vdd-supply = <&reg_sensor>;
		vddio-supply = <&reg_sensor>;
		interrupt-parent = <&gpio3>;
		interrupts = <16 1>;
	};

	isl29023@44 {
		compatible = "fsl,isl29023";
		reg = <0x44>;
		rext = <499>;
		vdd-supply = <&reg_sensor>;
		interrupt-parent = <&gpio3>;
		interrupts = <9 2>;
	};
};

&iomuxc {
	pinctrl-names = "default";
	pinctrl-0 = <&pinctrl_hog>;

	imx6qdl-sabresd {
		pinctrl_hog: hoggrp {
			fsl,pins = <
				MX6QDL_PAD_NANDF_D0__GPIO2_IO00 0x80000000
				MX6QDL_PAD_NANDF_D1__GPIO2_IO01 0x80000000
				MX6QDL_PAD_NANDF_D2__GPIO2_IO02 0x80000000
				MX6QDL_PAD_NANDF_D3__GPIO2_IO03 0x80000000
				MX6QDL_PAD_GPIO_0__CCM_CLKO1    0x130b0
				MX6QDL_PAD_NANDF_CLE__GPIO6_IO07 0x80000000
				MX6QDL_PAD_NANDF_ALE__GPIO6_IO08 0x80000000
				MX6QDL_PAD_ENET_TXD1__GPIO1_IO29 0x80000000
				MX6QDL_PAD_EIM_D22__GPIO3_IO22  0x80000000
				MX6QDL_PAD_ENET_CRS_DV__GPIO1_IO25 0x80000000
				MX6QDL_PAD_EIM_D26__GPIO3_IO26 0x80000000
				MX6QDL_PAD_EIM_CS1__GPIO2_IO24 0x80000000
				MX6QDL_PAD_ENET_RXD0__GPIO1_IO27 0x80000000
				MX6QDL_PAD_EIM_A25__GPIO5_IO02 0x80000000
				MX6QDL_PAD_EIM_D23__GPIO3_IO23 0x80000000
				MX6QDL_PAD_EIM_EB3__GPIO2_IO31 0x80000000
				MX6QDL_PAD_SD1_CMD__GPIO1_IO18 0x80000000
				MX6QDL_PAD_EIM_D16__GPIO3_IO16 0x80000000
				MX6QDL_PAD_SD3_RST__GPIO7_IO08	0x80000000
				MX6QDL_PAD_GPIO_9__GPIO1_IO09 	0x80000000
				MX6QDL_PAD_EIM_DA9__GPIO3_IO09 0x80000000
				MX6QDL_PAD_GPIO_1__WDOG2_B 0x80000000
<<<<<<< HEAD
                MX6QDL_PAD_GPIO_2__GPIO1_IO02 0x1b0b0
=======
>>>>>>> 0e136a71
				MX6QDL_PAD_NANDF_CS0__GPIO6_IO11 0x80000000
				MX6QDL_PAD_NANDF_CS1__GPIO6_IO14 0x80000000
				MX6QDL_PAD_NANDF_CS2__GPIO6_IO15 0x80000000
				MX6QDL_PAD_NANDF_CS3__GPIO6_IO16 0x80000000
<<<<<<< HEAD
			>;
		};

		pinctrl_audmux: audmuxgrp {
			fsl,pins = <
				MX6QDL_PAD_CSI0_DAT7__AUD3_RXD		0x130b0
				MX6QDL_PAD_CSI0_DAT4__AUD3_TXC		0x130b0
				MX6QDL_PAD_CSI0_DAT5__AUD3_TXD		0x110b0
				MX6QDL_PAD_CSI0_DAT6__AUD3_TXFS		0x130b0
			>;
		};

		pinctrl_ecspi1: ecspi1grp {
			fsl,pins = <
				MX6QDL_PAD_KEY_COL1__ECSPI1_MISO	0x100b1
				MX6QDL_PAD_KEY_ROW0__ECSPI1_MOSI	0x100b1
				MX6QDL_PAD_KEY_COL0__ECSPI1_SCLK	0x100b1
			>;
		};

		pinctrl_enet: enetgrp {
			fsl,pins = <
				MX6QDL_PAD_ENET_MDIO__ENET_MDIO		0x1b0b0
				MX6QDL_PAD_ENET_MDC__ENET_MDC		0x1b0b0
				MX6QDL_PAD_RGMII_TXC__RGMII_TXC		0x1b0b0
				MX6QDL_PAD_RGMII_TD0__RGMII_TD0		0x1b0b0
				MX6QDL_PAD_RGMII_TD1__RGMII_TD1		0x1b0b0
				MX6QDL_PAD_RGMII_TD2__RGMII_TD2		0x1b0b0
				MX6QDL_PAD_RGMII_TD3__RGMII_TD3		0x1b0b0
				MX6QDL_PAD_RGMII_TX_CTL__RGMII_TX_CTL	0x1b0b0
				MX6QDL_PAD_ENET_REF_CLK__ENET_TX_CLK	0x1b0b0
				MX6QDL_PAD_RGMII_RXC__RGMII_RXC		0x1b0b0
				MX6QDL_PAD_RGMII_RD0__RGMII_RD0		0x1b0b0
				MX6QDL_PAD_RGMII_RD1__RGMII_RD1		0x1b0b0
				MX6QDL_PAD_RGMII_RD2__RGMII_RD2		0x1b0b0
				MX6QDL_PAD_RGMII_RD3__RGMII_RD3		0x1b0b0
				MX6QDL_PAD_RGMII_RX_CTL__RGMII_RX_CTL	0x1b0b0
				MX6QDL_PAD_GPIO_16__ENET_REF_CLK	0x4001b0a8
			>;
		};

=======
			>;
		};

		pinctrl_audmux: audmuxgrp {
			fsl,pins = <
				MX6QDL_PAD_CSI0_DAT7__AUD3_RXD		0x130b0
				MX6QDL_PAD_CSI0_DAT4__AUD3_TXC		0x130b0
				MX6QDL_PAD_CSI0_DAT5__AUD3_TXD		0x110b0
				MX6QDL_PAD_CSI0_DAT6__AUD3_TXFS		0x130b0
			>;
		};

		pinctrl_ecspi1: ecspi1grp {
			fsl,pins = <
				MX6QDL_PAD_KEY_COL1__ECSPI1_MISO	0x100b1
				MX6QDL_PAD_KEY_ROW0__ECSPI1_MOSI	0x100b1
				MX6QDL_PAD_KEY_COL0__ECSPI1_SCLK	0x100b1
			>;
		};

		pinctrl_enet: enetgrp {
			fsl,pins = <
				MX6QDL_PAD_ENET_MDIO__ENET_MDIO		0x1b0b0
				MX6QDL_PAD_ENET_MDC__ENET_MDC		0x1b0b0
				MX6QDL_PAD_RGMII_TXC__RGMII_TXC		0x1b0b0
				MX6QDL_PAD_RGMII_TD0__RGMII_TD0		0x1b0b0
				MX6QDL_PAD_RGMII_TD1__RGMII_TD1		0x1b0b0
				MX6QDL_PAD_RGMII_TD2__RGMII_TD2		0x1b0b0
				MX6QDL_PAD_RGMII_TD3__RGMII_TD3		0x1b0b0
				MX6QDL_PAD_RGMII_TX_CTL__RGMII_TX_CTL	0x1b0b0
				MX6QDL_PAD_ENET_REF_CLK__ENET_TX_CLK	0x1b0b0
				MX6QDL_PAD_RGMII_RXC__RGMII_RXC		0x1b0b0
				MX6QDL_PAD_RGMII_RD0__RGMII_RD0		0x1b0b0
				MX6QDL_PAD_RGMII_RD1__RGMII_RD1		0x1b0b0
				MX6QDL_PAD_RGMII_RD2__RGMII_RD2		0x1b0b0
				MX6QDL_PAD_RGMII_RD3__RGMII_RD3		0x1b0b0
				MX6QDL_PAD_RGMII_RX_CTL__RGMII_RX_CTL	0x1b0b0
				MX6QDL_PAD_GPIO_16__ENET_REF_CLK	0x4001b0a8
			>;
		};

>>>>>>> 0e136a71
		pinctrl_enet_irq: enetirqgrp {
			fsl,pins = <
				MX6QDL_PAD_GPIO_6__ENET_IRQ		0x000b1
			>;
		};

		pinctrl_gpio_keys: gpio_keysgrp {
			fsl,pins = <
				MX6QDL_PAD_EIM_D29__GPIO3_IO29 0x80000000
				MX6QDL_PAD_GPIO_4__GPIO1_IO04  0x80000000
				MX6QDL_PAD_GPIO_5__GPIO1_IO05  0x80000000
			>;
		};

		pinctrl_hdmi_cec: hdmicecgrp {
			fsl,pins = <
				MX6QDL_PAD_KEY_ROW2__HDMI_TX_CEC_LINE 0x1f8b0
			>;
		};

		pinctrl_hdmi_hdcp: hdmihdcpgrp {
			fsl,pins = <
				MX6QDL_PAD_KEY_COL3__HDMI_TX_DDC_SCL 0x4001b8b1
				MX6QDL_PAD_KEY_ROW3__HDMI_TX_DDC_SDA 0x4001b8b1
			>;
		};

		pinctrl_i2c1: i2c1grp {
			fsl,pins = <
				MX6QDL_PAD_CSI0_DAT8__I2C1_SDA		0x4001b8b1
				MX6QDL_PAD_CSI0_DAT9__I2C1_SCL		0x4001b8b1
			>;
		};

		pinctrl_i2c2: i2c2grp {
			fsl,pins = <
				MX6QDL_PAD_KEY_COL3__I2C2_SCL		0x4001b8b1
				MX6QDL_PAD_KEY_ROW3__I2C2_SDA		0x4001b8b1
			 >;
		};

		pinctrl_i2c3: i2c3grp {
			fsl,pins = <
				MX6QDL_PAD_GPIO_3__I2C3_SCL		0x4001b8b1
				MX6QDL_PAD_GPIO_6__I2C3_SDA		0x4001b8b1
			>;
		};

		pinctrl_ipu1: ipu1grp {
			fsl,pins = <
				MX6QDL_PAD_DI0_DISP_CLK__IPU1_DI0_DISP_CLK 0x10
				MX6QDL_PAD_DI0_PIN15__IPU1_DI0_PIN15       0x10
				MX6QDL_PAD_DI0_PIN2__IPU1_DI0_PIN02        0x10
				MX6QDL_PAD_DI0_PIN3__IPU1_DI0_PIN03        0x10
				MX6QDL_PAD_DI0_PIN4__IPU1_DI0_PIN04        0x80000000
				MX6QDL_PAD_DISP0_DAT0__IPU1_DISP0_DATA00   0x10
				MX6QDL_PAD_DISP0_DAT1__IPU1_DISP0_DATA01   0x10
				MX6QDL_PAD_DISP0_DAT2__IPU1_DISP0_DATA02   0x10
				MX6QDL_PAD_DISP0_DAT3__IPU1_DISP0_DATA03   0x10
				MX6QDL_PAD_DISP0_DAT4__IPU1_DISP0_DATA04   0x10
				MX6QDL_PAD_DISP0_DAT5__IPU1_DISP0_DATA05   0x10
				MX6QDL_PAD_DISP0_DAT6__IPU1_DISP0_DATA06   0x10
				MX6QDL_PAD_DISP0_DAT7__IPU1_DISP0_DATA07   0x10
				MX6QDL_PAD_DISP0_DAT8__IPU1_DISP0_DATA08   0x10
				MX6QDL_PAD_DISP0_DAT9__IPU1_DISP0_DATA09   0x10
				MX6QDL_PAD_DISP0_DAT10__IPU1_DISP0_DATA10  0x10
				MX6QDL_PAD_DISP0_DAT11__IPU1_DISP0_DATA11  0x10
				MX6QDL_PAD_DISP0_DAT12__IPU1_DISP0_DATA12  0x10
				MX6QDL_PAD_DISP0_DAT13__IPU1_DISP0_DATA13  0x10
				MX6QDL_PAD_DISP0_DAT14__IPU1_DISP0_DATA14  0x10
				MX6QDL_PAD_DISP0_DAT15__IPU1_DISP0_DATA15  0x10
				MX6QDL_PAD_DISP0_DAT16__IPU1_DISP0_DATA16  0x10
				MX6QDL_PAD_DISP0_DAT17__IPU1_DISP0_DATA17  0x10
				MX6QDL_PAD_DISP0_DAT18__IPU1_DISP0_DATA18  0x10
				MX6QDL_PAD_DISP0_DAT19__IPU1_DISP0_DATA19  0x10
				MX6QDL_PAD_DISP0_DAT20__IPU1_DISP0_DATA20  0x10
				MX6QDL_PAD_DISP0_DAT21__IPU1_DISP0_DATA21  0x10
				MX6QDL_PAD_DISP0_DAT22__IPU1_DISP0_DATA22  0x10
				MX6QDL_PAD_DISP0_DAT23__IPU1_DISP0_DATA23  0x10
			>;
		};

		pinctrl_ipu1_2: ipu1grp-2 { /* parallel camera */
			fsl,pins = <
				MX6QDL_PAD_CSI0_DAT12__IPU1_CSI0_DATA12    0x80000000
				MX6QDL_PAD_CSI0_DAT13__IPU1_CSI0_DATA13    0x80000000
				MX6QDL_PAD_CSI0_DAT14__IPU1_CSI0_DATA14    0x80000000
				MX6QDL_PAD_CSI0_DAT15__IPU1_CSI0_DATA15    0x80000000
				MX6QDL_PAD_CSI0_DAT16__IPU1_CSI0_DATA16    0x80000000
				MX6QDL_PAD_CSI0_DAT17__IPU1_CSI0_DATA17    0x80000000
				MX6QDL_PAD_CSI0_DAT18__IPU1_CSI0_DATA18    0x80000000
				MX6QDL_PAD_CSI0_DAT19__IPU1_CSI0_DATA19    0x80000000
				MX6QDL_PAD_CSI0_DATA_EN__IPU1_CSI0_DATA_EN 0x80000000
				MX6QDL_PAD_CSI0_PIXCLK__IPU1_CSI0_PIXCLK   0x80000000
				MX6QDL_PAD_CSI0_MCLK__IPU1_CSI0_HSYNC      0x80000000
				MX6QDL_PAD_CSI0_VSYNC__IPU1_CSI0_VSYNC     0x80000000
			>;
		};

		pinctrl_pwm1: pwm1grp {
			fsl,pins = <
				MX6QDL_PAD_SD1_DAT3__PWM1_OUT		0x1b0b1
			>;
		};

		pinctrl_uart1: uart1grp {
			fsl,pins = <
				MX6QDL_PAD_CSI0_DAT10__UART1_TX_DATA	0x1b0b1
				MX6QDL_PAD_CSI0_DAT11__UART1_RX_DATA	0x1b0b1
			>;
		};

		pinctrl_uart5_1: uart5grp-1 {
			fsl,pins = <
				MX6QDL_PAD_KEY_COL1__UART5_TX_DATA	0x1b0b1
				MX6QDL_PAD_KEY_ROW1__UART5_RX_DATA	0x1b0b1
				MX6QDL_PAD_KEY_COL4__UART5_RTS_B	0x1b0b1
				MX6QDL_PAD_KEY_ROW4__UART5_CTS_B	0x1b0b1
			>;
		};

		pinctrl_uart5dte_1: uart5dtegrp-1 {
			fsl,pins = <
				MX6QDL_PAD_KEY_ROW1__UART5_TX_DATA	0x1b0b1
				MX6QDL_PAD_KEY_COL1__UART5_RX_DATA	0x1b0b1
				MX6QDL_PAD_KEY_ROW4__UART5_RTS_B	0x1b0b1
				MX6QDL_PAD_KEY_COL4__UART5_CTS_B	0x1b0b1
			>;
		};

		pinctrl_usbotg: usbotggrp {
			fsl,pins = <
				MX6QDL_PAD_ENET_RX_ER__USB_OTG_ID	0x17059
			>;
		};

		pinctrl_usdhc2: usdhc2grp {
			fsl,pins = <
				MX6QDL_PAD_SD2_CMD__SD2_CMD		0x17059
				MX6QDL_PAD_SD2_CLK__SD2_CLK		0x10059
				MX6QDL_PAD_SD2_DAT0__SD2_DATA0		0x17059
				MX6QDL_PAD_SD2_DAT1__SD2_DATA1		0x17059
				MX6QDL_PAD_SD2_DAT2__SD2_DATA2		0x17059
				MX6QDL_PAD_SD2_DAT3__SD2_DATA3		0x17059
				MX6QDL_PAD_NANDF_D4__SD2_DATA4		0x17059
				MX6QDL_PAD_NANDF_D5__SD2_DATA5		0x17059
				MX6QDL_PAD_NANDF_D6__SD2_DATA6		0x17059
				MX6QDL_PAD_NANDF_D7__SD2_DATA7		0x17059
			>;
		};

		pinctrl_usdhc3: usdhc3grp {
			fsl,pins = <
				MX6QDL_PAD_SD3_CMD__SD3_CMD		0x17059
				MX6QDL_PAD_SD3_CLK__SD3_CLK		0x10059
				MX6QDL_PAD_SD3_DAT0__SD3_DATA0		0x17059
				MX6QDL_PAD_SD3_DAT1__SD3_DATA1		0x17059
				MX6QDL_PAD_SD3_DAT2__SD3_DATA2		0x17059
				MX6QDL_PAD_SD3_DAT3__SD3_DATA3		0x17059
				MX6QDL_PAD_SD3_DAT4__SD3_DATA4		0x17059
				MX6QDL_PAD_SD3_DAT5__SD3_DATA5		0x17059
				MX6QDL_PAD_SD3_DAT6__SD3_DATA6		0x17059
				MX6QDL_PAD_SD3_DAT7__SD3_DATA7		0x17059
			>;
		};

		pinctrl_usdhc4: usdhc4grp {
			fsl,pins = <
				MX6QDL_PAD_SD4_CMD__SD4_CMD		0x17059
				MX6QDL_PAD_SD4_CLK__SD4_CLK		0x10059
				MX6QDL_PAD_SD4_DAT0__SD4_DATA0		0x17059
				MX6QDL_PAD_SD4_DAT1__SD4_DATA1		0x17059
				MX6QDL_PAD_SD4_DAT2__SD4_DATA2		0x17059
				MX6QDL_PAD_SD4_DAT3__SD4_DATA3		0x17059
				MX6QDL_PAD_SD4_DAT4__SD4_DATA4		0x17059
				MX6QDL_PAD_SD4_DAT5__SD4_DATA5		0x17059
				MX6QDL_PAD_SD4_DAT6__SD4_DATA6		0x17059
				MX6QDL_PAD_SD4_DAT7__SD4_DATA7		0x17059
			>;
		};

	};
};

&dcic1 {
	dcic_id = <0>;
	dcic_mux = "dcic-hdmi";
	status = "okay";
};

&dcic2 {
	dcic_id = <1>;
	dcic_mux = "dcic-lvds1";
	status = "okay";
};

&gpc {
	/* use ldo-bypass, u-boot will check it and configure */
	fsl,ldo-bypass = <1>;
	fsl,wdog-reset = <2>;
};

&hdmi_audio {
	status = "okay";
};

&hdmi_cec {
	pinctrl-names = "default";
	pinctrl-0 = <&pinctrl_hdmi_cec>;
	status = "okay";
};

&hdmi_core {
	ipu_id = <0>;
	disp_id = <0>;
	status = "okay";
};

&hdmi_video {
	fsl,phy_reg_vlev = <0x0294>;
	fsl,phy_reg_cksymtx = <0x800d>;
	status = "okay";
};

&ldb {
	status = "okay";

	lvds-channel@0 {
		fsl,data-mapping = "spwg";
		fsl,data-width = <18>;
		status = "okay";

		display-timings {
			native-mode = <&timing0>;
			timing0: hsd100pxn1 {
				clock-frequency = <65000000>;
				hactive = <1024>;
				vactive = <768>;
				hback-porch = <220>;
				hfront-porch = <40>;
				vback-porch = <21>;
				vfront-porch = <7>;
				hsync-len = <60>;
				vsync-len = <10>;
			};
		};
	};

	lvds-channel@1 {
		fsl,data-mapping = "spwg";
		fsl,data-width = <18>;
		primary;
		status = "okay";

		display-timings {
			native-mode = <&timing1>;
			timing1: hsd100pxn1 {
				clock-frequency = <65000000>;
				hactive = <1024>;
				vactive = <768>;
				hback-porch = <220>;
				hfront-porch = <40>;
				vback-porch = <21>;
				vfront-porch = <7>;
				hsync-len = <60>;
				vsync-len = <10>;
			};
		};
	};
};

&mipi_csi {
	status = "okay";
	ipu_id = <0>;
	csi_id = <1>;
	v_channel = <0>;
	lanes = <2>;
};

&mipi_dsi {
	dev_id = <0>;
	disp_id = <1>;
	lcd_panel = "TRULY-WVGA";
	disp-power-on-supply = <&reg_mipi_dsi_pwr_on>;
	resets = <&mipi_dsi_reset>;
	status = "okay";
};

&pcie {
	power-on-gpio = <&gpio3 19 0>;
	reset-gpio = <&gpio7 12 0>;
	status = "okay";
};

&pwm1 {
	pinctrl-names = "default";
	pinctrl-0 = <&pinctrl_pwm1>;
	status = "okay";
};

&ssi2 {
	fsl,mode = "i2s-slave";
	status = "okay";
};

&uart1 {
	pinctrl-names = "default";
	pinctrl-0 = <&pinctrl_uart1>;
	status = "okay";
};

&uart5 {
    pinctrl-names = "default";
    pinctrl-0 = <&pinctrl_uart5_1>;
    fsl,uart-has-rtscts;
    status = "okay";
};

&usbh1 {
	vbus-supply = <&reg_usb_h1_vbus>;
	status = "okay";
};

&usbotg {
	vbus-supply = <&reg_usb_otg_vbus>;
	pinctrl-names = "default";
	pinctrl-0 = <&pinctrl_usbotg>;
	disable-over-current;
	srp-disable;
	hnp-disable;
	adp-disable;
	status = "okay";
};

&usdhc2 {
	pinctrl-names = "default";
	pinctrl-0 = <&pinctrl_usdhc2>;
	bus-width = <8>;
	cd-gpios = <&gpio2 2 0>;
	wp-gpios = <&gpio2 3 0>;
	no-1-8-v;
	keep-power-in-suspend;
	enable-sdio-wakeup;
	status = "okay";
};

&usdhc3 {
	pinctrl-names = "default";
	pinctrl-0 = <&pinctrl_usdhc3>;
	bus-width = <8>;
	cd-gpios = <&gpio2 0 0>;
	wp-gpios = <&gpio2 1 0>;
	no-1-8-v;
	keep-power-in-suspend;
	enable-sdio-wakeup;
	status = "okay";
};

&usdhc4 {
	pinctrl-names = "default";
	pinctrl-0 = <&pinctrl_usdhc4>;
	bus-width = <8>;
	non-removable;
	no-1-8-v;
	keep-power-in-suspend;
	status = "okay";
};

&wdog1 {
	status = "disabled";
};

&wdog2 {
	status = "okay";
};<|MERGE_RESOLUTION|>--- conflicted
+++ resolved
@@ -55,11 +55,7 @@
 		};
 	};
 
-<<<<<<< HEAD
-	memory {
-=======
 	memory: memory {
->>>>>>> 0e136a71
 		reg = <0x10000000 0x40000000>;
 	};
 
@@ -130,22 +126,14 @@
 		volume-up {
 			label = "Volume Up";
 			gpios = <&gpio1 4 1>;
-<<<<<<< HEAD
 			gpio-key;
-=======
-			gpio-key,wakeup;
->>>>>>> 0e136a71
 			linux,code = <KEY_VOLUMEUP>;
 		};
 
 		volume-down {
 			label = "Volume Down";
 			gpios = <&gpio1 5 1>;
-<<<<<<< HEAD
 			gpio-key;
-=======
-			gpio-key,wakeup;
->>>>>>> 0e136a71
 			linux,code = <KEY_VOLUMEDOWN>;
 		};
 	};
@@ -202,40 +190,6 @@
 		int_clk = <0>;
 		late_init = <0>;
 		status = "disabled";
-<<<<<<< HEAD
-=======
-	};
-
-	mxcfb3: fb@2 {
-		compatible = "fsl,mxc_sdc_fb";
-		disp_dev = "lcd";
-		interface_pix_fmt = "RGB565";
-		mode_str ="CLAA-WVGA";
-		default_bpp = <16>;
-		int_clk = <0>;
-		late_init = <0>;
-		status = "disabled";
-	};
-
-	mxcfb4: fb@3 {
-		compatible = "fsl,mxc_sdc_fb";
-		disp_dev = "ldb";
-		interface_pix_fmt = "RGB666";
-		default_bpp = <16>;
-		int_clk = <0>;
-		late_init = <0>;
-		status = "disabled";
-	};
-
-	lcd@0 {
-		compatible = "fsl,lcd";
-		ipu_id = <0>;
-		disp_id = <0>;
-		default_ifmt = "RGB565";
-		pinctrl-names = "default";
-		pinctrl-0 = <&pinctrl_ipu1>;
-		status = "okay";
->>>>>>> 0e136a71
 	};
 
 	mxcfb3: fb@2 {
@@ -380,30 +334,6 @@
 		status = "okay";
 	};
 
-<<<<<<< HEAD
-=======
-	v4l2_cap_0 {
-		compatible = "fsl,imx6q-v4l2-capture";
-		ipu_id = <0>;
-		csi_id = <0>;
-		mclk_source = <0>;
-		status = "okay";
-	};
-
-	v4l2_cap_1 {
-		compatible = "fsl,imx6q-v4l2-capture";
-		ipu_id = <0>;
-		csi_id = <1>;
-		mclk_source = <0>;
-		status = "okay";
-	};
-
-	v4l2_out {
-		compatible = "fsl,mxc_v4l2_output";
-		status = "okay";
-	};
-
->>>>>>> 0e136a71
 	mipi_dsi_reset: mipi-dsi-reset {
 		compatible = "gpio-reset";
 		reset-gpios = <&gpio6 11 GPIO_ACTIVE_LOW>;
@@ -673,11 +603,7 @@
 	mag3110@0e {
 		compatible = "fsl,mag3110";
 		reg = <0x0e>;
-<<<<<<< HEAD
 		position = <1>;
-=======
-		position = <2>;
->>>>>>> 0e136a71
 		vdd-supply = <&reg_sensor>;
 		vddio-supply = <&reg_sensor>;
 		interrupt-parent = <&gpio3>;
@@ -723,15 +649,11 @@
 				MX6QDL_PAD_GPIO_9__GPIO1_IO09 	0x80000000
 				MX6QDL_PAD_EIM_DA9__GPIO3_IO09 0x80000000
 				MX6QDL_PAD_GPIO_1__WDOG2_B 0x80000000
-<<<<<<< HEAD
                 MX6QDL_PAD_GPIO_2__GPIO1_IO02 0x1b0b0
-=======
->>>>>>> 0e136a71
 				MX6QDL_PAD_NANDF_CS0__GPIO6_IO11 0x80000000
 				MX6QDL_PAD_NANDF_CS1__GPIO6_IO14 0x80000000
 				MX6QDL_PAD_NANDF_CS2__GPIO6_IO15 0x80000000
 				MX6QDL_PAD_NANDF_CS3__GPIO6_IO16 0x80000000
-<<<<<<< HEAD
 			>;
 		};
 
@@ -773,49 +695,6 @@
 			>;
 		};
 
-=======
-			>;
-		};
-
-		pinctrl_audmux: audmuxgrp {
-			fsl,pins = <
-				MX6QDL_PAD_CSI0_DAT7__AUD3_RXD		0x130b0
-				MX6QDL_PAD_CSI0_DAT4__AUD3_TXC		0x130b0
-				MX6QDL_PAD_CSI0_DAT5__AUD3_TXD		0x110b0
-				MX6QDL_PAD_CSI0_DAT6__AUD3_TXFS		0x130b0
-			>;
-		};
-
-		pinctrl_ecspi1: ecspi1grp {
-			fsl,pins = <
-				MX6QDL_PAD_KEY_COL1__ECSPI1_MISO	0x100b1
-				MX6QDL_PAD_KEY_ROW0__ECSPI1_MOSI	0x100b1
-				MX6QDL_PAD_KEY_COL0__ECSPI1_SCLK	0x100b1
-			>;
-		};
-
-		pinctrl_enet: enetgrp {
-			fsl,pins = <
-				MX6QDL_PAD_ENET_MDIO__ENET_MDIO		0x1b0b0
-				MX6QDL_PAD_ENET_MDC__ENET_MDC		0x1b0b0
-				MX6QDL_PAD_RGMII_TXC__RGMII_TXC		0x1b0b0
-				MX6QDL_PAD_RGMII_TD0__RGMII_TD0		0x1b0b0
-				MX6QDL_PAD_RGMII_TD1__RGMII_TD1		0x1b0b0
-				MX6QDL_PAD_RGMII_TD2__RGMII_TD2		0x1b0b0
-				MX6QDL_PAD_RGMII_TD3__RGMII_TD3		0x1b0b0
-				MX6QDL_PAD_RGMII_TX_CTL__RGMII_TX_CTL	0x1b0b0
-				MX6QDL_PAD_ENET_REF_CLK__ENET_TX_CLK	0x1b0b0
-				MX6QDL_PAD_RGMII_RXC__RGMII_RXC		0x1b0b0
-				MX6QDL_PAD_RGMII_RD0__RGMII_RD0		0x1b0b0
-				MX6QDL_PAD_RGMII_RD1__RGMII_RD1		0x1b0b0
-				MX6QDL_PAD_RGMII_RD2__RGMII_RD2		0x1b0b0
-				MX6QDL_PAD_RGMII_RD3__RGMII_RD3		0x1b0b0
-				MX6QDL_PAD_RGMII_RX_CTL__RGMII_RX_CTL	0x1b0b0
-				MX6QDL_PAD_GPIO_16__ENET_REF_CLK	0x4001b0a8
-			>;
-		};
-
->>>>>>> 0e136a71
 		pinctrl_enet_irq: enetirqgrp {
 			fsl,pins = <
 				MX6QDL_PAD_GPIO_6__ENET_IRQ		0x000b1
