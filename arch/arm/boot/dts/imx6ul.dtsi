/*
 * Copyright 2015 Freescale Semiconductor, Inc.
 *
 * This program is free software; you can redistribute it and/or modify
 * it under the terms of the GNU General Public License version 2 as
 * published by the Free Software Foundation.
 */

#include <dt-bindings/clock/imx6ul-clock.h>
#include <dt-bindings/gpio/gpio.h>
#include <dt-bindings/interrupt-controller/arm-gic.h>
#include "imx6ul-pinfunc.h"
#include "skeleton.dtsi"

/ {
	aliases {
		can0 = &flexcan1;
		can1 = &flexcan2;
		ethernet0 = &fec1;
		ethernet1 = &fec2;
		gpio0 = &gpio1;
		gpio1 = &gpio2;
		gpio2 = &gpio3;
		gpio3 = &gpio4;
		gpio4 = &gpio5;
		i2c0 = &i2c1;
		i2c1 = &i2c2;
		i2c2 = &i2c3;
		i2c3 = &i2c4;
		mmc0 = &usdhc1;
		mmc1 = &usdhc2;
		serial0 = &uart1;
		serial1 = &uart2;
		serial2 = &uart3;
		serial3 = &uart4;
		serial4 = &uart5;
		serial5 = &uart6;
		serial6 = &uart7;
		serial7 = &uart8;
		spi0 = &ecspi1;
		spi1 = &ecspi2;
		spi2 = &ecspi3;
		spi3 = &ecspi4;
		usbphy0 = &usbphy1;
		usbphy1 = &usbphy2;
	};

	cpus {
		#address-cells = <1>;
		#size-cells = <0>;

		cpu0: cpu@0 {
			compatible = "arm,cortex-a7";
			device_type = "cpu";
			reg = <0>;
			clock-latency = <61036>; /* two CLK32 periods */
			operating-points = <
				/* kHz	uV */
				528000	1250000
				396000	1150000
				198000	1150000
			>;
			fsl,soc-operating-points = <
				/* KHz	uV */
				528000	1250000
				396000	1150000
				198000	1150000
			>;
			clocks = <&clks IMX6UL_CLK_ARM>,
				 <&clks IMX6UL_CLK_PLL2_BUS>,
				 <&clks IMX6UL_CLK_PLL2_PFD2>,
				 <&clks IMX6UL_CA7_SECONDARY_SEL>,
				 <&clks IMX6UL_CLK_STEP>,
				 <&clks IMX6UL_CLK_PLL1_SW>,
				 <&clks IMX6UL_CLK_PLL1_SYS>,
				 <&clks IMX6UL_PLL1_BYPASS>,
				 <&clks IMX6UL_CLK_PLL1>,
				 <&clks IMX6UL_PLL1_BYPASS_SRC>,
				 <&clks IMX6UL_CLK_OSC>;
			clock-names = "arm", "pll2_bus",  "pll2_pfd2_396m", "secondary_sel", "step",
				      "pll1_sw", "pll1_sys", "pll1_bypass", "pll1", "pll1_bypass_src", "osc";
		};
	};

	intc: interrupt-controller@00a01000 {
		compatible = "arm,cortex-a7-gic";
		#interrupt-cells = <3>;
		interrupt-controller;
		reg = <0x00a01000 0x1000>,
		      <0x00a02000 0x100>;
	};

	clocks {
		#address-cells = <1>;
		#size-cells = <0>;

		ckil: clock@0 {
			compatible = "fixed-clock";
			reg = <0>;
			#clock-cells = <0>;
			clock-frequency = <32768>;
			clock-output-names = "ckil";
		};

		osc: clock@1 {
			compatible = "fixed-clock";
			reg = <1>;
			#clock-cells = <0>;
			clock-frequency = <24000000>;
			clock-output-names = "osc";
		};

		ipp_di0: clock@2 {
			compatible = "fixed-clock";
			reg = <2>;
			#clock-cells = <0>;
			clock-frequency = <0>;
			clock-output-names = "ipp_di0";
		};

		ipp_di1: clock@3 {
			compatible = "fixed-clock";
			reg = <3>;
			#clock-cells = <0>;
			clock-frequency = <0>;
			clock-output-names = "ipp_di1";
		};
	};

	soc {
		#address-cells = <1>;
		#size-cells = <1>;
		compatible = "simple-bus";
		interrupt-parent = <&intc>;
		ranges;

		busfreq {
			compatible = "fsl,imx_busfreq";
			clocks = <&clks IMX6UL_CLK_PLL2_PFD2>, <&clks IMX6UL_CLK_PLL2_198M>,
				 <&clks IMX6UL_CLK_PLL2_BUS>, <&clks IMX6UL_CLK_ARM>,
				 <&clks IMX6UL_CLK_PLL3_USB_OTG>, <&clks IMX6UL_CLK_PERIPH>,
				 <&clks IMX6UL_CLK_PERIPH_PRE>, <&clks IMX6UL_CLK_PERIPH_CLK2>,
				 <&clks IMX6UL_CLK_PERIPH_CLK2_SEL>, <&clks IMX6UL_CLK_OSC>,
				 <&clks IMX6UL_CLK_AHB>, <&clks IMX6UL_CLK_AXI>,
				 <&clks IMX6UL_CLK_PERIPH2>, <&clks IMX6UL_CLK_PERIPH2_PRE>,
				 <&clks IMX6UL_CLK_PERIPH2_CLK2>, <&clks IMX6UL_CLK_PERIPH2_CLK2_SEL>,
				 <&clks IMX6UL_CLK_STEP>, <&clks IMX6UL_CLK_MMDC_P0_FAST>;
			clock-names = "pll2_pfd2_396m", "pll2_198m", "pll2_bus", "arm", "pll3_usb_otg",
				      "periph", "periph_pre", "periph_clk2", "periph_clk2_sel", "osc",
				      "ahb", "ocram", "periph2", "periph2_pre", "periph2_clk2", "periph2_clk2_sel",
				      "step", "mmdc";
			fsl,max_ddr_freq = <400000000>;
		};

		pmu {
			compatible = "arm,cortex-a7-pmu";
			interrupts = <GIC_SPI 94 IRQ_TYPE_LEVEL_HIGH>;
			status = "disabled";
		};

		ocrams: sram@00900000 {
			compatible = "fsl,lpm-sram";
			reg = <0x00900000 0x4000>;
		};

		ocrams_ddr: sram@00904000 {
			compatible = "fsl,ddr-lpm-sram";
			reg = <0x00904000 0x1000>;
		};

		ocram: sram@00905000 {
			compatible = "mmio-sram";
			reg = <0x00905000 0x1B000>;
		};

		caam_sm: caam-sm@00100000 {
			 compatible = "fsl,imx7d-caam-sm", "fsl,imx6q-caam-sm";
			 reg = <0x00100000 0x3fff>;
		};

		irq_sec_vio: caam_secvio {
			     compatible = "fsl,imx7d-caam-secvio", "fsl,imx6q-caam-secvio";
			     interrupts = <GIC_SPI 20 IRQ_TYPE_LEVEL_HIGH>;
		};

		aips1: aips-bus@02000000 {
			compatible = "fsl,aips-bus", "simple-bus";
			#address-cells = <1>;
			#size-cells = <1>;
			reg = <0x02000000 0x100000>;
			ranges;

			spba-bus@02000000 {
				compatible = "fsl,spba-bus", "simple-bus";
				#address-cells = <1>;
				#size-cells = <1>;
				reg = <0x02000000 0x40000>;
				ranges;

				spdif: spdif@02004000 {
					compatible = "fsl,imx6ul-spdif", "fsl,imx35-spdif";
					reg = <0x02004000 0x4000>;
					interrupts = <GIC_SPI 52 IRQ_TYPE_LEVEL_HIGH>;
					dmas = <&sdma 41 18 0>,
					       <&sdma 42 18 0>;
					dma-names = "rx", "tx";
					clocks = <&clks IMX6UL_CLK_SPDIF_GCLK>,
						 <&clks IMX6UL_CLK_OSC>,
						 <&clks IMX6UL_CLK_SPDIF>,
						 <&clks IMX6UL_CLK_DUMMY>, <&clks IMX6UL_CLK_DUMMY>, <&clks IMX6UL_CLK_DUMMY>,
						 <&clks IMX6UL_CLK_IPG>,
						 <&clks IMX6UL_CLK_DUMMY>, <&clks IMX6UL_CLK_DUMMY>,
						 <&clks IMX6UL_CLK_SPBA>;
					clock-names = "core", "rxtx0",
						      "rxtx1", "rxtx2",
						      "rxtx3", "rxtx4",
						      "rxtx5", "rxtx6",
						      "rxtx7", "dma";
					status = "disabled";
				};

				ecspi1: ecspi@02008000 {
					#address-cells = <1>;
					#size-cells = <0>;
					compatible = "fsl,imx6ul-ecspi", "fsl,imx51-ecspi";
					reg = <0x02008000 0x4000>;
					interrupts = <GIC_SPI 31 IRQ_TYPE_LEVEL_HIGH>;
					clocks = <&clks IMX6UL_CLK_ECSPI1>,
						 <&clks IMX6UL_CLK_ECSPI1>;
					clock-names = "ipg", "per";
					dmas = <&sdma 3 7 1>, <&sdma 4 7 2>;
					dma-names = "rx", "tx";
					status = "disabled";
				};

				ecspi2: ecspi@0200c000 {
					#address-cells = <1>;
					#size-cells = <0>;
					compatible = "fsl,imx6ul-ecspi", "fsl,imx51-ecspi";
					reg = <0x0200c000 0x4000>;
					interrupts = <GIC_SPI 32 IRQ_TYPE_LEVEL_HIGH>;
					clocks = <&clks IMX6UL_CLK_ECSPI2>,
						 <&clks IMX6UL_CLK_ECSPI2>;
					clock-names = "ipg", "per";
					dmas = <&sdma 5 7 1>, <&sdma 6 7 2>;
					dma-names = "rx", "tx";
					status = "disabled";
				};

				ecspi3: ecspi@02010000 {
					#address-cells = <1>;
					#size-cells = <0>;
					compatible = "fsl,imx6ul-ecspi", "fsl,imx51-ecspi";
					reg = <0x02010000 0x4000>;
					interrupts = <GIC_SPI 33 IRQ_TYPE_LEVEL_HIGH>;
					clocks = <&clks IMX6UL_CLK_ECSPI3>,
						 <&clks IMX6UL_CLK_ECSPI3>;
					clock-names = "ipg", "per";
					dmas = <&sdma 7 7 1>, <&sdma 8 7 2>;
					dma-names = "rx", "tx";
					status = "disabled";
				};

				ecspi4: ecspi@02014000 {
					#address-cells = <1>;
					#size-cells = <0>;
					compatible = "fsl,imx6ul-ecspi", "fsl,imx51-ecspi";
					reg = <0x02014000 0x4000>;
					interrupts = <GIC_SPI 34 IRQ_TYPE_LEVEL_HIGH>;
					clocks = <&clks IMX6UL_CLK_ECSPI4>,
						 <&clks IMX6UL_CLK_ECSPI4>;
					clock-names = "ipg", "per";
					dmas = <&sdma 9 7 1>, <&sdma 10 7 2>;
					dma-names = "rx", "tx";
					status = "disabled";
				};

				mqs: mqs {
					compatible = "fsl,imx6sx-mqs";
					gpr = <&gpr>;
					status = "disabled";
				};

				uart7: serial@02018000 {
					compatible = "fsl,imx6ul-uart",
						     "fsl,imx6q-uart", "fsl,imx21-uart";
					reg = <0x02018000 0x4000>;
					interrupts = <GIC_SPI 39 IRQ_TYPE_LEVEL_HIGH>;
					clocks = <&clks IMX6UL_CLK_UART7_IPG>,
						 <&clks IMX6UL_CLK_UART7_SERIAL>;
					clock-names = "ipg", "per";
					dmas = <&sdma 43 4 0>, <&sdma 44 4 0>;
					dma-names = "rx", "tx";
					status = "disabled";
				};

				uart1: serial@02020000 {
					compatible = "fsl,imx6ul-uart",
						     "fsl,imx6q-uart", "fsl,imx21-uart";
					reg = <0x02020000 0x4000>;
					interrupts = <GIC_SPI 26 IRQ_TYPE_LEVEL_HIGH>;
					clocks = <&clks IMX6UL_CLK_UART1_IPG>,
						 <&clks IMX6UL_CLK_UART1_SERIAL>;
					clock-names = "ipg", "per";
					status = "disabled";
				};

				uart8: serial@02024000 {
					compatible = "fsl,imx6ul-uart",
						     "fsl,imx6q-uart", "fsl,imx21-uart";
					reg = <0x02024000 0x4000>;
					interrupts = <GIC_SPI 40 IRQ_TYPE_LEVEL_HIGH>;
					clocks = <&clks IMX6UL_CLK_UART8_IPG>,
						 <&clks IMX6UL_CLK_UART8_SERIAL>;
					clock-names = "ipg", "per";
					dmas = <&sdma 45 4 0>, <&sdma 46 4 0>;
					dma-names = "rx", "tx";
					status = "disabled";
				};

				sai1: sai@02028000 {
					compatible = "fsl,imx6ul-sai";
					reg = <0x02028000 0x4000>;
					interrupts = <GIC_SPI 97 IRQ_TYPE_LEVEL_HIGH>;
					clocks = <&clks IMX6UL_CLK_SAI1_IPG>,
						 <&clks IMX6UL_CLK_SAI1>,
						 <&clks 0>, <&clks 0>;
					clock-names = "bus", "mclk1", "mclk2", "mclk3";
					dma-names = "rx", "tx";
					dmas = <&sdma 35 25 0>, <&sdma 36 25 0>;
					status = "disabled";
				};

				sai2: sai@0202c000 {
					compatible = "fsl,imx6ul-sai";
					reg = <0x0202c000 0x4000>;
					interrupts = <GIC_SPI 98 IRQ_TYPE_LEVEL_HIGH>;
					clocks = <&clks IMX6UL_CLK_SAI2_IPG>,
						 <&clks IMX6UL_CLK_SAI2>,
						 <&clks 0>, <&clks 0>;
					clock-names = "bus", "mclk1", "mclk2", "mclk3";
					dma-names = "rx", "tx";
					dmas = <&sdma 37 25 0>, <&sdma 38 25 0>;
					status = "disabled";
				};

				sai3: sai@02030000 {
					compatible = "fsl,imx6ul-sai";
					reg = <0x02030000 0x4000>;
					interrupts = <GIC_SPI 24 IRQ_TYPE_LEVEL_HIGH>;
					clocks = <&clks IMX6UL_CLK_DUMMY>,
						 <&clks IMX6UL_CLK_DUMMY>,
						 <&clks 0>, <&clks 0>;
					clock-names = "bus", "mclk1", "mclk2", "mclk3";
					status = "disabled";
				};

				asrc: asrc@02034000 {
					compatible = "fsl,imx53-asrc";
					reg = <0x02034000 0x4000>;
					interrupts = <GIC_SPI 50 IRQ_TYPE_LEVEL_HIGH>;
					clocks = <&clks IMX6UL_CLK_ASRC_IPG>,
						<&clks IMX6UL_CLK_ASRC_MEM>, <&clks 0>,
						<&clks 0>, <&clks 0>, <&clks 0>, <&clks 0>,
						<&clks 0>, <&clks 0>, <&clks 0>, <&clks 0>,
						<&clks 0>, <&clks 0>, <&clks 0>, <&clks 0>,
						<&clks IMX6UL_CLK_SPDIF>, <&clks 0>, <&clks 0>,
						<&clks IMX6UL_CLK_SPBA>;
					clock-names = "mem", "ipg", "asrck_0",
						"asrck_1", "asrck_2", "asrck_3", "asrck_4",
						"asrck_5", "asrck_6", "asrck_7", "asrck_8",
						"asrck_9", "asrck_a", "asrck_b", "asrck_c",
						"asrck_d", "asrck_e", "asrck_f", "dma";
					dmas = <&sdma 17 23 1>, <&sdma 18 23 1>, <&sdma 19 23 1>,
						<&sdma 20 23 1>, <&sdma 21 23 1>, <&sdma 22 23 1>;
					dma-names = "rxa", "rxb", "rxc",
						    "txa", "txb", "txc";
					fsl,asrc-rate  = <48000>;
					fsl,asrc-width = <16>;
					status = "okay";
				};
			};

			touchctrl: touchctrl@02040000 {
				compatible = "fsl,imx6ul-touchctrl";
				reg = <0x02040000 0x4000>;
				status = "disabled";
			};

			bee: bee@02044000 {
				compatible = "fsl,imx6ul-bee";
				reg = <0x02044000 0x4000>;
				interrupts = <GIC_SPI 6 IRQ_TYPE_LEVEL_HIGH>;
				status = "disabled";
			};

			pwm1: pwm@02080000 {
				compatible = "fsl,imx6ul-pwm", "fsl,imx27-pwm";
				reg = <0x02080000 0x4000>;
				interrupts = <GIC_SPI 83 IRQ_TYPE_LEVEL_HIGH>;
				clocks = <&clks IMX6UL_CLK_PWM1>,
					 <&clks IMX6UL_CLK_PWM1>;
				clock-names = "ipg", "per";
				#pwm-cells = <2>;
			};

			pwm2: pwm@02084000 {
				compatible = "fsl,imx6ul-pwm", "fsl,imx27-pwm";
				reg = <0x02084000 0x4000>;
				interrupts = <GIC_SPI 84 IRQ_TYPE_LEVEL_HIGH>;
				clocks = <&clks IMX6UL_CLK_DUMMY>,
					 <&clks IMX6UL_CLK_DUMMY>;
				clock-names = "ipg", "per";
				#pwm-cells = <2>;
			};

			pwm3: pwm@02088000 {
				compatible = "fsl,imx6ul-pwm", "fsl,imx27-pwm";
				reg = <0x02088000 0x4000>;
				interrupts = <GIC_SPI 85 IRQ_TYPE_LEVEL_HIGH>;
				clocks = <&clks IMX6UL_CLK_DUMMY>,
					 <&clks IMX6UL_CLK_DUMMY>;
				clock-names = "ipg", "per";
				#pwm-cells = <2>;
			};

			pwm4: pwm@0208c000 {
				compatible = "fsl,imx6ul-pwm", "fsl,imx27-pwm";
				reg = <0x0208c000 0x4000>;
				interrupts = <GIC_SPI 86 IRQ_TYPE_LEVEL_HIGH>;
				clocks = <&clks IMX6UL_CLK_DUMMY>,
					 <&clks IMX6UL_CLK_DUMMY>;
				clock-names = "ipg", "per";
				#pwm-cells = <2>;
			};

			flexcan1: can@02090000 {
				compatible = "fsl,imx6ul-flexcan", "fsl,imx6q-flexcan";
				reg = <0x02090000 0x4000>;
				interrupts = <GIC_SPI 110 IRQ_TYPE_LEVEL_HIGH>;
				clocks = <&clks IMX6UL_CLK_CAN1_IPG>,
					 <&clks IMX6UL_CLK_CAN1_SERIAL>;
				clock-names = "ipg", "per";
				stop-mode = <&gpr 0x10 1 0x10 17>;
				status = "disabled";
			};

			flexcan2: can@02094000 {
				compatible = "fsl,imx6ul-flexcan", "fsl,imx6q-flexcan";
				reg = <0x02094000 0x4000>;
				interrupts = <GIC_SPI 111 IRQ_TYPE_LEVEL_HIGH>;
				clocks = <&clks IMX6UL_CLK_CAN2_IPG>,
					 <&clks IMX6UL_CLK_CAN2_SERIAL>;
				clock-names = "ipg", "per";
				stop-mode = <&gpr 0x10 2 0x10 18>;
				status = "disabled";
			};

			gpt1: gpt@02098000 {
				compatible = "fsl,imx6ul-gpt", "fsl,imx31-gpt";
				reg = <0x02098000 0x4000>;
				interrupts = <GIC_SPI 55 IRQ_TYPE_LEVEL_HIGH>;
				clocks = <&clks IMX6UL_CLK_GPT1_BUS>,
					 <&clks IMX6UL_CLK_GPT1_SERIAL>;
				clock-names = "ipg", "per";
			};

			gpio1: gpio@0209c000 {
				compatible = "fsl,imx6ul-gpio", "fsl,imx35-gpio";
				reg = <0x0209c000 0x4000>;
				interrupts = <GIC_SPI 66 IRQ_TYPE_LEVEL_HIGH>,
					     <GIC_SPI 67 IRQ_TYPE_LEVEL_HIGH>;
				gpio-controller;
				#gpio-cells = <2>;
				interrupt-controller;
				#interrupt-cells = <2>;
			};

			gpio2: gpio@020a0000 {
				compatible = "fsl,imx6ul-gpio", "fsl,imx35-gpio";
				reg = <0x020a0000 0x4000>;
				interrupts = <GIC_SPI 68 IRQ_TYPE_LEVEL_HIGH>,
					     <GIC_SPI 69 IRQ_TYPE_LEVEL_HIGH>;
				gpio-controller;
				#gpio-cells = <2>;
				interrupt-controller;
				#interrupt-cells = <2>;
			};

			gpio3: gpio@020a4000 {
				compatible = "fsl,imx6ul-gpio", "fsl,imx35-gpio";
				reg = <0x020a4000 0x4000>;
				interrupts = <GIC_SPI 70 IRQ_TYPE_LEVEL_HIGH>,
					     <GIC_SPI 71 IRQ_TYPE_LEVEL_HIGH>;
				gpio-controller;
				#gpio-cells = <2>;
				interrupt-controller;
				#interrupt-cells = <2>;
			};

			gpio4: gpio@020a8000 {
				compatible = "fsl,imx6ul-gpio", "fsl,imx35-gpio";
				reg = <0x020a8000 0x4000>;
				interrupts = <GIC_SPI 72 IRQ_TYPE_LEVEL_HIGH>,
					     <GIC_SPI 73 IRQ_TYPE_LEVEL_HIGH>;
				gpio-controller;
				#gpio-cells = <2>;
				interrupt-controller;
				#interrupt-cells = <2>;
			};

			gpio5: gpio@020ac000 {
				compatible = "fsl,imx6ul-gpio", "fsl,imx35-gpio";
				reg = <0x020ac000 0x4000>;
				interrupts = <GIC_SPI 74 IRQ_TYPE_LEVEL_HIGH>,
					     <GIC_SPI 75 IRQ_TYPE_LEVEL_HIGH>;
				gpio-controller;
				#gpio-cells = <2>;
				interrupt-controller;
				#interrupt-cells = <2>;
			};

			snvslp: snvs@020b0000 {
				compatible = "fsl,imx6ul-snvs";
				reg = <0x020b0000 0x4000>;
				interrupts = <GIC_SPI 4 IRQ_TYPE_LEVEL_HIGH>;
			};

			fec2: ethernet@020b4000 {
				compatible = "fsl,imx6ul-fec", "fsl,imx6q-fec";
				reg = <0x020b4000 0x4000>;
				interrupts = <GIC_SPI 120 IRQ_TYPE_LEVEL_HIGH>,
					     <GIC_SPI 121 IRQ_TYPE_LEVEL_HIGH>;
				clocks = <&clks IMX6UL_CLK_ENET>,
					 <&clks IMX6UL_CLK_ENET_AHB>,
					 <&clks IMX6UL_CLK_ENET_PTP>,
					 <&clks IMX6UL_CLK_ENET2_REF_125M>,
					 <&clks IMX6UL_CLK_ENET2_REF_125M>;
				clock-names = "ipg", "ahb", "ptp",
					      "enet_clk_ref", "enet_out";
				stop-mode = <&gpr 0x10 4>;
				fsl,num-tx-queues=<1>;
				fsl,num-rx-queues=<1>;
				fsl,magic-packet;
				fsl,wakeup_irq = <0>;
				status = "disabled";
			};

			kpp: kpp@020b8000 {
				compatible = "fsl,imx6ul-kpp", "fsl,imx21-kpp";
				reg = <0x020b8000 0x4000>;
				interrupts = <GIC_SPI 82 IRQ_TYPE_LEVEL_HIGH>;
				clocks = <&clks IMX6UL_CLK_DUMMY>;
				status = "disabled";
			};

			wdog1: wdog@020bc000 {
				compatible = "fsl,imx6ul-wdt", "fsl,imx21-wdt";
				reg = <0x020bc000 0x4000>;
				interrupts = <GIC_SPI 80 IRQ_TYPE_LEVEL_HIGH>;
				clocks = <&clks IMX6UL_CLK_WDOG1>;
			};

			wdog2: wdog@020c0000 {
				compatible = "fsl,imx6ul-wdt", "fsl,imx21-wdt";
				reg = <0x020c0000 0x4000>;
				interrupts = <GIC_SPI 81 IRQ_TYPE_LEVEL_HIGH>;
				clocks = <&clks IMX6UL_CLK_WDOG2>;
				status = "disabled";
			};

			clks: ccm@020c4000 {
				compatible = "fsl,imx6ul-ccm";
				reg = <0x020c4000 0x4000>;
				interrupts = <GIC_SPI 87 IRQ_TYPE_LEVEL_HIGH>,
					     <GIC_SPI 88 IRQ_TYPE_LEVEL_HIGH>;
				#clock-cells = <1>;
				clocks = <&ckil>, <&osc>, <&ipp_di0>, <&ipp_di1>;
				clock-names = "ckil", "osc", "ipp_di0", "ipp_di1";
			};

			anatop: anatop@020c8000 {
				compatible = "fsl,imx6ul-anatop", "fsl,imx6q-anatop",
					     "syscon", "simple-bus";
				reg = <0x020c8000 0x1000>;
				interrupts = <GIC_SPI 49 IRQ_TYPE_LEVEL_HIGH>,
					     <GIC_SPI 54 IRQ_TYPE_LEVEL_HIGH>,
					     <GIC_SPI 127 IRQ_TYPE_LEVEL_HIGH>;

				reg_3p0: regulator-3p0@120 {
					compatible = "fsl,anatop-regulator";
					regulator-name = "vdd3p0";
					regulator-min-microvolt = <2625000>;
					regulator-max-microvolt = <3400000>;
					anatop-reg-offset = <0x120>;
					anatop-vol-bit-shift = <8>;
					anatop-vol-bit-width = <5>;
					anatop-min-bit-val = <0>;
					anatop-min-voltage = <2625000>;
					anatop-max-voltage = <3400000>;
					anatop-enable-bit = <0>;
				};

				reg_arm: regulator-vddcore@140 {
					compatible = "fsl,anatop-regulator";
					regulator-name = "cpu";
					regulator-min-microvolt = <725000>;
					regulator-max-microvolt = <1450000>;
					regulator-always-on;
					anatop-reg-offset = <0x140>;
					anatop-vol-bit-shift = <0>;
					anatop-vol-bit-width = <5>;
					anatop-delay-reg-offset = <0x170>;
					anatop-delay-bit-shift = <24>;
					anatop-delay-bit-width = <2>;
					anatop-min-bit-val = <1>;
					anatop-min-voltage = <725000>;
					anatop-max-voltage = <1450000>;
				};

				reg_soc: regulator-vddsoc@140 {
					compatible = "fsl,anatop-regulator";
					regulator-name = "vddsoc";
					regulator-min-microvolt = <725000>;
					regulator-max-microvolt = <1450000>;
					regulator-always-on;
					anatop-reg-offset = <0x140>;
					anatop-vol-bit-shift = <18>;
					anatop-vol-bit-width = <5>;
					anatop-delay-reg-offset = <0x170>;
					anatop-delay-bit-shift = <28>;
					anatop-delay-bit-width = <2>;
					anatop-min-bit-val = <1>;
					anatop-min-voltage = <725000>;
					anatop-max-voltage = <1450000>;
				};
			};

			usbphy1: usbphy@020c9000 {
				compatible = "fsl,imx6ul-usbphy", "fsl,imx23-usbphy";
				reg = <0x020c9000 0x1000>;
				interrupts = <GIC_SPI 44 IRQ_TYPE_LEVEL_HIGH>;
				clocks = <&clks IMX6UL_CLK_USBPHY1>;
				phy-3p0-supply = <&reg_3p0>;
				fsl,anatop = <&anatop>;
			};

			usbphy2: usbphy@020ca000 {
				compatible = "fsl,imx6ul-usbphy", "fsl,imx23-usbphy";
				reg = <0x020ca000 0x1000>;
				interrupts = <GIC_SPI 45 IRQ_TYPE_LEVEL_HIGH>;
				clocks = <&clks IMX6UL_CLK_USBPHY2>;
				phy-3p0-supply = <&reg_3p0>;
				fsl,anatop = <&anatop>;
			};

			tempmon: tempmon {
				compatible = "fsl,imx6ul-tempmon", "fsl,imx6sx-tempmon";
				interrupts = <GIC_SPI 49 IRQ_TYPE_LEVEL_HIGH>;
				fsl,tempmon = <&anatop>;
				fsl,tempmon-data = <&ocotp>;
				clocks = <&clks IMX6UL_CLK_PLL3_USB_OTG>;
<<<<<<< HEAD
=======
			};

			caam_snvs: caam-snvs@020cc000 {
				compatible = "fsl,imx6q-caam-snvs";
				reg = <0x020cc000 0x4000>;
>>>>>>> 02728686
			};

			snvs: snvs@020cc000 {
				compatible = "fsl,sec-v4.0-mon", "simple-bus";
				#address-cells = <1>;
				#size-cells = <1>;
				ranges = <0 0x020cc000 0x4000>;

				snvs-rtc-lp@34 {
					compatible = "fsl,sec-v4.0-mon-rtc-lp";
					reg = <0x34 0x58>;
					interrupts = <GIC_SPI 19 IRQ_TYPE_LEVEL_HIGH>, <GIC_SPI 20 IRQ_TYPE_LEVEL_HIGH>;
				};
			};

			snvs-pwrkey@0x020cc000 {
				compatible = "fsl,imx6ul-snvs-pwrkey", "fsl,imx6sx-snvs-pwrkey";
				reg = <0x020cc000 0x4000>;
				interrupts = <GIC_SPI 4 IRQ_TYPE_LEVEL_HIGH>;
				fsl,keycode = <116>; /* KEY_POWER */
				fsl,wakeup;
			};

			epit1: epit@020d0000 {
				reg = <0x020d0000 0x4000>;
				interrupts = <GIC_SPI 56 IRQ_TYPE_LEVEL_HIGH>;
			};

			epit2: epit@020d4000 {
				reg = <0x020d4000 0x4000>;
				interrupts = <GIC_SPI 57 IRQ_TYPE_LEVEL_HIGH>;
			};

			src: src@020d8000 {
				compatible = "fsl,imx6ul-src", "fsl,imx51-src";
				reg = <0x020d8000 0x4000>;
				interrupts = <GIC_SPI 91 IRQ_TYPE_LEVEL_HIGH>,
					     <GIC_SPI 96 IRQ_TYPE_LEVEL_HIGH>;
				#reset-cells = <1>;
			};

			gpc: gpc@020dc000 {
				compatible = "fsl,imx6ul-gpc", "fsl,imx6q-gpc";
				reg = <0x020dc000 0x4000>;
				interrupts = <GIC_SPI 89 IRQ_TYPE_LEVEL_HIGH>;
				fsl,mf-mix-wakeup-irq = <0x7c00000 0x3d00 0x0 0x1400240>;
			};

			iomuxc: iomuxc@020e0000 {
				compatible = "fsl,imx6ul-iomuxc";
				reg = <0x020e0000 0x4000>;
			};

			gpr: iomuxc-gpr@020e4000 {
				compatible = "fsl,imx6ul-iomuxc-gpr", "syscon";
				reg = <0x020e4000 0x4000>;
			};

			gpt2: gpt@020e8000 {
				compatible = "fsl,imx6ul-gpt", "fsl,imx31-gpt";
				reg = <0x020e8000 0x4000>;
				interrupts = <GIC_SPI 109 IRQ_TYPE_LEVEL_HIGH>;
				clocks = <&clks IMX6UL_CLK_DUMMY>,
					 <&clks IMX6UL_CLK_DUMMY>;
				clock-names = "ipg", "per";
			};

			sdma: sdma@020ec000 {
				compatible = "fsl,imx6sx-sdma", "fsl,imx35-sdma";
				reg = <0x020ec000 0x4000>;
				interrupts = <GIC_SPI 2 IRQ_TYPE_LEVEL_HIGH>;
				clocks = <&clks IMX6UL_CLK_SDMA>,
					 <&clks IMX6UL_CLK_SDMA>;
				clock-names = "ipg", "ahb";
				#dma-cells = <3>;
				iram = <&ocram>;
				fsl,sdma-ram-script-name = "imx/sdma/sdma-imx6q.bin";
			};

			pwm5: pwm@020f0000 {
				compatible = "fsl,imx6ul-pwm", "fsl,imx27-pwm";
				reg = <0x020f0000 0x4000>;
				interrupts = <GIC_SPI 114 IRQ_TYPE_LEVEL_HIGH>;
				clocks = <&clks IMX6UL_CLK_DUMMY>,
					 <&clks IMX6UL_CLK_DUMMY>;
				clock-names = "ipg", "per";
				#pwm-cells = <2>;
			};

			pwm6: pwm@020f4000 {
				compatible = "fsl,imx6ul-pwm", "fsl,imx27-pwm";
				reg = <0x020f4000 0x4000>;
				interrupts = <GIC_SPI 115 IRQ_TYPE_LEVEL_HIGH>;
				clocks = <&clks IMX6UL_CLK_DUMMY>,
					 <&clks IMX6UL_CLK_DUMMY>;
				clock-names = "ipg", "per";
				#pwm-cells = <2>;
			};

			pwm7: pwm@020f8000 {
				compatible = "fsl,imx6ul-pwm", "fsl,imx27-pwm";
				reg = <0x020f8000 0x4000>;
				interrupts = <GIC_SPI 116 IRQ_TYPE_LEVEL_HIGH>;
				clocks = <&clks IMX6UL_CLK_DUMMY>,
					 <&clks IMX6UL_CLK_DUMMY>;
				clock-names = "ipg", "per";
				#pwm-cells = <2>;
			};

			pwm8: pwm@020fc000 {
				compatible = "fsl,imx6ul-pwm", "fsl,imx27-pwm";
				reg = <0x020fc000 0x4000>;
				interrupts = <GIC_SPI 117 IRQ_TYPE_LEVEL_HIGH>;
				clocks = <&clks IMX6UL_CLK_DUMMY>,
					 <&clks IMX6UL_CLK_DUMMY>;
				clock-names = "ipg", "per";
				#pwm-cells = <2>;
			};
		};

		aips2: aips-bus@02100000 {
			compatible = "fsl,aips-bus", "simple-bus";
			#address-cells = <1>;
			#size-cells = <1>;
			reg = <0x02100000 0x100000>;
			ranges;

			crypto: caam@2140000 {
				compatible = "fsl,imx6ul-caam", "fsl,sec-v4.0";
				#address-cells = <1>;
				#size-cells = <1>;
				reg = <0x2140000 0x3c000>;
				ranges = <0 0x2140000 0x3c000>;
				interrupts = <GIC_SPI 48 IRQ_TYPE_LEVEL_HIGH>;
				clocks = <&clks IMX6UL_CLK_CAAM_IPG>, <&clks IMX6UL_CLK_CAAM_ACLK>,
				       	 <&clks IMX6UL_CLK_CAAM_MEM>;
				clock-names = "caam_ipg", "caam_aclk", "caam_mem";

				sec_jr0: jr0@1000 {
					compatible = "fsl,sec-v4.0-job-ring";
					reg = <0x1000 0x1000>;
					interrupts = <GIC_SPI 105 IRQ_TYPE_LEVEL_HIGH>;
				};

				sec_jr1: jr1@2000 {
					compatible = "fsl,sec-v4.0-job-ring";
					reg = <0x2000 0x1000>;
					interrupts = <GIC_SPI 106 IRQ_TYPE_LEVEL_HIGH>;
				};
				sec_jr2: jr2@3000 {
					compatible = "fsl,sec-v4.0-job-ring";
					reg = <0x3000 0x1000>;
					interrupts = <GIC_SPI 46 IRQ_TYPE_LEVEL_HIGH>;
				};
			};

			usbotg1: usb@02184000 {
				compatible = "fsl,imx6ul-usb", "fsl,imx27-usb";
				reg = <0x02184000 0x200>;
				interrupts = <GIC_SPI 43 IRQ_TYPE_LEVEL_HIGH>;
				clocks = <&clks IMX6UL_CLK_USBOH3>;
				fsl,usbphy = <&usbphy1>;
				fsl,usbmisc = <&usbmisc 0>;
				fsl,anatop = <&anatop>;
				status = "disabled";
			};

			usbotg2: usb@02184200 {
				compatible = "fsl,imx6ul-usb", "fsl,imx27-usb";
				reg = <0x02184200 0x200>;
				interrupts = <GIC_SPI 42 IRQ_TYPE_LEVEL_HIGH>;
				clocks = <&clks IMX6UL_CLK_USBOH3>;
				fsl,usbphy = <&usbphy2>;
				fsl,usbmisc = <&usbmisc 1>;
				status = "disabled";
			};

			usbmisc: usbmisc@02184800 {
				#index-cells = <1>;
				compatible = "fsl,imx6ul-usbmisc", "fsl,imx6q-usbmisc";
				reg = <0x02184800 0x200>;
			};

			fec1: ethernet@02188000 {
				compatible = "fsl,imx6ul-fec", "fsl,imx6q-fec";
				reg = <0x02188000 0x4000>;
				interrupts = <GIC_SPI 118 IRQ_TYPE_LEVEL_HIGH>,
					     <GIC_SPI 119 IRQ_TYPE_LEVEL_HIGH>;
				clocks = <&clks IMX6UL_CLK_ENET>,
					 <&clks IMX6UL_CLK_ENET_AHB>,
					 <&clks IMX6UL_CLK_ENET_PTP>,
					 <&clks IMX6UL_CLK_ENET_REF>,
					 <&clks IMX6UL_CLK_ENET_REF>;
				clock-names = "ipg", "ahb", "ptp",
					      "enet_clk_ref", "enet_out";
				stop-mode = <&gpr 0x10 3>;
				fsl,num-tx-queues=<1>;
				fsl,num-rx-queues=<1>;
				fsl,magic-packet;
				fsl,wakeup_irq = <0>;
				status = "disabled";
                        };

			sim1: sim@0218c000 {
				compatible = "fsl,imx6ul-sim";
				reg = <0x0218c000 0x4000>;
				interrupts = <GIC_SPI 112 IRQ_TYPE_LEVEL_HIGH>;
				status = "disabled";
			};

			usdhc1: usdhc@02190000 {
				compatible = "fsl,imx6ul-usdhc", "fsl,imx6sx-usdhc";
				reg = <0x02190000 0x4000>;
				interrupts = <GIC_SPI 22 IRQ_TYPE_LEVEL_HIGH>;
				clocks = <&clks IMX6UL_CLK_USDHC1>,
					 <&clks IMX6UL_CLK_USDHC1>,
					 <&clks IMX6UL_CLK_USDHC1>;
				clock-names = "ipg", "ahb", "per";
				bus-width = <4>;
				status = "disabled";
			};

			usdhc2: usdhc@02194000 {
				compatible = "fsl,imx6ul-usdhc", "fsl,imx6sx-usdhc";
				reg = <0x02194000 0x4000>;
				interrupts = <GIC_SPI 23 IRQ_TYPE_LEVEL_HIGH>;
				clocks = <&clks IMX6UL_CLK_USDHC2>,
					 <&clks IMX6UL_CLK_USDHC2>,
					 <&clks IMX6UL_CLK_USDHC2>;
				clock-names = "ipg", "ahb", "per";
				bus-width = <4>;
				status = "disabled";
			};

			adc1: adc@02198000 {
				compatible = "fsl,imx6ul-adc", "fsl,vf610-adc";
				reg = <0x02198000 0x4000>;
				interrupts = <GIC_SPI 100 IRQ_TYPE_LEVEL_HIGH>;
				clocks = <&clks IMX6UL_CLK_ADC1>;
				num-channels = <2>;
				clock-names = "adc";
				status = "disabled";
                        };

			tsc: tsc@02040000 {
				compatible = "fsl,imx6ul-tsc";
				reg = <0x02040000 0x4000>, <0x0219c000 0x4000>;
				interrupts = <GIC_SPI 3 IRQ_TYPE_LEVEL_HIGH>,
					     <GIC_SPI 101 IRQ_TYPE_LEVEL_HIGH>;
				clocks = <&clks IMX6UL_CLK_IPG>,
					 <&clks IMX6UL_CLK_ADC2>;
				clock-names = "tsc", "adc";
				status = "disabled";
			};

			i2c1: i2c@021a0000 {
				#address-cells = <1>;
				#size-cells = <0>;
				compatible = "fsl,imx6ul-i2c", "fsl,imx21-i2c";
				reg = <0x021a0000 0x4000>;
				interrupts = <GIC_SPI 36 IRQ_TYPE_LEVEL_HIGH>;
				clocks = <&clks IMX6UL_CLK_I2C1>;
				status = "disabled";
			};

			i2c2: i2c@021a4000 {
				#address-cells = <1>;
				#size-cells = <0>;
				compatible = "fsl,imx6ul-i2c", "fsl,imx21-i2c";
				reg = <0x021a4000 0x4000>;
				interrupts = <GIC_SPI 37 IRQ_TYPE_LEVEL_HIGH>;
				clocks = <&clks IMX6UL_CLK_I2C2>;
				status = "disabled";
			};

			i2c3: i2c@021a8000 {
				#address-cells = <1>;
				#size-cells = <0>;
				compatible = "fsl,imx6ul-i2c", "fsl,imx21-i2c";
				reg = <0x021a8000 0x4000>;
				interrupts = <GIC_SPI 38 IRQ_TYPE_LEVEL_HIGH>;
				clocks = <&clks IMX6UL_CLK_I2C3>;
				status = "disabled";
			};

			romcp@021ac000 {
				compatible = "fsl,imx6ul-romcp", "syscon";
				reg = <0x021ac000 0x4000>;
			};

			mmdc: mmdc@021b0000 {
				compatible = "fsl,imx6ul-mmdc", "fsl,imx6q-mmdc";
				reg = <0x021b0000 0x4000>;
			};

			sim2: sim@021b4000 {
				compatible = "fsl,imx6ul-sim";
				reg = <0x021b4000 0x4000>;
				interrupts = <GIC_SPI 113 IRQ_TYPE_LEVEL_HIGH>;
				clocks = <&clks IMX6UL_CLK_SIM2>;
				clock-names = "sim";
				status = "disabled";
			};

			weim: weim@021b8000 {
				compatible = "fsl,imx6ul-weim", "fsl,imx6q-weim";
				reg = <0x021b8000 0x4000>;
				interrupts = <GIC_SPI 14 IRQ_TYPE_LEVEL_HIGH>;
				clocks = <&clks IMX6UL_CLK_DUMMY>;
			};

			ocotp: ocotp-ctrl@021bc000 {
				compatible = "syscon";
				reg = <0x021bc000 0x4000>;
				clocks = <&clks IMX6UL_CLK_OCOTP>;
			};

			ocotp-fuse@021bc000 {
				compatible = "fsl,imx6ul-ocotp", "fsl,imx6q-ocotp";
				reg = <0x021bc000 0x4000>;
				clocks = <&clks IMX6UL_CLK_OCOTP>;
			};

			csu: csu@021c0000 {
				compatible = "fsl,imx6ul-csu";
				reg = <0x021c0000 0x4000>;
				interrupts = <GIC_SPI 21 IRQ_TYPE_LEVEL_HIGH>;
				status = "disabled";
			};

			csi: csi@021c4000 {
				compatible = "fsl,imx6ul-csi", "fsl,imx6s-csi";
				reg = <0x021c4000 0x4000>;
				interrupts = <GIC_SPI 7 IRQ_TYPE_LEVEL_HIGH>;
				clocks = <&clks IMX6UL_CLK_DUMMY>,
					<&clks IMX6UL_CLK_CSI>,
					<&clks IMX6UL_CLK_DUMMY>;
				clock-names = "disp-axi", "csi_mclk", "disp_dcic";
				status = "disabled";
			};

			lcdif: lcdif@021c8000 {
				compatible = "fsl,imx6ul-lcdif", "fsl,imx28-lcdif";
				reg = <0x021c8000 0x4000>;
				interrupts = <GIC_SPI 5 IRQ_TYPE_LEVEL_HIGH>;
				clocks = <&clks IMX6UL_CLK_LCDIF_PIX>,
					 <&clks IMX6UL_CLK_LCDIF_APB>,
					 <&clks IMX6UL_CLK_DUMMY>;
				clock-names = "pix", "axi", "disp_axi";
				status = "disabled";
			};

			pxp: pxp@021cc000 {
				compatible = "fsl,imx6ul-pxp-dma", "fsl,imx6sl-pxp-dma", "fsl,imx6dl-pxp-dma";
				reg = <0x021cc000 0x4000>;
				interrupts = <GIC_SPI 8 IRQ_TYPE_LEVEL_HIGH>;
				clocks = <&clks IMX6UL_CLK_PXP>,
					 <&clks IMX6UL_CLK_DUMMY>;
				clock-names = "pxp-axi", "disp-axi";
				status = "disabled";
			};

			qspi: qspi@021e0000 {
				#address-cells = <1>;
				#size-cells = <0>;
				compatible = "fsl,imx6ul-qspi";
				reg = <0x021e0000 0x4000>, <0x60000000 0x10000000>;
				reg-names = "QuadSPI", "QuadSPI-memory";
				interrupts = <GIC_SPI 107 IRQ_TYPE_LEVEL_HIGH>;
				clocks = <&clks IMX6UL_CLK_QSPI>,
					 <&clks IMX6UL_CLK_QSPI>;
				clock-names = "qspi_en", "qspi";
				status = "disabled";
			};

			uart2: serial@021e8000 {
				compatible = "fsl,imx6ul-uart",
					     "fsl,imx6q-uart", "fsl,imx21-uart";
				reg = <0x021e8000 0x4000>;
				interrupts = <GIC_SPI 27 IRQ_TYPE_LEVEL_HIGH>;
				clocks = <&clks IMX6UL_CLK_UART2_IPG>,
					 <&clks IMX6UL_CLK_UART2_SERIAL>;
				clock-names = "ipg", "per";
				dmas = <&sdma 27 4 0>, <&sdma 28 4 0>;
				dma-names = "rx", "tx";
				status = "disabled";
			};

			uart3: serial@021ec000 {
				compatible = "fsl,imx6ul-uart",
					     "fsl,imx6q-uart", "fsl,imx21-uart";
				reg = <0x021ec000 0x4000>;
				interrupts = <GIC_SPI 28 IRQ_TYPE_LEVEL_HIGH>;
				clocks = <&clks IMX6UL_CLK_UART3_IPG>,
					 <&clks IMX6UL_CLK_UART3_SERIAL>;
				clock-names = "ipg", "per";
				dmas = <&sdma 29 4 0>, <&sdma 30 4 0>;
				dma-names = "rx", "tx";
				status = "disabled";
			};

			uart4: serial@021f0000 {
				compatible = "fsl,imx6ul-uart",
					     "fsl,imx6q-uart", "fsl,imx21-uart";
				reg = <0x021f0000 0x4000>;
				interrupts = <GIC_SPI 29 IRQ_TYPE_LEVEL_HIGH>;
				clocks = <&clks IMX6UL_CLK_UART4_IPG>,
					 <&clks IMX6UL_CLK_UART4_SERIAL>;
				clock-names = "ipg", "per";
				dmas = <&sdma 31 4 0>, <&sdma 32 4 0>;
				dma-names = "rx", "tx";
				status = "disabled";
			};

			uart5: serial@021f4000 {
				compatible = "fsl,imx6ul-uart",
					     "fsl,imx6q-uart", "fsl,imx21-uart";
				reg = <0x021f4000 0x4000>;
				interrupts = <GIC_SPI 30 IRQ_TYPE_LEVEL_HIGH>;
				clocks = <&clks IMX6UL_CLK_UART5_IPG>,
					 <&clks IMX6UL_CLK_UART5_SERIAL>;
				clock-names = "ipg", "per";
				dmas = <&sdma 33 4 0>, <&sdma 34 4 0>;
				dma-names = "rx", "tx";
				status = "disabled";
			};

			i2c4: i2c@021f8000 {
				#address-cells = <1>;
				#size-cells = <0>;
				compatible = "fsl,imx6ul-i2c", "fsl,imx21-i2c";
				reg = <0x021f8000 0x4000>;
				interrupts = <GIC_SPI 35 IRQ_TYPE_LEVEL_HIGH>;
				clocks = <&clks IMX6UL_CLK_I2C4>;
				status = "disabled";
			};

			uart6: serial@021fc000 {
				compatible = "fsl,imx6ul-uart",
					     "fsl,imx6q-uart", "fsl,imx21-uart";
				reg = <0x021fc000 0x4000>;
				interrupts = <GIC_SPI 17 IRQ_TYPE_LEVEL_HIGH>;
				clocks = <&clks IMX6UL_CLK_UART6_IPG>,
					 <&clks IMX6UL_CLK_UART6_SERIAL>;
				clock-names = "ipg", "per";
				dmas = <&sdma 0 4 0>, <&sdma 47 4 0>;
				dma-names = "rx", "tx";
				status = "disabled";
			};
		};

		dma_apbh: dma-apbh@01804000 {
			compatible = "fsl,imx6ul-dma-apbh", "fsl,imx28-dma-apbh";
			reg = <0x01804000 0x2000>;
			interrupts = <GIC_SPI 13 IRQ_TYPE_LEVEL_HIGH>,
				     <GIC_SPI 13 IRQ_TYPE_LEVEL_HIGH>,
				     <GIC_SPI 13 IRQ_TYPE_LEVEL_HIGH>,
				     <GIC_SPI 13 IRQ_TYPE_LEVEL_HIGH>;
			interrupt-names = "gpmi0", "gpmi1", "gpmi2", "gpmi3";
			#dma-cells = <1>;
			dma-channels = <4>;
			clocks = <&clks IMX6UL_CLK_APBHDMA>;
		};

		gpmi: gpmi-nand@01806000{
			compatible = "fsl,imx6ul-gpmi-nand";
			#address-cells = <1>;
			#size-cells = <1>;
			reg = <0x01806000 0x2000>, <0x01808000 0x4000>;
			reg-names = "gpmi-nand", "bch";
			interrupts = <GIC_SPI 15 IRQ_TYPE_LEVEL_HIGH>;
			interrupt-names = "bch";
			clocks = <&clks IMX6UL_CLK_GPMI_IO>,
				 <&clks IMX6UL_CLK_GPMI_APB>,
				 <&clks IMX6UL_CLK_GPMI_BCH>,
				 <&clks IMX6UL_CLK_GPMI_BCH_APB>,
				 <&clks IMX6UL_CLK_PER_BCH>;
			clock-names = "gpmi_io", "gpmi_apb", "gpmi_bch",
				      "gpmi_bch_apb", "per1_bch";
			dmas = <&dma_apbh 0>;
			dma-names = "rx-tx";
			status = "disabled";
		};

	};
};<|MERGE_RESOLUTION|>--- conflicted
+++ resolved
@@ -660,14 +660,11 @@
 				fsl,tempmon = <&anatop>;
 				fsl,tempmon-data = <&ocotp>;
 				clocks = <&clks IMX6UL_CLK_PLL3_USB_OTG>;
-<<<<<<< HEAD
-=======
 			};
 
 			caam_snvs: caam-snvs@020cc000 {
 				compatible = "fsl,imx6q-caam-snvs";
 				reg = <0x020cc000 0x4000>;
->>>>>>> 02728686
 			};
 
 			snvs: snvs@020cc000 {
