#include "imx7d-sdb.dts"

&sii902x {
	status = "disabled";
};

&ecspi3 {
	fsl,spi-num-chipselects = <1>;
	pinctrl-names = "default";
	pinctrl-0 = <&pinctrl_ecspi3 &pinctrl_ecspi3_cs>;
	cs-gpios = <&gpio5 9 0>;
	status = "okay";

	tsc2046 {
		compatible = "ti,tsc2046";
		reg = <0>;
		spi-max-frequency = <1000000>;
		pinctrl-names ="default";
		pinctrl-0 = <&pinctrl_tsc2046_pendown>;
		interrupt-parent = <&gpio2>;
		interrupts = <13 0>;
		pendown-gpio = <&gpio2 13 0>;
<<<<<<< HEAD
		ti,x-min = <0>;
		ti,x-max = <8000>;
		ti,y-min = <0>;
		ti,y-max = <4800>;
		ti,pressure-max = <255>;
		ti,x-plat-ohms = <40>;
		ti,yx_swap_en;
=======
		ti,x-min = /bits/ 16 <0>;
		ti,x-max = /bits/ 16 <0>;
		ti,y-min = /bits/ 16 <0>;
		ti,y-max = /bits/ 16 <0>;
		ti,pressure-max = /bits/ 16 <0>;
		ti,x-plat-ohms = /bits/ 16 <400>;
>>>>>>> f510aacb
		linux,wakeup;
	};
};
<|MERGE_RESOLUTION|>--- conflicted
+++ resolved
@@ -20,22 +20,13 @@
 		interrupt-parent = <&gpio2>;
 		interrupts = <13 0>;
 		pendown-gpio = <&gpio2 13 0>;
-<<<<<<< HEAD
-		ti,x-min = <0>;
-		ti,x-max = <8000>;
-		ti,y-min = <0>;
-		ti,y-max = <4800>;
-		ti,pressure-max = <255>;
-		ti,x-plat-ohms = <40>;
-		ti,yx_swap_en;
-=======
 		ti,x-min = /bits/ 16 <0>;
 		ti,x-max = /bits/ 16 <0>;
 		ti,y-min = /bits/ 16 <0>;
 		ti,y-max = /bits/ 16 <0>;
 		ti,pressure-max = /bits/ 16 <0>;
 		ti,x-plat-ohms = /bits/ 16 <400>;
->>>>>>> f510aacb
+		ti,yx_swap_en;
 		linux,wakeup;
 	};
 };
