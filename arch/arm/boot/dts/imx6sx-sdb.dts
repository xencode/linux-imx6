--- conflicted
+++ resolved
@@ -155,7 +155,6 @@
 	csi2_v4l2_cap {
 		compatible = "fsl,imx6sx-csi-v4l2", "fsl,imx6sl-csi-v4l2";
 		csi_id = <1>;
-<<<<<<< HEAD
 		status = "okay";
 	};
 
@@ -171,8 +170,6 @@
 		console_size= <262144>; /*256K*/
 		ftrace_size= <262144>;  /*256K*/
 		dump_oops = <1>;
-=======
->>>>>>> 768873ba
 		status = "okay";
 	};
 };
@@ -411,11 +408,7 @@
 	mma8451@1c {
 		compatible = "fsl,mma8451";
 		reg = <0x1c>;
-<<<<<<< HEAD
 		position = <3>;
-=======
-		position = <1>;
->>>>>>> 768873ba
 		interrupt-parent = <&gpio6>;
 		interrupts = <2 8>;
 		interrupt-route = <2>;
