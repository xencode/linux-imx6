--- conflicted
+++ resolved
@@ -111,21 +111,12 @@
 static struct clk *pll3_sw_clk;
 static struct clk *pll2_200;
 static struct clk *mmdc_ch0_axi;
-<<<<<<< HEAD
-struct regulator *vddsoc_cap_regulator;
-=======
->>>>>>> 4d38f383
 static struct clk *pll3_540;
 
 static struct delayed_work low_bus_freq_handler;
 
 static void reduce_bus_freq_handler(struct work_struct *work)
 {
-<<<<<<< HEAD
-	int ret;
-
-=======
->>>>>>> 4d38f383
 	mutex_lock(&bus_freq_mutex);
 	if (low_bus_freq_mode || !low_freq_bus_used()) {
 		mutex_unlock(&bus_freq_mutex);
@@ -235,10 +226,6 @@
 		spin_unlock_irqrestore(&freq_lock, flags);
 	}
 	high_bus_freq_mode = 0;
-<<<<<<< HEAD
-	med_bus_freq_mode = 0;
-=======
->>>>>>> 4d38f383
 	mutex_unlock(&bus_freq_mutex);
 }
 
@@ -266,65 +253,36 @@
  */
 int set_high_bus_freq(int high_bus_freq)
 {
-<<<<<<< HEAD
-	int ret;
-=======
 	if (bus_freq_scaling_initialized && bus_freq_scaling_is_active)
 		cancel_delayed_work_sync(&low_bus_freq_handler);
->>>>>>> 4d38f383
-
-	if (bus_freq_scaling_initialized && bus_freq_scaling_is_active)
-		cancel_delayed_work_sync(&low_bus_freq_handler);
-	mutex_lock(&bus_freq_mutex);
-	if (busfreq_suspended) {
-		mutex_unlock(&bus_freq_mutex);
-		return 0;
-	}
-
-<<<<<<< HEAD
-	if (!bus_freq_scaling_initialized || !bus_freq_scaling_is_active) {
-		mutex_unlock(&bus_freq_mutex);
-=======
+
+	if (busfreq_suspended)
+		return 0;
+
 
 	if (!bus_freq_scaling_initialized || !bus_freq_scaling_is_active)
->>>>>>> 4d38f383
-		return 0;
-	}
-
-<<<<<<< HEAD
-	if (high_bus_freq_mode && high_bus_freq) {
-		mutex_unlock(&bus_freq_mutex);
-=======
+		return 0;
+
 
 	if (high_bus_freq_mode && high_bus_freq)
->>>>>>> 4d38f383
-		return 0;
-	}
-
-<<<<<<< HEAD
-	if (med_bus_freq_mode && !high_bus_freq) {
-		mutex_unlock(&bus_freq_mutex);
-=======
+		return 0;
+
 
 	/* medium bus freq is only supported for MX6DQ */
 	if (cpu_is_mx6q() && med_bus_freq_mode && !high_bus_freq)
->>>>>>> 4d38f383
-		return 0;
-	}
+		return 0;
 
 	if (cpu_is_mx6dl() && high_bus_freq)
 		high_bus_freq = 0;
 
-	if (cpu_is_mx6dl() && med_bus_freq_mode) {
-		mutex_unlock(&bus_freq_mutex);
-		return 0;
-	}
+	if (cpu_is_mx6dl() && med_bus_freq_mode)
+		return 0;
+
 	if ((high_bus_freq_mode && (high_bus_freq || lp_high_freq)) ||
 	    (med_bus_freq_mode && !high_bus_freq && lp_med_freq &&
-	     !lp_high_freq)) {
-		mutex_unlock(&bus_freq_mutex);
-		return 0;
-	}
+	     !lp_high_freq))
+		return 0;
+
 	if (cpu_is_mx6sl()) {
 		u32 reg;
 		unsigned long flags;
@@ -380,22 +338,12 @@
 		if (cpu_is_mx6dl() &&
 			clk_get_parent(axi_clk) != pll3_540)
 			clk_set_parent(axi_clk, pll3_540);
-<<<<<<< HEAD
-
-		clk_disable(pll3);
-	}
-=======
->>>>>>> 4d38f383
 
 		low_bus_freq_mode = 0;
 		audio_bus_freq_mode = 0;
 
-<<<<<<< HEAD
-	mutex_unlock(&bus_freq_mutex);
-=======
 		clk_disable(pll3);
 	}
->>>>>>> 4d38f383
 	return 0;
 }
 
@@ -422,43 +370,6 @@
 	mutex_lock(&bus_freq_mutex);
 
 	if (flag) {
-<<<<<<< HEAD
-		/* Update count */
-		if (clk->flags & AHB_HIGH_SET_POINT)
-			lp_high_freq++;
-		else if (clk->flags & AHB_MED_SET_POINT)
-			lp_med_freq++;
-		else if (clk->flags & AHB_AUDIO_SET_POINT)
-			lp_audio_freq++;
-		/* Update bus freq */
-		if ((clk->flags & CPU_FREQ_TRIG_UPDATE)
-			&& (clk_get_usecount(clk) == 0)) {
-			if (!(clk->flags &
-				(AHB_HIGH_SET_POINT | AHB_MED_SET_POINT)))  {
-			if (low_freq_bus_used()) {
-				if ((clk->flags & AHB_AUDIO_SET_POINT) & !audio_bus_freq_mode)
-					set_low_bus_freq();
-				else if (!low_bus_freq_mode)
-					set_low_bus_freq();
-			}
-		} else {
-			if ((clk->flags & AHB_MED_SET_POINT)
-				&& !med_bus_freq_mode) {
-				/* Set to Medium setpoint */
-				mutex_unlock(&bus_freq_mutex);
-				set_high_bus_freq(0);
-				return;
-			}
-			else if ((clk->flags & AHB_HIGH_SET_POINT)
-				&& !high_bus_freq_mode) {
-				/* Currently at low or medium set point,
-				* need to set to high setpoint
-				*/
-				mutex_unlock(&bus_freq_mutex);
-				set_high_bus_freq(1);
-				return;
-			}
-=======
 		if (clk == cpu_clk) {
 			/* The CPU freq is being increased.
 			  * check if we need to increase the bus freq
@@ -500,7 +411,6 @@
 						set_high_bus_freq(1);
 					}
 				}
->>>>>>> 4d38f383
 			}
 		}
 	} else {
@@ -513,13 +423,6 @@
 			if (low_freq_bus_used() &&
 				!(low_bus_freq_mode || audio_bus_freq_mode))
 				set_low_bus_freq();
-<<<<<<< HEAD
-			else {
-				/* Set to either high or medium setpoint. */
-				mutex_unlock(&bus_freq_mutex);
-				set_high_bus_freq(0);
-				return;
-=======
 		} else {
 			/* Update count */
 			if (clk->flags & AHB_HIGH_SET_POINT)
@@ -539,7 +442,6 @@
 					  */
 					set_high_bus_freq(0);
 				}
->>>>>>> 4d38f383
 			}
 		}
 	}
