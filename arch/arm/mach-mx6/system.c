/*
 * Copyright (C) 2011-2012 Freescale Semiconductor, Inc. All Rights Reserved.
 *
 * This program is free software; you can redistribute it and/or modify
 * it under the terms of the GNU General Public License as published by
 * the Free Software Foundation; either version 2 of the License, or
 * (at your option) any later version.

 * This program is distributed in the hope that it will be useful,
 * but WITHOUT ANY WARRANTY; without even the implied warranty of
 * MERCHANTABILITY or FITNESS FOR A PARTICULAR PURPOSE.  See the
 * GNU General Public License for more details.

 * You should have received a copy of the GNU General Public License along
 * with this program; if not, write to the Free Software Foundation, Inc.,
 * 51 Franklin Street, Fifth Floor, Boston, MA 02110-1301 USA.
 */

#include <linux/kernel.h>
#include <linux/clk.h>
#include <linux/delay.h>
#include <linux/platform_device.h>
#include <linux/regulator/consumer.h>
#include <linux/pmic_external.h>
#include <linux/clockchips.h>
<<<<<<< HEAD
=======
#include <linux/hrtimer.h>
#include <linux/tick.h>
>>>>>>> 79f31695
#include <asm/io.h>
#include <mach/hardware.h>
#include <mach/clock.h>
#include <asm/proc-fns.h>
#include <asm/system.h>
#include "crm_regs.h"
#include "regs-anadig.h"

#define SCU_CTRL					0x00
#define SCU_CONFIG					0x04
#define SCU_CPU_STATUS				0x08
#define SCU_INVALIDATE				0x0c
#define SCU_FPGA_REVISION			0x10
#define GPC_CNTR_OFFSET				0x0
#define GPC_PGC_DISP_PGCR_OFFSET	0x240
#define GPC_PGC_GPU_PGCR_OFFSET		0x260
#define GPC_PGC_CPU_PDN_OFFSET		0x2a0
#define GPC_PGC_CPU_PUPSCR_OFFSET	0x2a4
#define GPC_PGC_CPU_PDNSCR_OFFSET	0x2a8

#define MODULE_CLKGATE		(1 << 30)
#define MODULE_SFTRST		(1 << 31)

extern unsigned int gpc_wake_irq[4];

static unsigned int cpu_idle_mask;

static void __iomem *gpc_base = IO_ADDRESS(GPC_BASE_ADDR);

<<<<<<< HEAD
volatile unsigned int num_cpu_idle;
volatile unsigned int num_cpu_idle_lock = 0x0;

extern void mx6_wait(void *num_cpu_idle_lock, void *num_cpu_idle);
=======
int wait_mode_arm_podf;
volatile unsigned int num_cpu_idle;
volatile unsigned int num_cpu_idle_lock = 0x0;
int wait_mode_arm_podf;
int cur_arm_podf;
bool arm_mem_clked_in_wait;

extern void mx6_wait(void *num_cpu_idle_lock, void *num_cpu_idle, \
				int wait_arm_podf, int cur_arm_podf);
>>>>>>> 79f31695
extern bool enable_wait_mode;
extern int low_bus_freq_mode;
extern int audio_bus_freq_mode;
extern bool mem_clk_on_in_wait;

void gpc_set_wakeup(unsigned int irq[4])
{
	/* Mask all wake up source */
	__raw_writel(~irq[0], gpc_base + 0x8);
	__raw_writel(~irq[1], gpc_base + 0xc);
	__raw_writel(~irq[2], gpc_base + 0x10);
	__raw_writel(~irq[3], gpc_base + 0x14);

	return;
}
/* set cpu low power mode before WFI instruction */
void mxc_cpu_lp_set(enum mxc_cpu_pwr_mode mode)
{

	int stop_mode = 0;
	void __iomem *anatop_base = IO_ADDRESS(ANATOP_BASE_ADDR);
	u32 ccm_clpcr, anatop_val, reg;

	ccm_clpcr = __raw_readl(MXC_CCM_CLPCR) & ~(MXC_CCM_CLPCR_LPM_MASK);

	switch (mode) {
	case WAIT_CLOCKED:
		break;
	case WAIT_UNCLOCKED:
		ccm_clpcr |= 0x1 << MXC_CCM_CLPCR_LPM_OFFSET;
		break;
	case WAIT_UNCLOCKED_POWER_OFF:
	case STOP_POWER_OFF:
	case ARM_POWER_OFF:
		if (mode == WAIT_UNCLOCKED_POWER_OFF) {
			ccm_clpcr &= ~MXC_CCM_CLPCR_VSTBY;
			ccm_clpcr &= ~MXC_CCM_CLPCR_SBYOS;
			ccm_clpcr |= 0x1 << MXC_CCM_CLPCR_LPM_OFFSET;
			if (cpu_is_mx6sl()) {
				ccm_clpcr |= MXC_CCM_CLPCR_BYP_MMDC_CH0_LPM_HS;
				ccm_clpcr |= MXC_CCM_CLPCR_BYPASS_PMIC_VFUNC_READY;
			} else
				ccm_clpcr |= MXC_CCM_CLPCR_BYP_MMDC_CH1_LPM_HS;
			stop_mode = 0;
		} else if (mode == STOP_POWER_OFF) {
			ccm_clpcr |= 0x2 << MXC_CCM_CLPCR_LPM_OFFSET;
			ccm_clpcr |= 0x3 << MXC_CCM_CLPCR_STBY_COUNT_OFFSET;
			ccm_clpcr |= MXC_CCM_CLPCR_VSTBY;
			ccm_clpcr |= MXC_CCM_CLPCR_SBYOS;
			if (cpu_is_mx6sl()) {
				ccm_clpcr |= MXC_CCM_CLPCR_BYP_MMDC_CH0_LPM_HS;
				ccm_clpcr |= MXC_CCM_CLPCR_BYPASS_PMIC_VFUNC_READY;
			} else
				ccm_clpcr |= MXC_CCM_CLPCR_BYP_MMDC_CH1_LPM_HS;
			stop_mode = 1;
		} else {
			ccm_clpcr |= 0x2 << MXC_CCM_CLPCR_LPM_OFFSET;
			ccm_clpcr |= 0x3 << MXC_CCM_CLPCR_STBY_COUNT_OFFSET;
			ccm_clpcr |= MXC_CCM_CLPCR_VSTBY;
			ccm_clpcr |= MXC_CCM_CLPCR_SBYOS;
			if (cpu_is_mx6sl()) {
				ccm_clpcr |= MXC_CCM_CLPCR_BYP_MMDC_CH0_LPM_HS;
				ccm_clpcr |= MXC_CCM_CLPCR_BYPASS_PMIC_VFUNC_READY;
			} else
				ccm_clpcr |= MXC_CCM_CLPCR_BYP_MMDC_CH1_LPM_HS;
			stop_mode = 2;
		}
		break;
	case STOP_POWER_ON:
		ccm_clpcr |= 0x2 << MXC_CCM_CLPCR_LPM_OFFSET;

		break;
	default:
		printk(KERN_WARNING "UNKNOWN cpu power mode: %d\n", mode);
		return;
	}

	if (stop_mode > 0) {
		gpc_set_wakeup(gpc_wake_irq);
		/* Power down and power up sequence */
		__raw_writel(0xFFFFFFFF, gpc_base + GPC_PGC_CPU_PUPSCR_OFFSET);
		__raw_writel(0xFFFFFFFF, gpc_base + GPC_PGC_CPU_PDNSCR_OFFSET);

		/* dormant mode, need to power off the arm core */
		if (stop_mode == 2) {
			__raw_writel(0x1, gpc_base + GPC_PGC_CPU_PDN_OFFSET);
			__raw_writel(0x1, gpc_base + GPC_PGC_GPU_PGCR_OFFSET);
			__raw_writel(0x1, gpc_base + GPC_CNTR_OFFSET);
			if (cpu_is_mx6sl()) {
				__raw_writel(0x1, gpc_base + GPC_PGC_DISP_PGCR_OFFSET);
				__raw_writel(0x10, gpc_base + GPC_CNTR_OFFSET);
			}
			if (cpu_is_mx6q() || cpu_is_mx6dl()) {
				/* Enable weak 2P5 linear regulator */
				anatop_val = __raw_readl(anatop_base +
					HW_ANADIG_REG_2P5);
				anatop_val |= BM_ANADIG_REG_2P5_ENABLE_WEAK_LINREG;
				__raw_writel(anatop_val, anatop_base +
					HW_ANADIG_REG_2P5);
				if (mx6q_revision() != IMX_CHIP_REVISION_1_0) {
					/* Enable fet_odrive */
					anatop_val = __raw_readl(anatop_base +
						HW_ANADIG_REG_CORE);
					anatop_val |= BM_ANADIG_REG_CORE_FET_ODRIVE;
					__raw_writel(anatop_val, anatop_base +
						HW_ANADIG_REG_CORE);
				}
			} else {
				/* Disable VDDHIGH_IN to VDDSNVS_IN power path,
				 * only used when VDDSNVS_IN is powered by dedicated
				 * power rail */
				anatop_val = __raw_readl(anatop_base +
					HW_ANADIG_ANA_MISC0);
				anatop_val |= BM_ANADIG_ANA_MISC0_RTC_RINGOSC_EN;
				__raw_writel(anatop_val, anatop_base +
					HW_ANADIG_ANA_MISC0);
				/* We need to allow the memories to be clock gated
				 * in STOP mode, else the power consumption will
				 * be very high. */
				reg = __raw_readl(MXC_CCM_CGPR);
				reg |= MXC_CCM_CGPR_MEM_IPG_STOP_MASK;
				__raw_writel(reg, MXC_CCM_CGPR);
			}

			if (!cpu_is_mx6dl())
				__raw_writel(__raw_readl(MXC_CCM_CCR) |
					MXC_CCM_CCR_RBC_EN, MXC_CCM_CCR);
			/* Make sure we clear WB_COUNT and re-config it */
			__raw_writel(__raw_readl(MXC_CCM_CCR) &
				(~MXC_CCM_CCR_WB_COUNT_MASK), MXC_CCM_CCR);
			udelay(50);
			__raw_writel(__raw_readl(MXC_CCM_CCR) | (0x1 <<
				MXC_CCM_CCR_WB_COUNT_OFFSET), MXC_CCM_CCR);
			ccm_clpcr |= MXC_CCM_CLPCR_WB_PER_AT_LPM;
		}
		if (cpu_is_mx6sl() ||
			(mx6q_revision() > IMX_CHIP_REVISION_1_1) ||
			(mx6dl_revision() > IMX_CHIP_REVISION_1_0)) {
			u32 reg;
			/* We need to allow the memories to be clock gated
			  * in STOP mode, else the power consumption will
			  * be very high.
			  */
			reg = __raw_readl(MXC_CCM_CGPR);
			reg |= MXC_CCM_CGPR_MEM_IPG_STOP_MASK;
			__raw_writel(reg, MXC_CCM_CGPR);
		}
	}
	__raw_writel(ccm_clpcr, MXC_CCM_CLPCR);
}

extern int tick_broadcast_oneshot_active(void);

<<<<<<< HEAD
void arch_idle(void)
{
	if (enable_wait_mode) {
#ifdef CONFIG_LOCAL_TIMERS
		int cpu = smp_processor_id();
		if (!tick_broadcast_oneshot_active())
			return;

		clockevents_notify(CLOCK_EVT_NOTIFY_BROADCAST_ENTER, &cpu);
#endif
		*((char *)(&num_cpu_idle_lock) + smp_processor_id()) = 0x0;
		mxc_cpu_lp_set(WAIT_UNCLOCKED_POWER_OFF);
		mx6_wait((void *)&num_cpu_idle_lock, (void *)&num_cpu_idle);
#ifdef CONFIG_LOCAL_TIMERS
		clockevents_notify(CLOCK_EVT_NOTIFY_BROADCAST_EXIT, &cpu);
#endif
	} else
=======
 void arch_idle(void)
{
	if (enable_wait_mode) {
		u32 reg;
		int cpu = smp_processor_id();
		*((char *)(&num_cpu_idle_lock) + (char)cpu) = 0x0;
		mxc_cpu_lp_set(WAIT_UNCLOCKED_POWER_OFF);
		if (arm_mem_clked_in_wait || mem_clk_on_in_wait) {
			reg = __raw_readl(MXC_CCM_CGPR);
			reg &= ~MXC_CCM_CGPR_MEM_IPG_STOP_MASK;
			__raw_writel(reg, MXC_CCM_CGPR);

			cpu_do_idle();
		} else if (num_possible_cpus() == 1) {
			/* We can directly use the divider to drop the ARM
			  * core freq in a single core environment.
			  */
			u32 podf = wait_mode_arm_podf;
			/* Set the ARM_PODF to get the max freq possible
			  * to avoid the WAIT mode issue when IPG is at 66MHz.
			  */
			if (low_bus_freq_mode)
				podf = 7;

			__raw_writel(podf, MXC_CCM_CACRR);
			while (__raw_readl(MXC_CCM_CDHIPR))
				;
			cpu_do_idle();

			__raw_writel(cur_arm_podf - 1, MXC_CCM_CACRR);
		} else {
#ifdef CONFIG_LOCAL_TIMERS
			if (!tick_broadcast_oneshot_active()
				|| !tick_oneshot_mode_active())
				return;

			clockevents_notify(CLOCK_EVT_NOTIFY_BROADCAST_ENTER, &cpu);
#endif
			if (low_bus_freq_mode || audio_bus_freq_mode)
				mx6_wait((void *)&num_cpu_idle_lock,
							(void *)&num_cpu_idle,
							7, cur_arm_podf - 1);
			else
				mx6_wait((void *)&num_cpu_idle_lock,
					(void *)&num_cpu_idle,
					wait_mode_arm_podf, cur_arm_podf - 1);
#ifdef CONFIG_LOCAL_TIMERS
			clockevents_notify(CLOCK_EVT_NOTIFY_BROADCAST_EXIT, &cpu);
#endif
		}
	} else {
		mxc_cpu_lp_set(WAIT_CLOCKED);
>>>>>>> 79f31695
		cpu_do_idle();
	}
}

static int __mxs_reset_block(void __iomem *hwreg, int just_enable)
{
	u32 c;
	int timeout;

	/* the process of software reset of IP block is done
	   in several steps:

	   - clear SFTRST and wait for block is enabled;
	   - clear clock gating (CLKGATE bit);
	   - set the SFTRST again and wait for block is in reset;
	   - clear SFTRST and wait for reset completion.
	 */
	c = __raw_readl(hwreg);
	c &= ~MODULE_SFTRST;	/* clear SFTRST */
	__raw_writel(c, hwreg);
	for (timeout = 1000000; timeout > 0; timeout--)
		/* still in SFTRST state ? */
		if ((__raw_readl(hwreg) & MODULE_SFTRST) == 0)
			break;
	if (timeout <= 0) {
		printk(KERN_ERR "%s(%p): timeout when enabling\n",
		       __func__, hwreg);
		return -ETIME;
	}

	c = __raw_readl(hwreg);
	c &= ~MODULE_CLKGATE;	/* clear CLKGATE */
	__raw_writel(c, hwreg);

	if (!just_enable) {
		c = __raw_readl(hwreg);
		c |= MODULE_SFTRST;	/* now again set SFTRST */
		__raw_writel(c, hwreg);
		for (timeout = 1000000; timeout > 0; timeout--)
			/* poll until CLKGATE set */
			if (__raw_readl(hwreg) & MODULE_CLKGATE)
				break;
		if (timeout <= 0) {
			printk(KERN_ERR "%s(%p): timeout when resetting\n",
			       __func__, hwreg);
			return -ETIME;
		}

		c = __raw_readl(hwreg);
		c &= ~MODULE_SFTRST;	/* clear SFTRST */
		__raw_writel(c, hwreg);
		for (timeout = 1000000; timeout > 0; timeout--)
			/* still in SFTRST state ? */
			if ((__raw_readl(hwreg) & MODULE_SFTRST) == 0)
				break;
		if (timeout <= 0) {
			printk(KERN_ERR "%s(%p): timeout when enabling "
			       "after reset\n", __func__, hwreg);
			return -ETIME;
		}

		c = __raw_readl(hwreg);
		c &= ~MODULE_CLKGATE;	/* clear CLKGATE */
		__raw_writel(c, hwreg);
	}
	for (timeout = 1000000; timeout > 0; timeout--)
		/* still in SFTRST state ? */
		if ((__raw_readl(hwreg) & MODULE_CLKGATE) == 0)
			break;

	if (timeout <= 0) {
		printk(KERN_ERR "%s(%p): timeout when unclockgating\n",
		       __func__, hwreg);
		return -ETIME;
	}

	return 0;
}

static int _mxs_reset_block(void __iomem *hwreg, int just_enable)
{
	int try = 10;
	int r;

	while (try--) {
		r = __mxs_reset_block(hwreg, just_enable);
		if (!r)
			break;
		pr_debug("%s: try %d failed\n", __func__, 10 - try);
	}
	return r;
}


#define BOOT_MODE_SERIAL_ROM			(0x00000030)
#define PERSIST_WATCHDOG_RESET_BOOT		(0x10000000)
/*BOOT_CFG1[7..4] = 0x3 Boot from Serial ROM (I2C/SPI)*/

#ifdef CONFIG_MXC_REBOOT_MFGMODE
void do_switch_mfgmode(void)
{
	u32 reg;

	/*
	 * During reset, if GPR10[28] is 1, ROM will copy GPR9[25:0]
	 * to SBMR1, which will determine what is the boot device.
	 * Here SERIAL_ROM mode is selected
	 */
	reg = __raw_readl(SRC_BASE_ADDR + SRC_GPR9);
	reg |= BOOT_MODE_SERIAL_ROM;
	__raw_writel(reg, SRC_BASE_ADDR + SRC_GPR9);

	reg = __raw_readl(SRC_BASE_ADDR + SRC_GPR10);
	reg |= PERSIST_WATCHDOG_RESET_BOOT;
	__raw_writel(reg, SRC_BASE_ADDR + SRC_GPR10);

}

void mxc_clear_mfgmode(void)
{
	u32 reg;
	reg = __raw_readl(SRC_BASE_ADDR + SRC_GPR9);

	reg &= ~BOOT_MODE_SERIAL_ROM;
	__raw_writel(reg, SRC_BASE_ADDR + SRC_GPR9);

	reg = __raw_readl(SRC_BASE_ADDR + SRC_GPR10);
	reg &= ~PERSIST_WATCHDOG_RESET_BOOT;
	__raw_writel(reg, SRC_BASE_ADDR + SRC_GPR10);
}
#endif

#ifdef CONFIG_MXC_REBOOT_ANDROID_CMD
/* This function will set a bit on SRC_GPR10[7-8] bits to enter
 * special boot mode.  These bits will not clear by watchdog reset, so
 * it can be checked by bootloader to choose enter different mode.*/

#define ANDROID_RECOVERY_BOOT  (1 << 7)
#define ANDROID_FASTBOOT_BOOT  (1 << 8)

void do_switch_recovery(void)
{
	u32 reg;

	reg = __raw_readl(SRC_BASE_ADDR + SRC_GPR10);
	reg |= ANDROID_RECOVERY_BOOT;
	__raw_writel(reg, SRC_BASE_ADDR + SRC_GPR10);
}

void do_switch_fastboot(void)
{
	u32 reg;

	reg = __raw_readl(SRC_BASE_ADDR + SRC_GPR10);
	reg |= ANDROID_FASTBOOT_BOOT;
	__raw_writel(reg, SRC_BASE_ADDR + SRC_GPR10);
}
#endif

int mxs_reset_block(void __iomem *hwreg)
{
	return _mxs_reset_block(hwreg, false);
}
EXPORT_SYMBOL(mxs_reset_block);<|MERGE_RESOLUTION|>--- conflicted
+++ resolved
@@ -23,11 +23,8 @@
 #include <linux/regulator/consumer.h>
 #include <linux/pmic_external.h>
 #include <linux/clockchips.h>
-<<<<<<< HEAD
-=======
 #include <linux/hrtimer.h>
 #include <linux/tick.h>
->>>>>>> 79f31695
 #include <asm/io.h>
 #include <mach/hardware.h>
 #include <mach/clock.h>
@@ -57,12 +54,6 @@
 
 static void __iomem *gpc_base = IO_ADDRESS(GPC_BASE_ADDR);
 
-<<<<<<< HEAD
-volatile unsigned int num_cpu_idle;
-volatile unsigned int num_cpu_idle_lock = 0x0;
-
-extern void mx6_wait(void *num_cpu_idle_lock, void *num_cpu_idle);
-=======
 int wait_mode_arm_podf;
 volatile unsigned int num_cpu_idle;
 volatile unsigned int num_cpu_idle_lock = 0x0;
@@ -72,7 +63,6 @@
 
 extern void mx6_wait(void *num_cpu_idle_lock, void *num_cpu_idle, \
 				int wait_arm_podf, int cur_arm_podf);
->>>>>>> 79f31695
 extern bool enable_wait_mode;
 extern int low_bus_freq_mode;
 extern int audio_bus_freq_mode;
@@ -226,25 +216,6 @@
 
 extern int tick_broadcast_oneshot_active(void);
 
-<<<<<<< HEAD
-void arch_idle(void)
-{
-	if (enable_wait_mode) {
-#ifdef CONFIG_LOCAL_TIMERS
-		int cpu = smp_processor_id();
-		if (!tick_broadcast_oneshot_active())
-			return;
-
-		clockevents_notify(CLOCK_EVT_NOTIFY_BROADCAST_ENTER, &cpu);
-#endif
-		*((char *)(&num_cpu_idle_lock) + smp_processor_id()) = 0x0;
-		mxc_cpu_lp_set(WAIT_UNCLOCKED_POWER_OFF);
-		mx6_wait((void *)&num_cpu_idle_lock, (void *)&num_cpu_idle);
-#ifdef CONFIG_LOCAL_TIMERS
-		clockevents_notify(CLOCK_EVT_NOTIFY_BROADCAST_EXIT, &cpu);
-#endif
-	} else
-=======
  void arch_idle(void)
 {
 	if (enable_wait_mode) {
@@ -297,7 +268,6 @@
 		}
 	} else {
 		mxc_cpu_lp_set(WAIT_CLOCKED);
->>>>>>> 79f31695
 		cpu_do_idle();
 	}
 }
