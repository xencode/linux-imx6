--- conflicted
+++ resolved
@@ -114,7 +114,6 @@
 #define MX6Q_VENTANA_DIO0_PWM
 #define MX6Q_VENTANA_DIO1_PWM
 
-static int __init ventana_model_setup(void);
 void __init early_console_setup(unsigned long base, struct clk *clk);
 static struct clk *sata_clk;
 
@@ -673,10 +672,7 @@
   .setup = ventana_eeprom_setup,
 };
 
-<<<<<<< HEAD
 /* Analog Video Out - IPU1_DISP0 */
-=======
->>>>>>> 2f58388b
 static struct fsl_mxc_lcd_platform_data adv7393_pdata = {
 	.ipu_id = 0,
 	.disp_id = 0,
@@ -748,14 +744,10 @@
 	.pwdn = NULL,
 	.reset = NULL,
 	.cvbs = true,
-<<<<<<< HEAD
-	.io_init = mx6_csi1_io_init, // IPU2_CSI1
-=======
+	.io_init = mx6_csi1_io_init,
 	.mclk = 0,
 	.mclk_source = 0,
-	.csi = 1, // IPU2_CSI1
-	.io_init = mx6_csi1_io_init,
->>>>>>> 2f58388b
+	.csi = 1,
 };
 
 static struct i2c_board_info mxc_i2c2_board_info[] __initdata = {
@@ -968,10 +960,6 @@
 		.mode_str = "LDB-XGA",
 		.default_bpp = 16,
 		.int_clk = false,
-<<<<<<< HEAD
-=======
-//		.late_init = false,
->>>>>>> 2f58388b
 	}, {
 		/* mxcfb1: fb2,3 - Analog Video out */
 		.disp_dev = "adv7393",
@@ -979,10 +967,6 @@
 		.mode_str = "BT656-NTSC",
 		.default_bpp = 8,
 		.int_clk = false,
-<<<<<<< HEAD
-=======
-//		.late_init = false,
->>>>>>> 2f58388b
 	}, {
 		/* mxcfb2: fb4,5 - MIPI DSI */
 		.disp_dev = "mipi_dsi",
@@ -990,10 +974,6 @@
 		.mode_str = "TRULY-WVGA",
 		.default_bpp = 24,
 		.int_clk = false,
-<<<<<<< HEAD
-=======
-//		.late_init = false,
->>>>>>> 2f58388b
 	}, {
 		/* mxcfb3: fb6,7 */
 		.disp_dev = "ldb",
@@ -1001,10 +981,6 @@
 		.mode_str = "LDB-VGA",
 		.default_bpp = 16,
 		.int_clk = false,
-<<<<<<< HEAD
-=======
-//		.late_init = false,
->>>>>>> 2f58388b
 	},
 };
 
@@ -1095,13 +1071,6 @@
 	.mode = LDB_SEP0,
 	.sec_ipu_id = 1,
 	.sec_disp_id = 1,
-};
-
-/* Analog Video Out: IPU1_DISP0 (NB: can also be IPU2_DISP0 if pinmux changed) */
-static struct fsl_mxc_lcd_platform_data bt656_data = {
-	.ipu_id = 0,
-	.disp_id = 0,
-	.default_ifmt = IPU_PIX_FMT_BT656,
 };
 
 /* bypass_reset - check this - its not set false on sabrelite
@@ -1333,7 +1302,6 @@
 /*!
  * Board specific initialization.
  */
-static int __init ventana_model_setup(void);
 static void __init mx6_ventana_board_init(void)
 {
 	struct clk *clko2;
@@ -1405,7 +1373,6 @@
 	/* USB */
 	imx6q_ventana_init_usb();
 
-<<<<<<< HEAD
 	/* RTC */
 	//imx6q_add_imx_snvs_rtc();
 
@@ -1442,32 +1409,21 @@
 	imx6q_add_perfmon(0);
 	imx6q_add_perfmon(1);
 	imx6q_add_perfmon(2);
-=======
-#if 1
-	ventana_model_setup();
-#endif
->>>>>>> 2f58388b
 }
 
 static int __init ventana_model_setup(void)
 {
 	int i;
 	struct ventana_board_info *info = &ventana_board_info;
-	info = NULL;
-
-	if (info)
-		printk("Running on Gateworks Ventana %s\n", info->model);
-
-	if (!info || strncmp(info->model, "GW", 2) == 0) {
+
+	printk("Running on Gateworks Ventana %s\n", info->model);
+
+	if (strncmp(info->model, "GW", 2) == 0) {
 		/* UART */
 		mx6q_ventana_init_uart();
 
 		/* HDMI output */
-<<<<<<< HEAD
 		if (info->config_hdmi_out) {
-=======
-		if (!info || info->config_hdmi_out)
->>>>>>> 2f58388b
 			imx6q_add_mxc_hdmi_core(&hdmi_core_data);
 		}
 
@@ -1484,13 +1440,9 @@
 		}
 
 		/* IPU (imx6q has 2, imx6dl has 1) */
-		if (!info || info->config_ipu0)
+		if (info->config_ipu0)
 			imx6q_add_ipuv3(0, &ipu_data[0]);
-<<<<<<< HEAD
 		if (info->config_ipu1 && cpu_is_mx6q())
-=======
-		if ( (!info || info->config_ipu1) && cpu_is_mx6q()) {
->>>>>>> 2f58388b
 			imx6q_add_ipuv3(1, &ipu_data[1]);
 		if (info->config_ipu0 || info->config_ipu1)
 			imx6q_add_vdoa(); // Video Data Order Adapter
@@ -1500,89 +1452,60 @@
 		if (info->config_ipu1 && cpu_is_mx6q()) {
 			for (i = 0; i < 4 && i < ARRAY_SIZE(ventana_fb_data); i++)
 				imx6q_add_ipuv3fb(i, &ventana_fb_data[i]);
-		} else if (!info || info->config_ipu0) {
+		} else if (info->config_ipu0) {
 			for (i = 0; i < 2 && i < ARRAY_SIZE(ventana_fb_data); i++)
 				imx6q_add_ipuv3fb(i, &ventana_fb_data[i]);
 		}
-<<<<<<< HEAD
 
 		/* HDMI output */
 		if (info->config_hdmi_out)
 			imx6q_add_mxc_hdmi(&hdmi_data);
-=======
-		if (!info || info->config_ipu0 || info->config_ipu1)
-			imx6q_add_vdoa();
-
-		/* MIPI DSI Output */
-		if (!info || info->config_mipi_dsi)
-			imx6q_add_mipi_dsi(&mipi_dsi_pdata);
-
-		/* Sync Display device output */
-		if (!info || info->config_lvds0 || info->config_lvds1) {
-			imx6q_add_lcdif(&lcdif_data);
-			imx6q_add_ldb(&ldb_data);
-			imx6q_add_bt656(&bt656_data);
-			imx6q_add_v4l2_output(0);
-		}
->>>>>>> 2f58388b
 
 		/* /dev/video0 HDMI Receiver */
-		if (!info || info->config_hdmi_in)
+		if (info->config_hdmi_in)
 			imx6q_add_v4l2_capture(0, &capture_data[0]);
 
 		/* /dev/video1 ADV7180 Analog Video Decoder */
-		if (!info || info->config_vid_in)
+		if (info->config_vid_in)
 			imx6q_add_v4l2_capture(1, &capture_data[1]);
 
 		/* MIPI input */
-		if (!info || info->config_mipi_csi)
+		if (info->config_mipi_csi)
 			imx6q_add_mipi_csi2(&mipi_csi2_pdata);
 
 		/* this clobbers CLKO used for sgtl150000 */
-		if ((!info || info->config_caam) && 1 == caam_enabled)
+		if (info->config_caam && 1 == caam_enabled)
 			imx6q_add_imx_caam();
 
 		/* SPI */
-		if (!info || info->config_spifl0 || info->config_spifl1) {
+		if (info->config_spifl0 || info->config_spifl1) {
 			imx6q_add_ecspi(0, &mx6q_ventana_spi_data);
 			spi_device_init();
 		}
 
-<<<<<<< HEAD
-=======
-		/* HDMI (how does this differ from hdmi_core? */
-		if (!info || info->config_hdmi_out)
-			imx6q_add_mxc_hdmi(&hdmi_data);
-
->>>>>>> 2f58388b
 		/* GigE MAC */
-		if (!info || info->config_eth0) {
-			if (info)
-				memcpy(&fec_data.mac, info->mac0, ETH_ALEN);
+		if (info->config_eth0) {
+			memcpy(&fec_data.mac, info->mac0, ETH_ALEN);
 			imx6_init_fec(fec_data);
 		}
 
 		/* MMC */
-<<<<<<< HEAD
 		if (info->config_sd0 || info->config_sd1
-=======
-		if (!info || info->config_sd0 || info->config_sd1
->>>>>>> 2f58388b
 		  || info->config_sd2 || info->config_sd3)
 			platform_device_register(&ventana_vmmc_reg_devices);
-		if (!info || info->config_sd2 /* 0-based */)
+		if (info->config_sd2 /* 0-based */)
 			imx6q_add_sdhci_usdhc_imx(2, &mx6q_ventana_sd3_data);
 
 		/* SATA (only on mx6q) */
-		if ((!info || info->config_sata) && cpu_is_mx6q())
+		if (info->config_sata && cpu_is_mx6q())
 			imx6q_add_ahci(0, &mx6q_ventana_sata_data);
 
 		/* VPU */
-		if (!info || info->config_vpu)
+		if (info->config_vpu)
 			imx6q_add_vpu();
 
 		/* Audio */
-		if (!info || info->config_ssi0 || info->config_ssi1) {
+		if (info->config_ssi0 || info->config_ssi1) {
 			imx6_init_audio();
 			imx_asrc_data.asrc_core_clk = clk_get(NULL, "asrc_clk");
 			imx_asrc_data.asrc_audio_clk = clk_get(NULL, "asrc_serial_clk");
@@ -1590,13 +1513,13 @@
 		}
 
 		/* HDMI audio */
-		if (!info || info->config_hdmi_in) {
+		if (info->config_hdmi_in) {
 			imx6q_add_hdmi_soc();
 			imx6q_add_hdmi_soc_dai();
 		}
 
 		/* PCIe RC interface */
-		if (!info || info->config_pcie) {
+		if (info->config_pcie) {
 			gpio_request(MX6Q_VENTANA_PCIE_RESET, "pcie_reset");
 			gpio_export(MX6Q_VENTANA_PCIE_RESET, 0);
 			gpio_direction_output(MX6Q_VENTANA_PCIE_RESET, 0);
@@ -1610,7 +1533,7 @@
 		 * Do any model specific setup not known by the EEPROM config
 		 * by matching the first 6 chars of model name (base product)
 		 */
-		if (!info || strncmp(info->model, "GW5400", 6) == 0) {
+		if (strncmp(info->model, "GW5400", 6) == 0) {
 			/* release USB Hub reset */
 			gpio_set_value(MX6Q_VENTANA_USB_HUB_RESET, 1);
 
@@ -1666,7 +1589,7 @@
 
 	return 0;
 }
-//late_initcall(ventana_model_setup);
+late_initcall(ventana_model_setup);
 
 extern void __iomem *twd_base;
 static void __init mx6_ventana_timer_init(void)
