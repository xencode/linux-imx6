/*
 * Copyright (C) 2011-2012 Freescale Semiconductor, Inc. All Rights Reserved.
 *
 * This program is free software; you can redistribute it and/or modify
 * it under the terms of the GNU General Public License as published by
 * the Free Software Foundation; either version 2 of the License, or
 * (at your option) any later version.

 * This program is distributed in the hope that it will be useful,
 * but WITHOUT ANY WARRANTY; without even the implied warranty of
 * MERCHANTABILITY or FITNESS FOR A PARTICULAR PURPOSE.  See the
 * GNU General Public License for more details.

 * You should have received a copy of the GNU General Public License along
 * with this program; if not, write to the Free Software Foundation, Inc.,
 * 51 Franklin Street, Fifth Floor, Boston, MA 02110-1301 USA.
 */

#include <linux/types.h>
#include <linux/sched.h>
#include <linux/delay.h>
#include <linux/pm.h>
#include <linux/interrupt.h>
#include <linux/irq.h>
#include <linux/init.h>
#include <linux/input.h>
#include <linux/nodemask.h>
#include <linux/clk.h>
#include <linux/platform_device.h>
#include <linux/fsl_devices.h>
#include <linux/smsc911x.h>
#include <linux/spi/spi.h>
#if defined(CONFIG_MTD_M25P80) || defined(CONFIG_MTD_M25P80_MODULE)
#include <linux/spi/flash.h>
#else
#include <linux/mtd/physmap.h>
#endif
#include <linux/i2c.h>
#include <linux/i2c/pca953x.h>
#include <linux/ata.h>
#include <linux/mtd/mtd.h>
#include <linux/mtd/map.h>
#include <linux/mtd/partitions.h>
#include <linux/pmic_external.h>
#include <linux/pmic_status.h>
#include <linux/ipu.h>
#include <linux/mxcfb.h>
#include <linux/pwm_backlight.h>
#include <linux/fec.h>
#include <linux/memblock.h>
#include <linux/gpio.h>
#include <linux/etherdevice.h>
#include <linux/regulator/anatop-regulator.h>
#include <linux/regulator/consumer.h>
#include <linux/regulator/machine.h>
#include <linux/regulator/fixed.h>
<<<<<<< HEAD
#include <linux/android_pmem.h>
=======
#include <sound/pcm.h>
>>>>>>> f53c766e

#include <mach/common.h>
#include <mach/hardware.h>
#include <mach/mxc_dvfs.h>
#include <mach/memory.h>
#include <mach/iomux-mx6q.h>
#include <mach/imx-uart.h>
#include <mach/viv_gpu.h>
#include <mach/ahci_sata.h>
#include <mach/ipu-v3.h>
#include <mach/mxc_hdmi.h>
#include <mach/mxc_asrc.h>
#include <mach/mipi_dsi.h>
#include <mach/mipi_csi2.h>

#include <asm/irq.h>
#include <asm/setup.h>
#include <asm/mach-types.h>
#include <asm/mach/arch.h>
#include <asm/mach/time.h>

#include "usb.h"
#include "devices-imx6q.h"
#include "crm_regs.h"
#include "cpu_op-mx6.h"
<<<<<<< HEAD
#include "android.h"
=======
#include "board-mx6q_sabreauto.h"
#include "board-mx6solo_sabreauto.h"

/* sorted by GPIO_NR */
#define SABREAUTO_SD1_CD		IMX_GPIO_NR(1, 1)
#define SABREAUTO_ESAI_INT		IMX_GPIO_NR(1, 10)
#define SABREAUTO_ANDROID_HOME		IMX_GPIO_NR(1, 11)
#define SABREAUTO_ANDROID_BACK		IMX_GPIO_NR(1, 12)
#define SABREAUTO_SD3_WP		IMX_GPIO_NR(1, 13)
#define SABREAUTO_I2C_EXP_RST		IMX_GPIO_NR(1, 15)
#define SABREAUTO_USB_OTG_OC		IMX_GPIO_NR(2, 8)
#define SABREAUTO_LDB_BACKLIGHT3	IMX_GPIO_NR(2, 9)
#define SABREAUTO_LDB_BACKLIGHT4	IMX_GPIO_NR(2, 10)
#define SABREAUTO_ANDROID_MENU		IMX_GPIO_NR(2, 12)
#define SABREAUTO_ANDROID_VOLUP		IMX_GPIO_NR(2, 15)
#define SABREAUTO_CAP_TCH_INT		IMX_GPIO_NR(2, 28)
#define SABREAUTO_ECSPI1_CS1		IMX_GPIO_NR(3, 19)
#define SABREAUTO_DISP0_PWR		IMX_GPIO_NR(3, 24)
#define SABREAUTO_DISP0_I2C_EN		IMX_GPIO_NR(3, 28)
#define SABREAUTO_DISP0_DET_INT		IMX_GPIO_NR(3, 31)
#define SABREAUTO_CSI0_RST		IMX_GPIO_NR(4, 5)
#define SABREAUTO_DISP0_RESET		IMX_GPIO_NR(5, 0)
#define SABREAUTO_I2C3_STEER		IMX_GPIO_NR(5, 4)
#define SABREAUTO_ANDROID_VOLDOWN	IMX_GPIO_NR(5, 14)
#define SABREAUTO_PMIC_INT		IMX_GPIO_NR(5, 16)
#define SABREAUTO_ALS_INT		IMX_GPIO_NR(5, 17)
#define SABREAUTO_SD1_WP		IMX_GPIO_NR(5, 20)
#define SABREAUTO_CSI0_PWN		IMX_GPIO_NR(5, 23)
#define SABREAUTO_USB_HOST1_OC		IMX_GPIO_NR(5, 0)
#define SABREAUTO_SD3_CD		IMX_GPIO_NR(6, 15)

#define SABREAUTO_MAX7310_1_BASE_ADDR	IMX_GPIO_NR(8, 0)
#define SABREAUTO_MAX7310_2_BASE_ADDR	IMX_GPIO_NR(8, 8)
#define SABREAUTO_MAX7310_3_BASE_ADDR	IMX_GPIO_NR(8, 16)

#define SABREAUTO_IO_EXP_GPIO1(x)	(SABREAUTO_MAX7310_1_BASE_ADDR + (x))
#define SABREAUTO_IO_EXP_GPIO2(x)	(SABREAUTO_MAX7310_2_BASE_ADDR + (x))
#define SABREAUTO_IO_EXP_GPIO3(x)	(SABREAUTO_MAX7310_3_BASE_ADDR + (x))
>>>>>>> f53c766e

/*
 * CAN2 STBY and EN lines are the same as the CAN1. These lines are not
 * independent.
 */
#define SABREAUTO_PER_RST		SABREAUTO_IO_EXP_GPIO1(3)
#define SABREAUTO_VIDEOIN_PWR		SABREAUTO_IO_EXP_GPIO2(2)
#define SABREAUTO_CAN1_STEER		SABREAUTO_IO_EXP_GPIO2(3)
#define SABREAUTO_CAN_STBY		SABREAUTO_IO_EXP_GPIO2(5)
#define SABREAUTO_CAN_EN		SABREAUTO_IO_EXP_GPIO2(6)
#define SABREAUTO_USB_HOST1_PWR		SABREAUTO_IO_EXP_GPIO2(7)
#define SABREAUTO_USB_OTG_PWR		SABREAUTO_IO_EXP_GPIO3(1)
#define BMCR_PDOWN			0x0800 /* PHY Powerdown */

static int mma8451_position = 3;
static struct clk *sata_clk;
static int mipi_sensor;
static int uart2_en;
static int can0_enable;

static int __init uart2_enable(char *p)
{
	uart2_en = 1;
	return 0;
}
early_param("uart2", uart2_enable);

enum sd_pad_mode {
	SD_PAD_MODE_LOW_SPEED,
	SD_PAD_MODE_MED_SPEED,
	SD_PAD_MODE_HIGH_SPEED,
};

#if defined(CONFIG_KEYBOARD_GPIO) || defined(CONFIG_KEYBOARD_GPIO_MODULE)
#define GPIO_BUTTON(gpio_num, ev_code, act_low, descr, wake)	\
{								\
	.gpio		= gpio_num,				\
	.type		= EV_KEY,				\
	.code		= ev_code,				\
	.active_low	= act_low,				\
	.desc		= "btn " descr,				\
	.wakeup		= wake,					\
}

static struct gpio_keys_button ard_buttons[] = {
	GPIO_BUTTON(SABREAUTO_ANDROID_HOME,    KEY_HOME,       1, "home",        0),
	GPIO_BUTTON(SABREAUTO_ANDROID_BACK,    KEY_BACK,       1, "back",        0),
	GPIO_BUTTON(SABREAUTO_ANDROID_MENU,    KEY_MENU,       1, "menu",        0),
	GPIO_BUTTON(SABREAUTO_ANDROID_VOLUP,   KEY_VOLUMEUP,   1, "volume-up",   0),
	GPIO_BUTTON(SABREAUTO_ANDROID_VOLDOWN, KEY_VOLUMEDOWN, 1, "volume-down", 0),
};

static struct gpio_keys_platform_data ard_android_button_data = {
	.buttons	= ard_buttons,
	.nbuttons	= ARRAY_SIZE(ard_buttons),
};

static struct platform_device ard_android_button_device = {
	.name		= "gpio-keys",
	.id		= -1,
	.num_resources  = 0,
	.dev		= {
		.platform_data = &ard_android_button_data,
	}
};

static void __init imx6q_add_android_device_buttons(void)
{
	platform_device_register(&ard_android_button_device);
}
#else
static void __init imx6q_add_android_device_buttons(void) {}
#endif

static int plt_sd3_pad_change(int clock)
{
	static enum sd_pad_mode pad_mode = SD_PAD_MODE_LOW_SPEED;

	iomux_v3_cfg_t *sd3_pads_200mhz = NULL;
	iomux_v3_cfg_t *sd3_pads_100mhz = NULL;
	iomux_v3_cfg_t *sd3_pads_50mhz = NULL;

	u32 sd3_pads_200mhz_cnt;
	u32 sd3_pads_100mhz_cnt;
	u32 sd3_pads_50mhz_cnt;

	if (cpu_is_mx6q()) {
		sd3_pads_200mhz = mx6q_sd3_200mhz;
		sd3_pads_100mhz = mx6q_sd3_100mhz;
		sd3_pads_50mhz = mx6q_sd3_50mhz;

		sd3_pads_200mhz_cnt = ARRAY_SIZE(mx6q_sd3_200mhz);
		sd3_pads_100mhz_cnt = ARRAY_SIZE(mx6q_sd3_100mhz);
		sd3_pads_50mhz_cnt = ARRAY_SIZE(mx6q_sd3_50mhz);
	} else if (cpu_is_mx6dl()) {
		sd3_pads_200mhz = mx6dl_sd3_200mhz;
		sd3_pads_100mhz = mx6dl_sd3_100mhz;
		sd3_pads_50mhz = mx6dl_sd3_50mhz;

		sd3_pads_200mhz_cnt = ARRAY_SIZE(mx6dl_sd3_200mhz);
		sd3_pads_100mhz_cnt = ARRAY_SIZE(mx6dl_sd3_100mhz);
		sd3_pads_50mhz_cnt = ARRAY_SIZE(mx6dl_sd3_50mhz);
	}

	if (clock > 100000000) {
		if (pad_mode == SD_PAD_MODE_HIGH_SPEED)
			return 0;
		BUG_ON(!sd3_pads_200mhz);
		pad_mode = SD_PAD_MODE_HIGH_SPEED;
		return mxc_iomux_v3_setup_multiple_pads(sd3_pads_200mhz,
							sd3_pads_200mhz_cnt);
	} else if (clock > 52000000) {
		if (pad_mode == SD_PAD_MODE_MED_SPEED)
			return 0;
		BUG_ON(!sd3_pads_100mhz);
		pad_mode = SD_PAD_MODE_MED_SPEED;
		return mxc_iomux_v3_setup_multiple_pads(sd3_pads_100mhz,
							sd3_pads_100mhz_cnt);
	} else {
		if (pad_mode == SD_PAD_MODE_LOW_SPEED)
			return 0;
		BUG_ON(!sd3_pads_50mhz);
		pad_mode = SD_PAD_MODE_LOW_SPEED;
		return mxc_iomux_v3_setup_multiple_pads(sd3_pads_50mhz,
							sd3_pads_50mhz_cnt);
	}
}

static const struct esdhc_platform_data mx6q_sabreauto_sd3_data __initconst = {
	.cd_gpio		= SABREAUTO_SD3_CD,
	.wp_gpio		= SABREAUTO_SD3_WP,
	.support_18v		= 1,
	.support_8bit		= 1,
	.delay_line		= 0,
	.platform_pad_change	= plt_sd3_pad_change,
};

static const struct esdhc_platform_data mx6q_sabreauto_sd1_data __initconst = {
	.cd_gpio = SABREAUTO_SD1_CD,
	.wp_gpio = SABREAUTO_SD1_WP,
};


static int __init gpmi_nand_platform_init(void)
{
	iomux_v3_cfg_t *nand_pads = NULL;
	u32 nand_pads_cnt;

	if (cpu_is_mx6q()) {
		nand_pads = mx6q_gpmi_nand;
		nand_pads_cnt = ARRAY_SIZE(mx6q_gpmi_nand);
	} else if (cpu_is_mx6dl()) {
		nand_pads = mx6dl_gpmi_nand;
		nand_pads_cnt = ARRAY_SIZE(mx6dl_gpmi_nand);

	}
	BUG_ON(!nand_pads);
	return mxc_iomux_v3_setup_multiple_pads(nand_pads, nand_pads_cnt);
}

static const struct gpmi_nand_platform_data
mx6q_gpmi_nand_platform_data __initconst = {
	.platform_init           = gpmi_nand_platform_init,
	.min_prop_delay_in_ns    = 5,
	.max_prop_delay_in_ns    = 9,
	.max_chip_count          = 1,
};

static const struct anatop_thermal_platform_data
mx6q_sabreauto_anatop_thermal_data __initconst = {
	.name = "anatop_thermal",
};

static inline void mx6q_sabreauto_init_uart(void)
{
	imx6q_add_imx_uart(0, NULL);
	imx6q_add_imx_uart(1, NULL);
	imx6q_add_imx_uart(3, NULL);
}

static int mx6q_sabreauto_fec_phy_init(struct phy_device *phydev)
{
	unsigned short val;

	if (!board_is_mx6_reva()) {
		/* To enable AR8031 ouput a 125MHz clk from CLK_25M */
		phy_write(phydev, 0xd, 0x7);
		phy_write(phydev, 0xe, 0x8016);
		phy_write(phydev, 0xd, 0x4007);
		val = phy_read(phydev, 0xe);

		val &= 0xffe3;
		val |= 0x18;
		phy_write(phydev, 0xe, val);

		/* Introduce tx clock delay */
		phy_write(phydev, 0x1d, 0x5);
		val = phy_read(phydev, 0x1e);
		val |= 0x0100;
		phy_write(phydev, 0x1e, val);

		/*check phy power*/
		val = phy_read(phydev, 0x0);

		if (val & BMCR_PDOWN)
			phy_write(phydev, 0x0, (val & ~BMCR_PDOWN));
	} else {
		/* prefer master mode, 1000 Base-T capable */
		phy_write(phydev, 0x9, 0x0f00);

		/* min rx data delay */
		phy_write(phydev, 0x0b, 0x8105);
		phy_write(phydev, 0x0c, 0x0000);

		/* max rx/tx clock delay, min rx/tx control delay */
		phy_write(phydev, 0x0b, 0x8104);
		phy_write(phydev, 0x0c, 0xf0f0);
		phy_write(phydev, 0x0b, 0x104);
	}

	return 0;
}

static int mx6q_sabreauto_fec_power_hibernate(struct phy_device *phydev)
{
	return 0;
}

static struct fec_platform_data fec_data __initdata = {
	.init			= mx6q_sabreauto_fec_phy_init,
	.power_hibernate	= mx6q_sabreauto_fec_power_hibernate,
	.phy			= PHY_INTERFACE_MODE_RGMII,
};

static int mx6q_sabreauto_spi_cs[] = {
	SABREAUTO_ECSPI1_CS1,
};

static const struct spi_imx_master mx6q_sabreauto_spi_data __initconst = {
	.chipselect     = mx6q_sabreauto_spi_cs,
	.num_chipselect = ARRAY_SIZE(mx6q_sabreauto_spi_cs),
};

#if defined(CONFIG_MTD_M25P80) || defined(CONFIG_MTD_M25P80_MODULE)
static struct mtd_partition m25p32_partitions[] = {
	{
		.name	= "bootloader",
		.offset	= 0,
		.size	= 0x00040000,
	}, {
		.name	= "kernel",
		.offset	= MTDPART_OFS_APPEND,
		.size	= MTDPART_SIZ_FULL,
	},
};

static struct flash_platform_data m25p32_spi_flash_data = {
	.name		= "m25p32",
	.parts		= m25p32_partitions,
	.nr_parts 	= ARRAY_SIZE(m25p32_partitions),
	.type		= "m25p32",
};

static struct spi_board_info m25p32_spi0_board_info[] __initdata = {
#if defined(CONFIG_MTD_M25P80)
	{
		/* The modalias must be the same as spi device driver name */
		.modalias	= "m25p80",
		.max_speed_hz	= 20000000,
		.bus_num	= 0,
		.chip_select	= 0,
		.platform_data	= &m25p32_spi_flash_data,
	},
#endif
};
static void spi_device_init(void)
{
	spi_register_board_info(m25p32_spi0_board_info,
				ARRAY_SIZE(m25p32_spi0_board_info));
}
#else
static struct mtd_partition mxc_nor_partitions[] = {
	{
		.name	= "Bootloader",
		.offset	= 0,
		.size	=  0x00080000,
	}, {
		.name	= "nor.Kernel",
		.offset	= MTDPART_OFS_APPEND,
		.size	= MTDPART_SIZ_FULL,
	},
};
static struct resource nor_flash_resource = {
	.start		= CS0_BASE_ADDR,
	.end		= CS0_BASE_ADDR  +  0x02000000 - 1,
	.flags		= IORESOURCE_MEM,
};

static struct physmap_flash_data nor_flash_data = {
	.probe_type	= "cfi_probe",
	.width		= 2,
	.parts		= mxc_nor_partitions,
	.nr_parts	= ARRAY_SIZE(mxc_nor_partitions),
};

static struct platform_device physmap_flash_device = {
	.name	= "physmap-flash",
	.id	= 0,
	.dev	= {
		.platform_data = &nor_flash_data,
	},
	.resource	= &nor_flash_resource,
	.num_resources	= 1,
};

static void mx6q_setup_weimcs(void)
{
	unsigned int reg;
	void __iomem *nor_reg = MX6_IO_ADDRESS(WEIM_BASE_ADDR);
	void __iomem *ccm_reg = MX6_IO_ADDRESS(CCM_BASE_ADDR);

	/*CCM_BASE_ADDR + CLKCTL_CCGR6*/
	reg = readl(ccm_reg + 0x80);
	reg |= 0x00000C00;
	writel(reg, ccm_reg + 0x80);

	__raw_writel(0x00620081, nor_reg);
	__raw_writel(0x1C022000, nor_reg + 0x00000008);
	__raw_writel(0x0804a240, nor_reg + 0x00000010);
}
#endif

static int max7310_1_setup(struct i2c_client *client,
	unsigned gpio_base, unsigned ngpio,
	void *context)
{
	/* 0 BACKLITE_ON */
	/* 1 SAT_SHUTDN_B */
	/* 2 CPU_PER_RST_B */
	/* 3 MAIN_PER_RST_B */
	/* 4 IPOD_RST_B */
	/* 5 MLB_RST_B */
	/* 6 SSI_STEERING */
	/* 7 GPS_RST_B */

	int max7310_gpio_value[] = {
		0, 1, 1, 1, 0, 0, 0, 0,
	};

	int n;

	 for (n = 0; n < ARRAY_SIZE(max7310_gpio_value); ++n) {
		gpio_request(gpio_base + n, "MAX7310 1 GPIO Expander");
		if (max7310_gpio_value[n] < 0)
			gpio_direction_input(gpio_base + n);
		else
			gpio_direction_output(gpio_base + n,
						max7310_gpio_value[n]);
		gpio_export(gpio_base + n, 0);
	}

	return 0;
}

static struct pca953x_platform_data max7310_platdata = {
	.gpio_base	= SABREAUTO_MAX7310_1_BASE_ADDR,
	.invert		= 0,
	.setup		= max7310_1_setup,
};

static int max7310_u39_setup(struct i2c_client *client,
	unsigned gpio_base, unsigned ngpio,
	void *context)
{
	/* 0 not use  */
	/* 1 GPS_PWREN */
	/* 2 VIDEO_ADC_PWRDN_B */
	/* 3 ENET_CAN1_STEER */
	/* 4 EIMD30_BTUART3_STEER */
	/* 5 CAN_STBY */
	/* 6 CAN_EN */
	/* 7 USB_H1_PWR */

	int max7310_gpio_value[] = {
		0, 1, 0, 0, 0, 1, 1, 1,
	};

	int n;

	 for (n = 0; n < ARRAY_SIZE(max7310_gpio_value); ++n) {
		gpio_request(gpio_base + n, "MAX7310 U39 GPIO Expander");
		if (max7310_gpio_value[n] < 0)
			gpio_direction_input(gpio_base + n);
		else
			gpio_direction_output(gpio_base + n,
						max7310_gpio_value[n]);
		gpio_export(gpio_base + n, 0);
	}

	return 0;
}

static int max7310_u43_setup(struct i2c_client *client,
	unsigned gpio_base, unsigned ngpio,
	void *context)
{
	/*0 PORT_EXP_C0*/
	/*1 USB_OTG_PWR_ON  */
	/*2 SAT_RST_B*/
	/*3 NAND_BT_WIFI_STEER*/

	int max7310_gpio_value[] = {
		0, 0, 0, 0, 0, 0, 0, 0,
	};

	int n;

	for (n = 0; n < ARRAY_SIZE(max7310_gpio_value); ++n) {
		gpio_request(gpio_base + n, "MAX7310 U43 GPIO Expander");
		if (max7310_gpio_value[n] < 0)
			gpio_direction_input(gpio_base + n);
		else
			gpio_direction_output(gpio_base + n,
						max7310_gpio_value[n]);
		gpio_export(gpio_base + n, 0);
	}

	return 0;
}

static struct pca953x_platform_data max7310_u39_platdata = {
	.gpio_base	= SABREAUTO_MAX7310_2_BASE_ADDR,
	.invert		= 0,
	.setup		= max7310_u39_setup,
};

static struct pca953x_platform_data max7310_u43_platdata = {
	.gpio_base	= SABREAUTO_MAX7310_3_BASE_ADDR,
	.invert		= 0,
	.setup		= max7310_u43_setup,
};

static struct fsl_mxc_camera_platform_data camera_data = {
	.analog_regulator	= "DA9052_LDO7",
	.core_regulator		= "DA9052_LDO9",
	.mclk			= 24000000,
	.csi			= 0,
};

static struct fsl_mxc_camera_platform_data ov5640_mipi_data = {
	.mclk	= 24000000,
	.csi	= 0,
};

static void adv7180_pwdn(int pwdn)
{
	int status = -1;

	status = gpio_request(SABREAUTO_VIDEOIN_PWR, "tvin-pwr");

	if (pwdn)
		gpio_direction_output(SABREAUTO_VIDEOIN_PWR, 0);
	else
		gpio_direction_output(SABREAUTO_VIDEOIN_PWR, 1);

	gpio_free(SABREAUTO_VIDEOIN_PWR);
}

static struct fsl_mxc_tvin_platform_data adv7180_data = {
	.dvddio_reg	= NULL,
	.dvdd_reg	= NULL,
	.avdd_reg	= NULL,
	.pvdd_reg	= NULL,
	.pwdn		= adv7180_pwdn,
	.reset		= NULL,
	.cvbs		= true,
};

static struct imxi2c_platform_data mx6q_sabreauto_i2c2_data = {
	.bitrate	= 400000,
};

static struct imxi2c_platform_data mx6q_sabreauto_i2c1_data = {
	.bitrate	= 100000,
};

static struct mxc_audio_codec_platform_data cs42888_data = {
	.rates = (
			SNDRV_PCM_RATE_48000 |
			SNDRV_PCM_RATE_96000 |
			SNDRV_PCM_RATE_192000),
};

static struct fsl_mxc_lightsensor_platform_data ls_data = {
	.rext = 499,
};

static struct i2c_board_info mxc_i2c2_board_info[] __initdata = {
	{
		I2C_BOARD_INFO("max7310", 0x30),
		.platform_data = &max7310_platdata,
	}, {
		I2C_BOARD_INFO("max7310", 0x32),
		.platform_data = &max7310_u39_platdata,
	}, {
		I2C_BOARD_INFO("max7310", 0x34),
		.platform_data = &max7310_u43_platdata,
	}, {
		I2C_BOARD_INFO("adv7180", 0x21),
		.platform_data = (void *)&adv7180_data,
	}, {
		I2C_BOARD_INFO("ov3640", 0x3c),
		.platform_data = (void *)&camera_data,
	},
	{
		I2C_BOARD_INFO("isl29023", 0x44),
		.irq  = gpio_to_irq(SABREAUTO_ALS_INT),
		.platform_data = &ls_data,
	},
	{
		I2C_BOARD_INFO("mma8451", 0x1c),
		.platform_data = (void *)&mma8451_position,
	},
};

static struct i2c_board_info mxc_i2c1_board_info[] __initdata = {
	{
		I2C_BOARD_INFO("egalax_ts", 0x04),
		.irq = gpio_to_irq(SABREAUTO_CAP_TCH_INT),
	}, {
		I2C_BOARD_INFO("mxc_hdmi_i2c", 0x50),
	}, {
		I2C_BOARD_INFO("ov5640_mipi", 0x3c),
		.platform_data = (void *)&ov5640_mipi_data,
	}, {
		I2C_BOARD_INFO("cs42888", 0x48),
		.platform_data = (void *)&cs42888_data,
	},
};

static void imx6q_sabreauto_usbotg_vbus(bool on)
{
	if (on)
		gpio_set_value_cansleep(SABREAUTO_USB_OTG_PWR, 1);
	else
		gpio_set_value_cansleep(SABREAUTO_USB_OTG_PWR, 0);
}

static void imx6q_sabreauto_usbhost1_vbus(bool on)
{
	if (on)
		gpio_set_value_cansleep(SABREAUTO_USB_HOST1_PWR, 1);
	else
		gpio_set_value_cansleep(SABREAUTO_USB_HOST1_PWR, 0);
}

static void __init imx6q_sabreauto_init_usb(void)
{
	int ret = 0;
	imx_otg_base = MX6_IO_ADDRESS(MX6Q_USB_OTG_BASE_ADDR);

	ret = gpio_request(SABREAUTO_USB_OTG_OC, "otg-oc");
	if (ret) {
		printk(KERN_ERR"failed to get GPIO SABREAUTO_USB_OTG_OC:"
			" %d\n", ret);
		return;
	}
	gpio_direction_input(SABREAUTO_USB_OTG_OC);

	ret = gpio_request(SABREAUTO_USB_HOST1_OC, "usbh1-oc");
	if (ret) {
		printk(KERN_ERR"failed to get SABREAUTO_USB_HOST1_OC:"
			" %d\n", ret);
		return;
	}
	gpio_direction_input(SABREAUTO_USB_HOST1_OC);

	mxc_iomux_set_gpr_register(1, 13, 1, 0);
	mx6_set_otghost_vbus_func(imx6q_sabreauto_usbotg_vbus);
	mx6_usb_dr_init();
	mx6_set_host1_vbus_func(imx6q_sabreauto_usbhost1_vbus);
	mx6_usb_h1_init();
#ifdef CONFIG_USB_EHCI_ARC_HSIC
	mx6_usb_h2_init();
	mx6_usb_h3_init();
#endif
}

static struct viv_gpu_platform_data imx6q_gpu_pdata __initdata = {
	.reserved_mem_size = SZ_128M,
};

/* HW Initialization, if return 0, initialization is successful. */
static int mx6q_sabreauto_sata_init(struct device *dev, void __iomem *addr)
{
	u32 tmpdata;
	int ret = 0;
	struct clk *clk;

	sata_clk = clk_get(dev, "imx_sata_clk");
	if (IS_ERR(sata_clk)) {
		dev_err(dev, "no sata clock.\n");
		return PTR_ERR(sata_clk);
	}
	ret = clk_enable(sata_clk);
	if (ret) {
		dev_err(dev, "can't enable sata clock.\n");
		goto put_sata_clk;
	}

	/* Set PHY Paremeters, two steps to configure the GPR13,
	 * one write for rest of parameters, mask of first write is 0x07FFFFFD,
	 * and the other one write for setting the mpll_clk_off_b
	 *.rx_eq_val_0(iomuxc_gpr13[26:24]),
	 *.los_lvl(iomuxc_gpr13[23:19]),
	 *.rx_dpll_mode_0(iomuxc_gpr13[18:16]),
	 *.sata_speed(iomuxc_gpr13[15]),
	 *.mpll_ss_en(iomuxc_gpr13[14]),
	 *.tx_atten_0(iomuxc_gpr13[13:11]),
	 *.tx_boost_0(iomuxc_gpr13[10:7]),
	 *.tx_lvl(iomuxc_gpr13[6:2]),
	 *.mpll_ck_off(iomuxc_gpr13[1]),
	 *.tx_edgerate_0(iomuxc_gpr13[0]),
	 */
	tmpdata = readl(IOMUXC_GPR13);
	writel(((tmpdata & ~0x07FFFFFD) | 0x0593A044), IOMUXC_GPR13);

	/* enable SATA_PHY PLL */
	tmpdata = readl(IOMUXC_GPR13);
	writel(((tmpdata & ~0x2) | 0x2), IOMUXC_GPR13);

	/* Get the AHB clock rate, and configure the TIMER1MS reg later */
	clk = clk_get(NULL, "ahb");
	if (IS_ERR(clk)) {
		dev_err(dev, "no ahb clock.\n");
		ret = PTR_ERR(clk);
		goto release_sata_clk;
	}
	tmpdata = clk_get_rate(clk) / 1000;
	clk_put(clk);

	ret = sata_init(addr, tmpdata);
	if (ret == 0)
		return ret;

release_sata_clk:
	clk_disable(sata_clk);
put_sata_clk:
	clk_put(sata_clk);

	return ret;
}

static void mx6q_sabreauto_sata_exit(struct device *dev)
{
	clk_disable(sata_clk);
	clk_put(sata_clk);

}

static struct ahci_platform_data mx6q_sabreauto_sata_data = {
	.init = mx6q_sabreauto_sata_init,
	.exit = mx6q_sabreauto_sata_exit,
};

static struct imx_asrc_platform_data imx_asrc_data = {
	.channel_bits	= 4,
	.clk_map_ver	= 2,
};

static void mx6q_sabreauto_reset_mipi_dsi(void)
{
	gpio_set_value(SABREAUTO_DISP0_PWR, 1);
	gpio_set_value(SABREAUTO_DISP0_RESET, 1);
	udelay(10);
	gpio_set_value(SABREAUTO_DISP0_RESET, 0);
	udelay(50);
	gpio_set_value(SABREAUTO_DISP0_RESET, 1);

	/*
	 * it needs to delay 120ms minimum for reset complete
	 */
	msleep(120);
}

static struct mipi_dsi_platform_data mipi_dsi_pdata = {
	.ipu_id		= 0,
	.disp_id	= 0,
	.lcd_panel	= "TRULY-WVGA",
	.reset		= mx6q_sabreauto_reset_mipi_dsi,
};

static struct ipuv3_fb_platform_data sabr_fb_data[] = {
	{ /*fb0*/
<<<<<<< HEAD
	.disp_dev = "ldb",
	.interface_pix_fmt = IPU_PIX_FMT_RGB666,
	.mode_str = "LDB-XGA",
	.default_bpp = 32,
	.int_clk = false,
	}, {
	.disp_dev = "lcd",
	.interface_pix_fmt = IPU_PIX_FMT_RGB565,
	.mode_str = "CLAA-WVGA",
	.default_bpp = 32,
	.int_clk = false,
=======
		.disp_dev		= "ldb",
		.interface_pix_fmt	= IPU_PIX_FMT_RGB666,
		.mode_str		= "LDB-XGA",
		.default_bpp		= 16,
		.int_clk		= false,
	}, {
		.disp_dev		= "ldb",
		.interface_pix_fmt	= IPU_PIX_FMT_RGB666,
		.mode_str		= "LDB-XGA",
		.default_bpp		= 16,
		.int_clk		= false,
>>>>>>> f53c766e
	}, {
		.disp_dev               = "lcd",
		.interface_pix_fmt      = IPU_PIX_FMT_RGB565,
		.mode_str               = "CLAA-WVGA",
		.default_bpp            = 16,
		.int_clk                = false,
	},
};

static void hdmi_init(int ipu_id, int disp_id)
{
	int hdmi_mux_setting;

	if ((ipu_id > 1) || (ipu_id < 0)) {
		printk(KERN_ERR"Invalid IPU select for HDMI: %d. Set to 0\n",
			ipu_id);
		ipu_id = 0;
	}

	if ((disp_id > 1) || (disp_id < 0)) {
		printk(KERN_ERR"Invalid DI select for HDMI: %d. Set to 0\n",
			disp_id);
		disp_id = 0;
	}

	/* Configure the connection between IPU1/2 and HDMI */
	hdmi_mux_setting = 2*ipu_id + disp_id;

	/* GPR3, bits 2-3 = HDMI_MUX_CTL */
	mxc_iomux_set_gpr_register(3, 2, 2, hdmi_mux_setting);
}

static struct fsl_mxc_hdmi_platform_data hdmi_data = {
	.init = hdmi_init,
};

static struct fsl_mxc_hdmi_core_platform_data hdmi_core_data = {
	.ipu_id		= 0,
	.disp_id	= 0,
};

static struct fsl_mxc_lcd_platform_data lcdif_data = {
	.ipu_id		= 0,
	.disp_id	= 0,
	.default_ifmt	= IPU_PIX_FMT_RGB565,
};

static struct fsl_mxc_ldb_platform_data ldb_data = {
	.ipu_id		= 1,
	.disp_id	= 0,
	.ext_ref	= 1,
	.mode 		= LDB_SEP0,
	.sec_ipu_id	= 1,
	.sec_disp_id	= 1,
};

static struct imx_ipuv3_platform_data ipu_data[] = {
	{
		.rev		= 4,
		.csi_clk[0]	= "ccm_clk0",
	}, {
		.rev		= 4,
		.csi_clk[0]	= "ccm_clk0",
	},
};

/* Backlight PWM for CPU board lvds*/
static struct platform_pwm_backlight_data mx6_arm2_pwm_backlight_data3 = {
	.pwm_id			= 2,
	.max_brightness		= 255,
	.dft_brightness		= 128,
	.pwm_period_ns		= 50000,
};

static struct android_pmem_platform_data android_pmem_data = {
       .name = "pmem_adsp",
       .size = SZ_64M,
};

static struct android_pmem_platform_data android_pmem_gpu_data = {
       .name = "pmem_gpu",
       .size = SZ_32M,
};

/* Backlight PWM for Main board lvds*/
static struct platform_pwm_backlight_data mx6_arm2_pwm_backlight_data4 = {
	.pwm_id			= 3,
	.max_brightness		= 255,
	.dft_brightness		= 128,
	.pwm_period_ns		= 50000,
};
static int flexcan0_en;
static int flexcan1_en;

static void mx6q_flexcan_switch(void)
{
  if (flexcan0_en || flexcan1_en) {
	gpio_set_value_cansleep(SABREAUTO_CAN_EN, 1);
	gpio_set_value_cansleep(SABREAUTO_CAN_STBY, 1);
	/* Enable STEER pin if CAN1 interface is required.
	 * STEER pin is used to switch between ENET_MDC
	 * and CAN1_TX functionality. By default ENET_MDC
	 * is active after reset.
	 */
	if (flexcan0_en)
		gpio_set_value_cansleep(SABREAUTO_CAN1_STEER, 1);

  } else {
    /* avoid to disable CAN xcvr if any of the CAN interfaces
    * are down. XCRV will be disabled only if both CAN2
    * interfaces are DOWN.
    */
    if (!flexcan0_en && !flexcan1_en) {
	gpio_set_value_cansleep(SABREAUTO_CAN_EN, 0);
	gpio_set_value_cansleep(SABREAUTO_CAN_STBY, 0);
    }
    /* turn down STEER pin only if CAN1 is DOWN */
    if (!flexcan0_en)
	gpio_set_value_cansleep(SABREAUTO_CAN1_STEER, 0);

  }
}
static void mx6q_flexcan0_switch(int enable)
{
    flexcan0_en = enable;
    mx6q_flexcan_switch();
}

static void mx6q_flexcan1_switch(int enable)
{
    flexcan1_en = enable;
    mx6q_flexcan_switch();
}

static const struct flexcan_platform_data
		mx6q_sabreauto_flexcan_pdata[] __initconst = {
	{
		.transceiver_switch = mx6q_flexcan0_switch,
	}, {
		.transceiver_switch = mx6q_flexcan1_switch,
	}
};

static struct mipi_csi2_platform_data mipi_csi2_pdata = {
	.ipu_id		= 0,
	.csi_id		= 0,
	.v_channel	= 0,
	.lanes		= 2,
	.dphy_clk	= "mipi_pllref_clk",
	.pixel_clk	= "emi_clk",
};

static void sabreauto_suspend_enter(void)
{
	/* suspend preparation */
}

static void sabreauto_suspend_exit(void)
{
	/* resmue resore */
}
static const struct pm_platform_data mx6q_sabreauto_pm_data __initconst = {
	.name		= "imx_pm",
	.suspend_enter	= sabreauto_suspend_enter,
	.suspend_exit	= sabreauto_suspend_exit,
};

static struct mxc_audio_platform_data sab_audio_data = {
	.sysclk		= 24576000,
	.codec_name	= "cs42888.1-0048",
};

static struct platform_device sab_audio_device = {
	.name		= "imx-cs42888",
};

static struct imx_esai_platform_data sab_esai_pdata = {
	.flags		= IMX_ESAI_NET,
};

static struct regulator_consumer_supply sabreauto_vmmc_consumers[] = {
	REGULATOR_SUPPLY("vmmc", "sdhci-esdhc-imx.1"),
	REGULATOR_SUPPLY("vmmc", "sdhci-esdhc-imx.2"),
	REGULATOR_SUPPLY("vmmc", "sdhci-esdhc-imx.3"),
};

static struct regulator_init_data sabreauto_vmmc_init = {
	.num_consumer_supplies = ARRAY_SIZE(sabreauto_vmmc_consumers),
	.consumer_supplies = sabreauto_vmmc_consumers,
};

static struct fixed_voltage_config sabreauto_vmmc_reg_config = {
	.supply_name	= "vmmc",
	.microvolts	= 3300000,
	.gpio		= -1,
	.init_data	= &sabreauto_vmmc_init,
};

static struct platform_device sabreauto_vmmc_reg_devices = {
	.name		= "reg-fixed-voltage",
	.id		= 0,
	.dev		= {
				.platform_data = &sabreauto_vmmc_reg_config,
	},
};

static struct regulator_consumer_supply cs42888_sabreauto_consumer_va = {
	.supply		= "VA",
	.dev_name	= "1-0048",
};

static struct regulator_consumer_supply cs42888_sabreauto_consumer_vd = {
	.supply		= "VD",
	.dev_name	= "1-0048",
};

static struct regulator_consumer_supply cs42888_sabreauto_consumer_vls = {
	.supply		= "VLS",
	.dev_name	= "1-0048",
};

static struct regulator_consumer_supply cs42888_sabreauto_consumer_vlc = {
	.supply		= "VLC",
	.dev_name	= "1-0048",
};

static struct regulator_init_data cs42888_sabreauto_va_reg_initdata = {
	.num_consumer_supplies	= 1,
	.consumer_supplies	= &cs42888_sabreauto_consumer_va,
};

static struct regulator_init_data cs42888_sabreauto_vd_reg_initdata = {
	.num_consumer_supplies	= 1,
	.consumer_supplies	= &cs42888_sabreauto_consumer_vd,
};

static struct regulator_init_data cs42888_sabreauto_vls_reg_initdata = {
	.num_consumer_supplies	= 1,
	.consumer_supplies	= &cs42888_sabreauto_consumer_vls,
};

static struct regulator_init_data cs42888_sabreauto_vlc_reg_initdata = {
	.num_consumer_supplies	= 1,
	.consumer_supplies	= &cs42888_sabreauto_consumer_vlc,
};

static struct fixed_voltage_config cs42888_sabreauto_va_reg_config = {
	.supply_name		= "VA",
	.microvolts		= 2800000,
	.gpio			= -1,
	.init_data		= &cs42888_sabreauto_va_reg_initdata,
};

static struct fixed_voltage_config cs42888_sabreauto_vd_reg_config = {
	.supply_name		= "VD",
	.microvolts		= 2800000,
	.gpio			= -1,
	.init_data		= &cs42888_sabreauto_vd_reg_initdata,
};

static struct fixed_voltage_config cs42888_sabreauto_vls_reg_config = {
	.supply_name		= "VLS",
	.microvolts		= 2800000,
	.gpio			= -1,
	.init_data		= &cs42888_sabreauto_vls_reg_initdata,
};

static struct fixed_voltage_config cs42888_sabreauto_vlc_reg_config = {
	.supply_name		= "VLC",
	.microvolts		= 2800000,
	.gpio			= -1,
	.init_data		= &cs42888_sabreauto_vlc_reg_initdata,
};

static struct platform_device cs42888_sabreauto_va_reg_devices = {
	.name	= "reg-fixed-voltage",
	.id	= 3,
	.dev	= {
		.platform_data = &cs42888_sabreauto_va_reg_config,
	},
};

static struct platform_device cs42888_sabreauto_vd_reg_devices = {
	.name	= "reg-fixed-voltage",
	.id	= 4,
	.dev	= {
		.platform_data = &cs42888_sabreauto_vd_reg_config,
	},
};

static struct platform_device cs42888_sabreauto_vls_reg_devices = {
	.name	= "reg-fixed-voltage",
	.id	= 5,
	.dev	= {
		.platform_data = &cs42888_sabreauto_vls_reg_config,
	},
};

static struct platform_device cs42888_sabreauto_vlc_reg_devices = {
	.name	= "reg-fixed-voltage",
	.id	= 6,
	.dev	= {
		.platform_data = &cs42888_sabreauto_vlc_reg_config,
	},
};

static int __init imx6q_init_audio(void)
{
	struct clk *pll4_clk, *esai_clk, *anaclk_2;

	mxc_register_device(&sab_audio_device, &sab_audio_data);
	imx6q_add_imx_esai(0, &sab_esai_pdata);

	gpio_request(SABREAUTO_ESAI_INT, "esai-int");
	gpio_direction_input(SABREAUTO_ESAI_INT);

	anaclk_2 = clk_get(NULL, "anaclk_2");
	if (IS_ERR(anaclk_2))
		return PTR_ERR(anaclk_2);
	clk_set_rate(anaclk_2, 24576000);

	esai_clk = clk_get(NULL, "esai_clk");
	if (IS_ERR(esai_clk))
		return PTR_ERR(esai_clk);

	pll4_clk = clk_get(NULL, "pll4");
	if (IS_ERR(pll4_clk))
		return PTR_ERR(pll4_clk);

	clk_set_parent(pll4_clk, anaclk_2);
	clk_set_parent(esai_clk, pll4_clk);
	clk_set_rate(pll4_clk, 786432000);
	clk_set_rate(esai_clk, 24576000);

	platform_device_register(&cs42888_sabreauto_va_reg_devices);
	platform_device_register(&cs42888_sabreauto_vd_reg_devices);
	platform_device_register(&cs42888_sabreauto_vls_reg_devices);
	platform_device_register(&cs42888_sabreauto_vlc_reg_devices);
	return 0;
}

static struct mxc_mlb_platform_data mx6_sabreauto_mlb150_data = {
	.reg_nvcc		= NULL,
	.mlb_clk		= "mlb150_clk",
	.mlb_pll_clk		= "pll6",
};

static struct mxc_dvfs_platform_data sabreauto_dvfscore_data = {
	.reg_id			= "cpu_vddgp",
	.clk1_id		= "cpu_clk",
	.clk2_id 		= "gpc_dvfs_clk",
	.gpc_cntr_offset 	= MXC_GPC_CNTR_OFFSET,
	.ccm_cdcr_offset 	= MXC_CCM_CDCR_OFFSET,
	.ccm_cacrr_offset 	= MXC_CCM_CACRR_OFFSET,
	.ccm_cdhipr_offset 	= MXC_CCM_CDHIPR_OFFSET,
	.prediv_mask 		= 0x1F800,
	.prediv_offset 		= 11,
	.prediv_val 		= 3,
	.div3ck_mask 		= 0xE0000000,
	.div3ck_offset 		= 29,
	.div3ck_val 		= 2,
	.emac_val 		= 0x08,
	.upthr_val 		= 25,
	.dnthr_val 		= 9,
	.pncthr_val 		= 33,
	.upcnt_val 		= 10,
	.dncnt_val 		= 10,
	.delay_time 		= 80,
};

static void __init fixup_mxc_board(struct machine_desc *desc, struct tag *tags,
				   char **cmdline, struct meminfo *mi)
{
	char *str;
	struct tag *t;

	for_each_tag(t, tags) {
		if (t->hdr.tag == ATAG_CMDLINE) {
			str = t->u.cmdline.cmdline;
			str = strstr(str, "pmem=");
			if (str != NULL) {
				str += 5;
				android_pmem_gpu_data.size = memparse(str, &str);
				if (*str == ',') {
					str++;
					android_pmem_data.size = memparse(str, &str);
				}
			}

			break;
		}
	}
}

static int __init early_enable_mipi_sensor(char *p)
{
	mipi_sensor = 1;
	return 0;
}
early_param("mipi_sensor", early_enable_mipi_sensor);

static int __init early_enable_can0(char *p)
{
	can0_enable = 1;
	return 0;
}
early_param("can0", early_enable_can0);

static inline void __init mx6q_csi0_io_init(void)
{
	/* Camera reset */
	gpio_request(SABREAUTO_CSI0_RST, "cam-reset");
	gpio_direction_output(SABREAUTO_CSI0_RST, 1);

	/* Camera power down */
	gpio_request(SABREAUTO_CSI0_PWN, "cam-pwdn");
	gpio_direction_output(SABREAUTO_CSI0_PWN, 1);
	msleep(1);
	gpio_set_value(SABREAUTO_CSI0_PWN, 0);

	if (cpu_is_mx6q())
		mxc_iomux_set_gpr_register(1, 19, 1, 1);
	else if (cpu_is_mx6dl())
		mxc_iomux_set_gpr_register(13, 0, 3, 4);
}

static struct mxc_spdif_platform_data mxc_spdif_data = {
	.spdif_tx	= 0,	/* disable tx */
	.spdif_rx	= 1,	/* enable rx */
	.spdif_rx_clk	= 0,	/* rx clk from spdif stream */
	.spdif_clk	= NULL,	/* spdif bus clk */
};

/*!
 * Board specific initialization.
 */
static void __init mx6_board_init(void)
{
	int i;
	int ret;
	iomux_v3_cfg_t *common_pads = NULL;
	iomux_v3_cfg_t *can0_pads = NULL;
	iomux_v3_cfg_t *can1_pads = NULL;
	iomux_v3_cfg_t *mipi_sensor_pads = NULL;
	iomux_v3_cfg_t *i2c3_pads = NULL;

	int common_pads_cnt;
	int can0_pads_cnt;
	int can1_pads_cnt;
	int mipi_sensor_pads_cnt;
	int i2c3_pads_cnt;

	if (cpu_is_mx6q()) {
		common_pads = mx6q_sabreauto_pads;
		can0_pads = mx6q_sabreauto_can0_pads;
		can1_pads = mx6q_sabreauto_can1_pads;
		mipi_sensor_pads = mx6q_sabreauto_mipi_sensor_pads;

		common_pads_cnt = ARRAY_SIZE(mx6q_sabreauto_pads);
		can0_pads_cnt = ARRAY_SIZE(mx6q_sabreauto_can0_pads);
		can1_pads_cnt = ARRAY_SIZE(mx6q_sabreauto_can1_pads);
		mipi_sensor_pads_cnt = ARRAY_SIZE(mx6q_sabreauto_mipi_sensor_pads);
		if (board_is_mx6_reva()) {
			i2c3_pads = mx6q_i2c3_pads_rev_a;
			i2c3_pads_cnt = ARRAY_SIZE(mx6q_i2c3_pads_rev_a);
		} else {
			i2c3_pads = mx6q_i2c3_pads_rev_b;
			i2c3_pads_cnt = ARRAY_SIZE(mx6q_i2c3_pads_rev_b);
		}
	} else if (cpu_is_mx6dl()) {
		common_pads = mx6dl_sabreauto_pads;
		can0_pads = mx6dl_sabreauto_can0_pads;
		can1_pads = mx6dl_sabreauto_can1_pads;
		mipi_sensor_pads = mx6dl_sabreauto_mipi_sensor_pads;

		common_pads_cnt = ARRAY_SIZE(mx6dl_sabreauto_pads);
		can0_pads_cnt = ARRAY_SIZE(mx6dl_sabreauto_can0_pads);
		can1_pads_cnt = ARRAY_SIZE(mx6dl_sabreauto_can1_pads);
		mipi_sensor_pads_cnt = ARRAY_SIZE(mx6dl_sabreauto_mipi_sensor_pads);
		if (board_is_mx6_reva()) {
			i2c3_pads = mx6dl_i2c3_pads_rev_a;
			i2c3_pads_cnt = ARRAY_SIZE(mx6dl_i2c3_pads_rev_a);
		} else {
			i2c3_pads = mx6dl_i2c3_pads_rev_b;
			i2c3_pads_cnt = ARRAY_SIZE(mx6dl_i2c3_pads_rev_b);
		}
	}

	BUG_ON(!common_pads);
	mxc_iomux_v3_setup_multiple_pads(common_pads, common_pads_cnt);
	BUG_ON(!i2c3_pads);
	mxc_iomux_v3_setup_multiple_pads(i2c3_pads, i2c3_pads_cnt);

	if (!uart2_en) {
		if (can0_enable) {
			BUG_ON(!can0_pads);
			mxc_iomux_v3_setup_multiple_pads(can0_pads,
							can0_pads_cnt);
		}
		BUG_ON(!can1_pads);
		mxc_iomux_v3_setup_multiple_pads(can1_pads, can1_pads_cnt);
	}

	/* assert i2c-rst  */
	gpio_request(SABREAUTO_I2C_EXP_RST, "i2c-rst");
	gpio_direction_output(SABREAUTO_I2C_EXP_RST, 1);

	if (!board_is_mx6_reva()) {
		/* enable i2c3_sda route path */
		gpio_request(SABREAUTO_I2C3_STEER, "i2c3-steer");
		gpio_direction_output(SABREAUTO_I2C3_STEER, 1);
		/* Set GPIO_16 input for IEEE-1588 ts_clk and
		 * RMII reference clk
		 * For MX6 GPR1 bit21 meaning:
		 * Bit21:   0 - GPIO_16 pad output
		 *          1 - GPIO_16 pad input
		 */
		mxc_iomux_set_gpr_register(1, 21, 1, 1);
	}

	if (mipi_sensor) {
		BUG_ON(!mipi_sensor_pads);
		mxc_iomux_v3_setup_multiple_pads(mipi_sensor_pads,
						mipi_sensor_pads_cnt);
	}

	gp_reg_id = sabreauto_dvfscore_data.reg_id;
	mx6q_sabreauto_init_uart();
	imx6q_add_mipi_csi2(&mipi_csi2_pdata);
	if (cpu_is_mx6dl()) {
		mipi_dsi_pdata.ipu_id = 0;
		mipi_dsi_pdata.disp_id = 1;
		ldb_data.ipu_id = 0;
		ldb_data.disp_id = 0;
		ldb_data.sec_ipu_id = 0;
		ldb_data.sec_disp_id = 1;
		hdmi_core_data.disp_id = 1;
	}
	imx6q_add_mxc_hdmi_core(&hdmi_core_data);

	imx6q_add_ipuv3(0, &ipu_data[0]);
	if (cpu_is_mx6q()) {
		imx6q_add_ipuv3(1, &ipu_data[1]);
		for (i = 0; i < ARRAY_SIZE(sabr_fb_data); i++)
			imx6q_add_ipuv3fb(i, &sabr_fb_data[i]);
	} else if (cpu_is_mx6dl())
		for (i = 0; i < (ARRAY_SIZE(sabr_fb_data) + 1) / 2; i++)
			imx6q_add_ipuv3fb(i, &sabr_fb_data[i]);

	imx6q_add_mipi_dsi(&mipi_dsi_pdata);
	imx6q_add_lcdif(&lcdif_data);
	imx6q_add_ldb(&ldb_data);
	imx6q_add_v4l2_output(0);
	imx6q_add_v4l2_capture(0);
	imx6q_add_android_device_buttons();

	imx6q_add_imx_snvs_rtc();

	imx6q_add_imx_i2c(1, &mx6q_sabreauto_i2c1_data);
	i2c_register_board_info(1, mxc_i2c1_board_info,
			ARRAY_SIZE(mxc_i2c1_board_info));
	imx6q_add_imx_i2c(2, &mx6q_sabreauto_i2c2_data);
	i2c_register_board_info(2, mxc_i2c2_board_info,
			ARRAY_SIZE(mxc_i2c2_board_info));

	ret = gpio_request(SABREAUTO_PMIC_INT, "pFUZE-int");
	if (ret) {
		printk(KERN_ERR"request pFUZE-int error!!\n");
		return;
	} else {
		gpio_direction_input(SABREAUTO_PMIC_INT);
		mx6q_sabreauto_init_pfuze100(SABREAUTO_PMIC_INT);
	}
	/* SPI */
	imx6q_add_ecspi(0, &mx6q_sabreauto_spi_data);
#if defined(CONFIG_MTD_M25P80) || defined(CONFIG_MTD_M25P80_MODULE)
	spi_device_init();
#else
	mx6q_setup_weimcs();
	platform_device_register(&physmap_flash_device);
#endif
	imx6q_add_mxc_hdmi(&hdmi_data);

	imx6q_add_anatop_thermal_imx(1, &mx6q_sabreauto_anatop_thermal_data);

	if (!can0_enable)
		imx6_init_fec(fec_data);

	imx6q_add_pm_imx(0, &mx6q_sabreauto_pm_data);

	imx6q_add_sdhci_usdhc_imx(2, &mx6q_sabreauto_sd3_data);
	imx6q_add_sdhci_usdhc_imx(0, &mx6q_sabreauto_sd1_data);

	imx_add_viv_gpu(&imx6_gpu_data, &imx6q_gpu_pdata);
	imx6q_sabreauto_init_usb();
	if (cpu_is_mx6q())
		imx6q_add_ahci(0, &mx6q_sabreauto_sata_data);
	imx6q_add_vpu();
	imx6q_init_audio();
	platform_device_register(&sabreauto_vmmc_reg_devices);
	mx6_cpu_regulator_init();
	imx_asrc_data.asrc_core_clk = clk_get(NULL, "asrc_clk");
	imx_asrc_data.asrc_audio_clk = clk_get(NULL, "asrc_serial_clk");
	imx6q_add_asrc(&imx_asrc_data);

	if (!mipi_sensor)
		mx6q_csi0_io_init();

	/* DISP0 Detect */
	gpio_request(SABREAUTO_DISP0_DET_INT, "disp0-detect");
	gpio_direction_input(SABREAUTO_DISP0_DET_INT);

	/* DISP0 Reset - Assert for i2c disabled mode */
	gpio_request(SABREAUTO_DISP0_RESET, "disp0-reset");
	gpio_direction_output(SABREAUTO_DISP0_RESET, 0);

	/* DISP0 I2C enable */
	gpio_request(SABREAUTO_DISP0_I2C_EN, "disp0-i2c");
	gpio_direction_output(SABREAUTO_DISP0_I2C_EN, 0);

	gpio_request(SABREAUTO_DISP0_PWR, "disp0-pwr");
	gpio_direction_output(SABREAUTO_DISP0_PWR, 1);

	gpio_request(SABREAUTO_LDB_BACKLIGHT3, "ldb-backlight3");
	gpio_direction_output(SABREAUTO_LDB_BACKLIGHT3, 1);
	gpio_request(SABREAUTO_LDB_BACKLIGHT4, "ldb-backlight4");
	gpio_direction_output(SABREAUTO_LDB_BACKLIGHT4, 1);
	imx6q_add_otp();
	imx6q_add_viim();
	imx6q_add_imx2_wdt(0, NULL);
	imx6q_add_dma();
	imx6q_add_gpmi(&mx6q_gpmi_nand_platform_data);

	imx6q_add_dvfs_core(&sabreauto_dvfscore_data);

	mxc_register_device(&mxc_android_pmem_device, &android_pmem_data);
	mxc_register_device(&mxc_android_pmem_gpu_device,
			    &android_pmem_gpu_data);
	imx6q_add_mxc_pwm(2);
	imx6q_add_mxc_pwm(3);
	imx6q_add_mxc_pwm_backlight(2, &mx6_arm2_pwm_backlight_data3);
	imx6q_add_mxc_pwm_backlight(3, &mx6_arm2_pwm_backlight_data4);

	mxc_spdif_data.spdif_core_clk = clk_get_sys("mxc_spdif.0", NULL);
	clk_put(mxc_spdif_data.spdif_core_clk);
	imx6q_add_spdif(&mxc_spdif_data);
	imx6q_add_spdif_dai();
	imx6q_add_spdif_audio_device();

	if (can0_enable)
		imx6q_add_flexcan0(&mx6q_sabreauto_flexcan_pdata[0]);
	imx6q_add_flexcan1(&mx6q_sabreauto_flexcan_pdata[1]);
	imx6q_add_hdmi_soc();
	imx6q_add_hdmi_soc_dai();
	imx6q_add_mlb150(&mx6_sabreauto_mlb150_data);
}

extern void __iomem *twd_base;
static void __init mx6_timer_init(void)
{
	struct clk *uart_clk;
#ifdef CONFIG_LOCAL_TIMERS
	twd_base = ioremap(LOCAL_TWD_ADDR, SZ_256);
	BUG_ON(!twd_base);
#endif
	mx6_clocks_init(32768, 24000000, 0, 0);

	uart_clk = clk_get_sys("imx-uart.0", NULL);
	early_console_setup(UART4_BASE_ADDR, uart_clk);
}

static struct sys_timer mxc_timer = {
	.init = mx6_timer_init,
};

static void __init mx6q_reserve(void)
{
	phys_addr_t phys;

	if (imx6q_gpu_pdata.reserved_mem_size) {
		phys = memblock_alloc_base(imx6q_gpu_pdata.reserved_mem_size,
			SZ_4K, SZ_2G);
		memblock_free(phys, imx6q_gpu_pdata.reserved_mem_size);
		memblock_remove(phys, imx6q_gpu_pdata.reserved_mem_size);
		imx6q_gpu_pdata.reserved_mem_base = phys;
	}
	if (android_pmem_data.size) {
		phys = memblock_alloc(android_pmem_data.size, SZ_4K);
		memblock_free(phys, android_pmem_data.size);
		memblock_remove(phys, android_pmem_data.size);
		android_pmem_data.start = phys;
	}

	if (android_pmem_gpu_data.size) {
		phys = memblock_alloc(android_pmem_gpu_data.size, SZ_4K);
		memblock_free(phys, android_pmem_gpu_data.size);
		memblock_remove(phys, android_pmem_gpu_data.size);
		android_pmem_gpu_data.start = phys;
	}
}

MACHINE_START(MX6Q_SABREAUTO, "Freescale i.MX 6Quad/DualLite/Solo Sabre Auto Board")
	.boot_params	= MX6_PHYS_OFFSET + 0x100,
	.fixup		= fixup_mxc_board,
	.map_io		= mx6_map_io,
	.init_irq	= mx6_init_irq,
	.init_machine	= mx6_board_init,
	.timer		= &mxc_timer,
	.reserve	= mx6q_reserve,
MACHINE_END<|MERGE_RESOLUTION|>--- conflicted
+++ resolved
@@ -54,11 +54,8 @@
 #include <linux/regulator/consumer.h>
 #include <linux/regulator/machine.h>
 #include <linux/regulator/fixed.h>
-<<<<<<< HEAD
 #include <linux/android_pmem.h>
-=======
 #include <sound/pcm.h>
->>>>>>> f53c766e
 
 #include <mach/common.h>
 #include <mach/hardware.h>
@@ -84,9 +81,7 @@
 #include "devices-imx6q.h"
 #include "crm_regs.h"
 #include "cpu_op-mx6.h"
-<<<<<<< HEAD
 #include "android.h"
-=======
 #include "board-mx6q_sabreauto.h"
 #include "board-mx6solo_sabreauto.h"
 
@@ -125,7 +120,6 @@
 #define SABREAUTO_IO_EXP_GPIO1(x)	(SABREAUTO_MAX7310_1_BASE_ADDR + (x))
 #define SABREAUTO_IO_EXP_GPIO2(x)	(SABREAUTO_MAX7310_2_BASE_ADDR + (x))
 #define SABREAUTO_IO_EXP_GPIO3(x)	(SABREAUTO_MAX7310_3_BASE_ADDR + (x))
->>>>>>> f53c766e
 
 /*
  * CAN2 STBY and EN lines are the same as the CAN1. These lines are not
@@ -820,31 +814,17 @@
 
 static struct ipuv3_fb_platform_data sabr_fb_data[] = {
 	{ /*fb0*/
-<<<<<<< HEAD
-	.disp_dev = "ldb",
-	.interface_pix_fmt = IPU_PIX_FMT_RGB666,
-	.mode_str = "LDB-XGA",
-	.default_bpp = 32,
-	.int_clk = false,
-	}, {
-	.disp_dev = "lcd",
-	.interface_pix_fmt = IPU_PIX_FMT_RGB565,
-	.mode_str = "CLAA-WVGA",
-	.default_bpp = 32,
-	.int_clk = false,
-=======
 		.disp_dev		= "ldb",
 		.interface_pix_fmt	= IPU_PIX_FMT_RGB666,
 		.mode_str		= "LDB-XGA",
-		.default_bpp		= 16,
+		.default_bpp		= 32,
 		.int_clk		= false,
 	}, {
 		.disp_dev		= "ldb",
 		.interface_pix_fmt	= IPU_PIX_FMT_RGB666,
 		.mode_str		= "LDB-XGA",
-		.default_bpp		= 16,
+		.default_bpp		= 32,
 		.int_clk		= false,
->>>>>>> f53c766e
 	}, {
 		.disp_dev               = "lcd",
 		.interface_pix_fmt      = IPU_PIX_FMT_RGB565,
