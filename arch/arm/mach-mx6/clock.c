--- conflicted
+++ resolved
@@ -5200,7 +5200,6 @@
 	clk_set_rate(&gpu3d_shader_clk, 594000000);
 	clk_set_parent(&gpu3d_core_clk[0], &mmdc_ch0_axi_clk[0]);
 	clk_set_rate(&gpu3d_core_clk[0], 528000000);
-<<<<<<< HEAD
 	if (cpu_is_mx6dl()) {
 		/*on mx6dl, 2d core clock sources from 3d shader core clock*/
 		clk_set_parent(&gpu2d_core_clk[0], &gpu3d_shader_clk);
@@ -5208,10 +5207,8 @@
 		clk_set_parent(&gpu2d_axi_clk, &mmdc_ch0_axi_clk[0]);
 		gpu2d_axi_clk.secondary = NULL;
 	}
-=======
 	if (cpu_is_mx6q())
 		 clk_set_parent(&gpu2d_core_clk[0], &pll3_usb_otg_main_clk);
->>>>>>> 1e54cdcd
 
 	/* PCLK camera - J5 */
 	clk_set_parent(&clko2_clk, &osc_clk);
