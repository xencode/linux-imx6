/*
 * Copyright (C) 2014 Freescale Semiconductor, Inc.
 *
 * The code contained herein is licensed under the GNU General Public
 * License. You may obtain a copy of the GNU General Public License
 * Version 2 or later at the following locations:
 *
 * http://www.opensource.org/licenses/gpl-license.html
 * http://www.gnu.org/copyleft/gpl.html
 */

#include <dt-bindings/clock/imx6sx-clock.h>
#include <linux/clk.h>
#include <linux/clkdev.h>
#include <linux/err.h>
#include <linux/init.h>
#include <linux/io.h>
#include <linux/of.h>
#include <linux/of_address.h>
#include <linux/of_irq.h>
#include <linux/types.h>

#include "clk.h"
#include "common.h"
#include "hardware.h"

#define CCM_CCGR_OFFSET(index)	(index * 2)
#define CCDR    0x4
#define BM_CCM_CCDR_MMDC_CH0_MASK       (0x2 << 16)

static bool uart_from_osc;
static const char *step_sels[]		= { "osc", "pll2_pfd2_396m", };
static const char *pll1_sw_sels[]	= { "pll1_sys", "step", };
static const char *periph_pre_sels[]	= { "pll2_bus", "pll2_pfd2_396m", "pll2_pfd0_352m", "pll2_198m", };
static const char *periph2_pre_sels[]	= { "pll2_bus", "pll2_pfd2_396m", "pll2_pfd0_352m", "pll4_audio_div", };
static const char *periph_clk2_sels[]	= { "pll3_usb_otg", "osc", "osc", };
static const char *periph2_clk2_sels[]	= { "pll3_usb_otg", "osc", };
static const char *periph_sels[]	= { "periph_pre", "periph_clk2", };
static const char *periph2_sels[]	= { "periph2_pre", "periph2_clk2", };
static const char *ocram_alt_sels[]	= { "pll2_pfd2_396m", "pll3_pfd1_540m", };
static const char *ocram_sels[]		= { "periph", "ocram_alt_sel", };
static const char *audio_sels[]		= { "pll4_audio_div", "pll3_pfd2_508m", "pll5_video_div", "pll3_usb_otg", };
static const char *gpu_axi_sels[]	= { "pll2_pfd2_396m", "pll3_pfd0_720m", "pll3_pfd1_540m", "pll2_bus", };
static const char *gpu_core_sels[]	= { "pll3_pfd1_540m", "pll3_pfd0_720m", "pll2_bus", "pll2_pfd2_396m", };
static const char *ldb_di0_div_sels[]	= { "ldb_di0_div_3_5", "ldb_di0_div_7", };
static const char *ldb_di1_div_sels[]	= { "ldb_di1_div_3_5", "ldb_di1_div_7", };
static const char *ldb_di0_sels[]	= { "pll5_video_div", "pll2_pfd0_352m", "pll2_pfd2_396m", "pll2_pfd3_594m", "pll2_pfd1_594m", "pll3_pfd3_454m", "dummy", "dummy"};
static const char *ldb_di1_sels[]	= { "pll3_usb_otg", "pll2_pfd0_352m", "pll2_pfd2_396m", "pll2_bus", "pll3_pfd3_454m", "pll3_pfd2_508m", "dummy", "dummy"};
static const char *pcie_axi_sels[]	= { "axi", "ahb", };
static const char *ssi_sels[]		= { "pll3_pfd2_508m", "pll5_video_div", "pll4_audio_div", };
static const char *qspi1_sels[]		= { "pll3_usb_otg", "pll2_pfd0_352m", "pll2_pfd2_396m", "pll2_bus", "pll3_pfd3_454m", "pll3_pfd2_508m", };
static const char *perclk_sels[]	= { "ipg", "osc", };
static const char *usdhc_sels[]		= { "pll2_pfd2_396m", "pll2_pfd0_352m", };
static const char *vid_sels[]		= { "pll3_pfd1_540m", "pll3_usb_otg", "pll3_pfd3_454m", "pll4_audio_div", "pll5_video_div", };
static const char *can_sels[]		= { "pll3_60m", "osc", "pll3_80m", "dummy", };
static const char *uart_sels[]		= { "pll3_80m", "osc", };
static const char *qspi2_sels[]		= { "pll2_pfd0_352m", "pll2_bus", "pll3_usb_otg", "pll2_pfd2_396m", "pll3_pfd3_454m", "dummy", "dummy", "dummy", };
static const char *enet_pre_sels[]	= { "pll2_bus", "pll3_usb_otg", "pll5_video_div", "pll2_pfd0_352m", "pll2_pfd2_396m", "pll3_pfd2_508m", };
static const char *enet_sels[]		= { "enet_podf", "ipp_di0", "ipp_di1", "ldb_di0", "ldb_di1", };
static const char *m4_pre_sels[]	= { "pll2_bus", "pll3_usb_otg", "osc", "pll2_pfd0_352m", "pll2_pfd2_396m", "pll3_pfd3_454m", };
static const char *m4_sels[]		= { "m4_pre_sel", "ipp_di0", "ipp_di1", "ldb_di0", "ldb_di1", };
static const char *eim_slow_sels[]	= { "ocram", "pll3_usb_otg", "pll2_pfd2_396m", "pll2_pfd0_352m", };
static const char *ecspi_sels[]		= { "pll3_60m", "osc", };
static const char *lcdif1_pre_sels[]	= { "pll2_bus", "pll3_pfd3_454m", "pll5_video_div", "pll2_pfd0_352m", "pll2_pfd1_594m", "pll3_pfd1_540m", };
static const char *lcdif1_sels[]	= { "lcdif1_podf", "ipp_di0", "ipp_di1", "ldb_di0", "ldb_di1", };
static const char *lcdif2_pre_sels[]	= { "pll2_bus", "pll3_pfd3_454m", "pll5_video_div", "pll2_pfd0_352m", "pll2_pfd3_594m", "pll3_pfd1_540m", };
static const char *lcdif2_sels[]	= { "lcdif2_podf", "ipp_di0", "ipp_di1", "ldb_di0", "ldb_di1", };
static const char *display_sels[]	= { "pll2_bus", "pll2_pfd2_396m", "pll3_usb_otg", "pll3_pfd1_540m", };
static const char *csi_sels[]		= { "osc", "pll2_pfd2_396m", "pll3_120m", "pll3_pfd1_540m", };
static const char *cko1_sels[]		= {
	"pll3_usb_otg", "pll2_bus", "pll1_sys", "pll5_video_div",
	"dummy", "ocram", "dummy", "pxp_axi", "epdc_axi", "lcdif_pix",
	"epdc_pix", "ahb", "ipg", "perclk", "ckil", "pll4_audio_div",
};
static const char *cko2_sels[]		= {
	"dummy", "mmdc_p0_fast", "usdhc4", "usdhc1", "dummy", "wrck",
	"ecspi_root", "dummy", "usdhc3", "pcie", "arm", "csi_core",
	"lcdif_axi", "dummy", "osc", "dummy", "gpu2d_ovg_core",
	"usdhc2", "ssi1", "ssi2", "ssi3", "gpu2d_core", "dummy",
	"dummy", "dummy", "dummy", "esai_extal", "eim_slow", "uart_serial",
	"spdif", "asrc", "dummy",
};
static const char *cko_sels[] = { "cko1", "cko2", };
static const char *lvds_sels[]	= {
	"arm", "pll1_sys", "dummy", "dummy", "dummy", "dummy", "dummy", "pll5_video_div",
	"dummy", "dummy", "pcie_ref_125m", "dummy", "usbphy1", "usbphy2",
};

static struct clk *clks[IMX6SX_CLK_CLK_END];
static struct clk_onecell_data clk_data;

static int const clks_init_on[] __initconst = {
	IMX6SX_CLK_AIPS_TZ1, IMX6SX_CLK_AIPS_TZ2, IMX6SX_CLK_AIPS_TZ3,
	IMX6SX_CLK_IPMUX1, IMX6SX_CLK_IPMUX2, IMX6SX_CLK_IPMUX3,
	IMX6SX_CLK_WAKEUP, IMX6SX_CLK_MMDC_P0_FAST, IMX6SX_CLK_MMDC_P0_IPG,
	IMX6SX_CLK_ROM, IMX6SX_CLK_ARM, IMX6SX_CLK_IPG, IMX6SX_CLK_OCRAM,
	IMX6SX_CLK_PER2_MAIN, IMX6SX_CLK_PERCLK, IMX6SX_CLK_M4,
	IMX6SX_CLK_QSPI1, IMX6SX_CLK_QSPI2, IMX6SX_CLK_UART_IPG,
	IMX6SX_CLK_UART_SERIAL, IMX6SX_CLK_I2C3, IMX6SX_CLK_ECSPI5,
	IMX6SX_CLK_CAN1_IPG, IMX6SX_CLK_CAN1_SERIAL, IMX6SX_CLK_CAN2_IPG,
	IMX6SX_CLK_CAN2_SERIAL, IMX6SX_CLK_CANFD, IMX6SX_CLK_EPIT1,
	IMX6SX_CLK_EPIT2,
};

static struct clk_div_table clk_enet_ref_table[] = {
	{ .val = 0, .div = 20, },
	{ .val = 1, .div = 10, },
	{ .val = 2, .div = 5, },
	{ .val = 3, .div = 4, },
};

static struct clk_div_table post_div_table[] = {
	{ .val = 2, .div = 1, },
	{ .val = 1, .div = 2, },
	{ .val = 0, .div = 4, },
	{ }
};

static struct clk_div_table video_div_table[] = {
	{ .val = 0, .div = 1, },
	{ .val = 1, .div = 2, },
	{ .val = 2, .div = 1, },
	{ .val = 3, .div = 4, },
	{ }
};

static u32 share_count_asrc;
static u32 share_count_audio;
static u32 share_count_esai;

/*
 * The ldb_di_sel is buggy and could generate a glitch during clock switch.
 * Find out the parent set up by bootloader and register it statically to
 * clock framework, so that we hide this buggy mux clock completely from the
 * clock tree.
 */
static inline const char *ldb_di_parent(void  __iomem *base, int ldb_di_idx)
{
	u32 val = readl_relaxed(base + 0x2c);
	unsigned int shift = (ldb_di_idx == 0) ? 9 : 12;
	unsigned int index = (val >> shift) & 0x7;

	return (ldb_di_idx == 0) ? ldb_di0_sels[index] : ldb_di1_sels[index];
}

<<<<<<< HEAD
=======
static int __init setup_uart_clk(char *uart_rate)
{
	uart_from_osc = true;
	return 1;
}
__setup("uart_from_osc", setup_uart_clk);

>>>>>>> 768873ba
static void __init imx6sx_clocks_init(struct device_node *ccm_node)
{
	struct device_node *np;
	void __iomem *base;
	int i, irq;

	clks[IMX6SX_CLK_DUMMY]      = imx_clk_fixed("dummy", 0);
	clks[IMX6SX_CLK_CKIL]       = imx_obtain_fixed_clock("ckil", 0);
	clks[IMX6SX_CLK_CKIH]       = imx_obtain_fixed_clock("ckih1", 0);
	clks[IMX6SX_CLK_OSC]        = imx_obtain_fixed_clock("osc", 0);
	/* ipp_di clock is external input */
	clks[IMX6SX_CLK_IPP_DI0]    = imx_obtain_fixed_clock("ipp_di0", 0);
	clks[IMX6SX_CLK_IPP_DI1]    = imx_obtain_fixed_clock("ipp_di1", 0);

	np = of_find_compatible_node(NULL, NULL, "fsl,imx6sx-anatop");
	base = of_iomap(np, 0);
	WARN_ON(!base);

	/*                                              type               name             parent_name   base         div_mask always_on */
	clks[IMX6SX_CLK_PLL1_SYS]       = imx_clk_pllv3(IMX_PLLV3_SYS,     "pll1_sys",      "osc",        base,        0x7f,    false);
	clks[IMX6SX_CLK_PLL2_BUS]       = imx_clk_pllv3(IMX_PLLV3_GENERIC, "pll2_bus",      "osc",        base + 0x30, 0x1,     false);
	clks[IMX6SX_CLK_PLL3_USB_OTG]   = imx_clk_pllv3(IMX_PLLV3_USB,     "pll3_usb_otg",  "osc",        base + 0x10, 0x3,     false);
	clks[IMX6SX_CLK_PLL4_AUDIO]     = imx_clk_pllv3(IMX_PLLV3_AV,      "pll4_audio",    "osc",        base + 0x70, 0x7f,    false);
	clks[IMX6SX_CLK_PLL5_VIDEO]     = imx_clk_pllv3(IMX_PLLV3_AV,      "pll5_video",    "osc",        base + 0xa0, 0x7f,    false);
	clks[IMX6SX_CLK_PLL6_ENET]      = imx_clk_pllv3(IMX_PLLV3_ENET,    "pll6_enet",     "osc",        base + 0xe0, 0x3,     false);
	clks[IMX6SX_CLK_PLL7_USB_HOST]  = imx_clk_pllv3(IMX_PLLV3_USB,     "pll7_usb_host", "osc",        base + 0x20, 0x3,     false);

	/*
	 * Bit 20 is the reserved and read-only bit, we do this only for:
	 * - Do nothing for usbphy clk_enable/disable
	 * - Keep refcount when do usbphy clk_enable/disable, in that case,
	 * the clk framework may need to enable/disable usbphy's parent
	 */
	clks[IMX6SX_CLK_USBPHY1] = imx_clk_gate("usbphy1", "pll3_usb_otg",  base + 0x10, 20);
	clks[IMX6SX_CLK_USBPHY2] = imx_clk_gate("usbphy2", "pll7_usb_host", base + 0x20, 20);

	/*
	 * usbphy*_gate needs to be on after system boots up, and software
	 * never needs to control it anymore.
	 */
	clks[IMX6SX_CLK_USBPHY1_GATE] = imx_clk_gate("usbphy1_gate", "dummy", base + 0x10, 6);
	clks[IMX6SX_CLK_USBPHY2_GATE] = imx_clk_gate("usbphy2_gate", "dummy", base + 0x20, 6);

	/* FIXME 100Mhz is used for pcie ref for all imx6 pcie, excepted imx6q*/
	clks[IMX6SX_CLK_PCIE_REF] = imx_clk_fixed_factor("pcie_ref", "pll6_enet", 1, 5);
	clks[IMX6SX_CLK_PCIE_REF_125M] = imx_clk_gate("pcie_ref_125m", "pcie_ref", base + 0xe0, 19);

	clks[IMX6SX_CLK_LVDS1_OUT] = imx_clk_gate("lvds1_out", "lvds1_sel", base + 0x160, 10);

	clks[IMX6SX_CLK_ENET_REF] = clk_register_divider_table(NULL, "enet_ref", "pll6_enet", 0,
			base + 0xe0, 0, 2, 0, clk_enet_ref_table,
			&imx_ccm_lock);
	clks[IMX6SX_CLK_ENET2_REF] = clk_register_divider_table(NULL, "enet2_ref", "pll6_enet", 0,
			base + 0xe0, 2, 2, 0, clk_enet_ref_table,
			&imx_ccm_lock);
	clks[IMX6SX_CLK_ENET2_REF_125M] = imx_clk_gate("enet2_ref_125m", "enet2_ref", base + 0xe0, 20);

	clks[IMX6SX_CLK_ENET_PTP_REF] = imx_clk_fixed_factor("enet_ptp_ref", "pll6_enet", 1, 20);
	clks[IMX6SX_CLK_ENET_PTP] = imx_clk_gate("enet_ptp_25m", "enet_ptp_ref", base + 0xe0, 21);

	/*                                       name              parent_name     reg           idx */
	clks[IMX6SX_CLK_PLL2_PFD0] = imx_clk_pfd("pll2_pfd0_352m", "pll2_bus",     base + 0x100, 0);
	clks[IMX6SX_CLK_PLL2_PFD1] = imx_clk_pfd("pll2_pfd1_594m", "pll2_bus",     base + 0x100, 1);
	clks[IMX6SX_CLK_PLL2_PFD2] = imx_clk_pfd("pll2_pfd2_396m", "pll2_bus",     base + 0x100, 2);
	clks[IMX6SX_CLK_PLL2_PFD3] = imx_clk_pfd("pll2_pfd3_594m", "pll2_bus",     base + 0x100, 3);
	clks[IMX6SX_CLK_PLL3_PFD0] = imx_clk_pfd("pll3_pfd0_720m", "pll3_usb_otg", base + 0xf0,  0);
	clks[IMX6SX_CLK_PLL3_PFD1] = imx_clk_pfd("pll3_pfd1_540m", "pll3_usb_otg", base + 0xf0,  1);
	clks[IMX6SX_CLK_PLL3_PFD2] = imx_clk_pfd("pll3_pfd2_508m", "pll3_usb_otg", base + 0xf0,  2);
	clks[IMX6SX_CLK_PLL3_PFD3] = imx_clk_pfd("pll3_pfd3_454m", "pll3_usb_otg", base + 0xf0,  3);

	/*                                                name         parent_name       mult div */
	clks[IMX6SX_CLK_PLL2_198M] = imx_clk_fixed_factor("pll2_198m", "pll2_pfd2_396m", 1,   2);
	clks[IMX6SX_CLK_PLL3_120M] = imx_clk_fixed_factor("pll3_120m", "pll3_usb_otg",   1,   4);
	clks[IMX6SX_CLK_PLL3_80M]  = imx_clk_fixed_factor("pll3_80m",  "pll3_usb_otg",   1,   6);
	clks[IMX6SX_CLK_PLL3_60M]  = imx_clk_fixed_factor("pll3_60m",  "pll3_usb_otg",   1,   8);
	clks[IMX6SX_CLK_TWD]       = imx_clk_fixed_factor("twd",       "arm",            1,   2);
	clks[IMX6SX_CLK_GPT_3M]    = imx_clk_fixed_factor("gpt_3m",    "osc",            1,   8);

	clks[IMX6SX_CLK_PLL4_POST_DIV]  = clk_register_divider_table(NULL, "pll4_post_div", "pll4_audio",
				CLK_SET_RATE_PARENT, base + 0x70, 19, 2, 0, post_div_table, &imx_ccm_lock);
	clks[IMX6SX_CLK_PLL4_AUDIO_DIV] = clk_register_divider(NULL, "pll4_audio_div", "pll4_post_div",
				CLK_SET_RATE_PARENT, base + 0x170, 15, 1, 0, &imx_ccm_lock);
	clks[IMX6SX_CLK_PLL5_POST_DIV]  = clk_register_divider_table(NULL, "pll5_post_div", "pll5_video",
				CLK_SET_RATE_PARENT, base + 0xa0, 19, 2, 0, post_div_table, &imx_ccm_lock);
	clks[IMX6SX_CLK_PLL5_VIDEO_DIV] = clk_register_divider_table(NULL, "pll5_video_div", "pll5_post_div",
				CLK_SET_RATE_PARENT, base + 0x170, 30, 2, 0, video_div_table, &imx_ccm_lock);

	/*                                                name                reg           shift   width   parent_names       num_parents */
	clks[IMX6SX_CLK_LVDS1_SEL]          = imx_clk_mux("lvds1_sel",        base + 0x160, 0,      5,      lvds_sels,         ARRAY_SIZE(lvds_sels));

	np = ccm_node;
	base = of_iomap(np, 0);
	WARN_ON(!base);
	imx6_pm_set_ccm_base(base);

	/*                                                name                reg           shift   width   parent_names       num_parents */
	clks[IMX6SX_CLK_STEP]               = imx_clk_mux("step",             base + 0xc,   8,      1,      step_sels,         ARRAY_SIZE(step_sels));
<<<<<<< HEAD
	clks[IMX6SX_CLK_PLL1_SW]            = imx_clk_mux("pll1_sw",          base + 0xc,   2,      1,      pll1_sw_sels,      ARRAY_SIZE(pll1_sw_sels));
	clks[IMX6SX_CLK_OCRAM_ALT_SEL]      = imx_clk_mux("ocram_alt_sel",    base + 0x14,  7,      1,      ocram_alt_sels,    ARRAY_SIZE(ocram_alt_sels));
	clks[IMX6SX_CLK_OCRAM_SEL]          = imx_clk_mux("ocram_sel",        base + 0x14,  6,      1,      ocram_sels,        ARRAY_SIZE(ocram_sels));
	clks[IMX6SX_CLK_PERIPH_PRE]         = imx_clk_mux("periph_pre",       base + 0x18,  18,     2,      periph_pre_sels,   ARRAY_SIZE(periph_pre_sels));
	clks[IMX6SX_CLK_PERIPH2_PRE]        = imx_clk_mux("periph2_pre",      base + 0x18,  21,     2,      periph2_pre_sels,   ARRAY_SIZE(periph2_pre_sels));
	clks[IMX6SX_CLK_PERIPH_CLK2_SEL]    = imx_clk_mux("periph_clk2_sel",  base + 0x18,  12,     2,      periph_clk2_sels,  ARRAY_SIZE(periph_clk2_sels));
	clks[IMX6SX_CLK_PERIPH2_CLK2_SEL]   = imx_clk_mux("periph2_clk2_sel", base + 0x18,  20,     1,      periph2_clk2_sels, ARRAY_SIZE(periph2_clk2_sels));
=======
	clks[IMX6SX_CLK_PLL1_SW]            = imx_clk_mux_glitchless("pll1_sw", base + 0xc, 2,      1,      pll1_sw_sels,      ARRAY_SIZE(pll1_sw_sels));
	clks[IMX6SX_CLK_OCRAM_ALT_SEL]      = imx_clk_mux("ocram_alt_sel",    base + 0x14,  7,      1,      ocram_alt_sels,    ARRAY_SIZE(ocram_alt_sels));
	clks[IMX6SX_CLK_OCRAM_SEL]          = imx_clk_mux_glitchless("ocram_sel", base + 0x14, 6,   1,      ocram_sels,        ARRAY_SIZE(ocram_sels));
	clks[IMX6SX_CLK_PERIPH_PRE]         = imx_clk_mux_bus("periph_pre",       base + 0x18,  18,     2,      periph_pre_sels,   ARRAY_SIZE(periph_pre_sels));
	clks[IMX6SX_CLK_PERIPH2_PRE]        = imx_clk_mux_bus("periph2_pre",      base + 0x18,  21,     2,      periph2_pre_sels,   ARRAY_SIZE(periph2_pre_sels));
	clks[IMX6SX_CLK_PERIPH_CLK2_SEL]    = imx_clk_mux_bus("periph_clk2_sel",  base + 0x18,  12,     2,      periph_clk2_sels,  ARRAY_SIZE(periph_clk2_sels));
	clks[IMX6SX_CLK_PERIPH2_CLK2_SEL]   = imx_clk_mux_bus("periph2_clk2_sel", base + 0x18,  20,     1,      periph2_clk2_sels, ARRAY_SIZE(periph2_clk2_sels));
>>>>>>> 768873ba
	clks[IMX6SX_CLK_PCIE_AXI_SEL]       = imx_clk_mux("pcie_axi_sel",     base + 0x18,  10,     1,      pcie_axi_sels,     ARRAY_SIZE(pcie_axi_sels));
	clks[IMX6SX_CLK_GPU_AXI_SEL]        = imx_clk_mux("gpu_axi_sel",      base + 0x18,  8,      2,      gpu_axi_sels,      ARRAY_SIZE(gpu_axi_sels));
	clks[IMX6SX_CLK_GPU_CORE_SEL]       = imx_clk_mux("gpu_core_sel",     base + 0x18,  4,      2,      gpu_core_sels,     ARRAY_SIZE(gpu_core_sels));
	clks[IMX6SX_CLK_EIM_SLOW_SEL]       = imx_clk_mux("eim_slow_sel",     base + 0x1c,  29,     2,      eim_slow_sels,     ARRAY_SIZE(eim_slow_sels));
	clks[IMX6SX_CLK_USDHC1_SEL]         = imx_clk_mux("usdhc1_sel",       base + 0x1c,  16,     1,      usdhc_sels,        ARRAY_SIZE(usdhc_sels));
	clks[IMX6SX_CLK_USDHC2_SEL]         = imx_clk_mux("usdhc2_sel",       base + 0x1c,  17,     1,      usdhc_sels,        ARRAY_SIZE(usdhc_sels));
	clks[IMX6SX_CLK_USDHC3_SEL]         = imx_clk_mux("usdhc3_sel",       base + 0x1c,  18,     1,      usdhc_sels,        ARRAY_SIZE(usdhc_sels));
	clks[IMX6SX_CLK_USDHC4_SEL]         = imx_clk_mux("usdhc4_sel",       base + 0x1c,  19,     1,      usdhc_sels,        ARRAY_SIZE(usdhc_sels));
	clks[IMX6SX_CLK_SSI3_SEL]           = imx_clk_mux("ssi3_sel",         base + 0x1c,  14,     2,      ssi_sels,          ARRAY_SIZE(ssi_sels));
	clks[IMX6SX_CLK_SSI2_SEL]           = imx_clk_mux("ssi2_sel",         base + 0x1c,  12,     2,      ssi_sels,          ARRAY_SIZE(ssi_sels));
	clks[IMX6SX_CLK_SSI1_SEL]           = imx_clk_mux("ssi1_sel",         base + 0x1c,  10,     2,      ssi_sels,          ARRAY_SIZE(ssi_sels));
<<<<<<< HEAD
	clks[IMX6SX_CLK_QSPI1_SEL]          = imx_clk_mux_flags("qspi1_sel", base + 0x1c,  7, 3, qspi1_sels, ARRAY_SIZE(qspi1_sels), CLK_SET_RATE_PARENT);
=======
	clks[IMX6SX_CLK_QSPI1_SEL]          = imx_clk_mux("qspi1_sel",        base + 0x1c,  7,      3,      qspi1_sels,        ARRAY_SIZE(qspi1_sels));
>>>>>>> 768873ba
	clks[IMX6SX_CLK_PERCLK_SEL]         = imx_clk_mux("perclk_sel",       base + 0x1c,  6,      1,      perclk_sels,       ARRAY_SIZE(perclk_sels));
	clks[IMX6SX_CLK_VID_SEL]            = imx_clk_mux("vid_sel",          base + 0x20,  21,     3,      vid_sels,          ARRAY_SIZE(vid_sels));
	clks[IMX6SX_CLK_ESAI_SEL]           = imx_clk_mux("esai_sel",         base + 0x20,  19,     2,      audio_sels,        ARRAY_SIZE(audio_sels));
	clks[IMX6SX_CLK_CAN_SEL]            = imx_clk_mux("can_sel",          base + 0x20,  8,      2,      can_sels,          ARRAY_SIZE(can_sels));
	clks[IMX6SX_CLK_UART_SEL]           = imx_clk_mux("uart_sel",         base + 0x24,  6,      1,      uart_sels,         ARRAY_SIZE(uart_sels));
<<<<<<< HEAD
	clks[IMX6SX_CLK_QSPI2_SEL]          = imx_clk_mux_flags("qspi2_sel", base + 0x2c, 15, 3, qspi2_sels, ARRAY_SIZE(qspi2_sels), CLK_SET_RATE_PARENT);
=======
	clks[IMX6SX_CLK_QSPI2_SEL]          = imx_clk_mux("qspi2_sel",        base + 0x2c,  15,     3,      qspi2_sels,        ARRAY_SIZE(qspi2_sels));
>>>>>>> 768873ba
	clks[IMX6SX_CLK_SPDIF_SEL]          = imx_clk_mux("spdif_sel",        base + 0x30,  20,     2,      audio_sels,        ARRAY_SIZE(audio_sels));
	clks[IMX6SX_CLK_AUDIO_SEL]          = imx_clk_mux("audio_sel",        base + 0x30,  7,      2,      audio_sels,        ARRAY_SIZE(audio_sels));
	clks[IMX6SX_CLK_ENET_PRE_SEL]       = imx_clk_mux("enet_pre_sel",     base + 0x34,  15,     3,      enet_pre_sels,     ARRAY_SIZE(enet_pre_sels));
	clks[IMX6SX_CLK_ENET_SEL]           = imx_clk_mux("enet_sel",         base + 0x34,  9,      3,      enet_sels,         ARRAY_SIZE(enet_sels));
	clks[IMX6SX_CLK_M4_PRE_SEL]         = imx_clk_mux("m4_pre_sel",       base + 0x34,  6,      3,      m4_pre_sels,       ARRAY_SIZE(m4_pre_sels));
	clks[IMX6SX_CLK_M4_SEL]             = imx_clk_mux("m4_sel",           base + 0x34,  0,      3,      m4_sels,           ARRAY_SIZE(m4_sels));
	clks[IMX6SX_CLK_ECSPI_SEL]          = imx_clk_mux("ecspi_sel",        base + 0x38,  18,     1,      ecspi_sels,        ARRAY_SIZE(ecspi_sels));
	clks[IMX6SX_CLK_LCDIF2_PRE_SEL]     = imx_clk_mux("lcdif2_pre_sel",   base + 0x38,  6,      3,      lcdif2_pre_sels,   ARRAY_SIZE(lcdif2_pre_sels));
	clks[IMX6SX_CLK_LCDIF2_SEL]         = imx_clk_mux("lcdif2_sel",       base + 0x38,  0,      3,      lcdif2_sels,       ARRAY_SIZE(lcdif2_sels));
	clks[IMX6SX_CLK_DISPLAY_SEL]        = imx_clk_mux("display_sel",      base + 0x3c,  14,     2,      display_sels,      ARRAY_SIZE(display_sels));
	clks[IMX6SX_CLK_CSI_SEL]            = imx_clk_mux("csi_sel",          base + 0x3c,  9,      2,      csi_sels,          ARRAY_SIZE(csi_sels));
	clks[IMX6SX_CLK_CKO1_SEL]           = imx_clk_mux("cko1_sel",         base + 0x60,  0,      4,      cko1_sels,         ARRAY_SIZE(cko1_sels));
	clks[IMX6SX_CLK_CKO2_SEL]           = imx_clk_mux("cko2_sel",         base + 0x60,  16,     5,      cko2_sels,         ARRAY_SIZE(cko2_sels));
	clks[IMX6SX_CLK_CKO]                = imx_clk_mux("cko",              base + 0x60,  8,      1,      cko_sels,          ARRAY_SIZE(cko_sels));

	clks[IMX6SX_CLK_LDB_DI1_DIV_SEL]    = imx_clk_mux_flags("ldb_di1_div_sel", base + 0x20, 11, 1, ldb_di1_div_sels, ARRAY_SIZE(ldb_di1_div_sels), CLK_SET_RATE_PARENT);
	clks[IMX6SX_CLK_LDB_DI0_DIV_SEL]    = imx_clk_mux_flags("ldb_di0_div_sel", base + 0x20, 10, 1, ldb_di0_div_sels, ARRAY_SIZE(ldb_di0_div_sels), CLK_SET_RATE_PARENT);
	clks[IMX6SX_CLK_LCDIF1_PRE_SEL]     = imx_clk_mux_flags("lcdif1_pre_sel",  base + 0x38, 15, 3, lcdif1_pre_sels,   ARRAY_SIZE(lcdif1_pre_sels), CLK_SET_RATE_PARENT);
	clks[IMX6SX_CLK_LCDIF1_SEL]         = imx_clk_mux_flags("lcdif1_sel",      base + 0x38, 9,  3, lcdif1_sels,       ARRAY_SIZE(lcdif1_sels),     CLK_SET_RATE_PARENT);

	/*                                                    name              parent_name          reg          shift width */
	clks[IMX6SX_CLK_PERIPH_CLK2]        = imx_clk_divider("periph_clk2",    "periph_clk2_sel",   base + 0x14, 27,   3);
	clks[IMX6SX_CLK_PERIPH2_CLK2]       = imx_clk_divider("periph2_clk2",   "periph2_clk2_sel",  base + 0x14, 0,    3);
	clks[IMX6SX_CLK_IPG]                = imx_clk_divider("ipg",            "ahb",               base + 0x14, 8,    2);
	clks[IMX6SX_CLK_GPU_CORE_PODF]      = imx_clk_divider("gpu_core_podf",  "gpu_core_sel",      base + 0x18, 29,   3);
	clks[IMX6SX_CLK_GPU_AXI_PODF]       = imx_clk_divider("gpu_axi_podf",   "gpu_axi_sel",       base + 0x18, 26,   3);
	clks[IMX6SX_CLK_LCDIF1_PODF]        = imx_clk_divider("lcdif1_podf",    "lcdif1_pred",       base + 0x18, 23,   3);
	clks[IMX6SX_CLK_QSPI1_PODF]         = imx_clk_divider("qspi1_podf",     "qspi1_sel",         base + 0x1c, 26,   3);
	clks[IMX6SX_CLK_EIM_SLOW_PODF]      = imx_clk_divider("eim_slow_podf",  "eim_slow_sel",      base + 0x1c, 23,   3);
	clks[IMX6SX_CLK_LCDIF2_PODF]        = imx_clk_divider("lcdif2_podf",    "lcdif2_pred",       base + 0x1c, 20,   3);
	clks[IMX6SX_CLK_PERCLK]             = imx_clk_divider("perclk",         "perclk_sel",        base + 0x1c, 0,    6);
	clks[IMX6SX_CLK_VID_PODF]           = imx_clk_divider("vid_podf",       "vid_sel",           base + 0x20, 24,   2);
	clks[IMX6SX_CLK_CAN_PODF]           = imx_clk_divider("can_podf",       "can_sel",           base + 0x20, 2,    6);
	clks[IMX6SX_CLK_USDHC4_PODF]        = imx_clk_divider("usdhc4_podf",    "usdhc4_sel",        base + 0x24, 22,   3);
	clks[IMX6SX_CLK_USDHC3_PODF]        = imx_clk_divider("usdhc3_podf",    "usdhc3_sel",        base + 0x24, 19,   3);
	clks[IMX6SX_CLK_USDHC2_PODF]        = imx_clk_divider("usdhc2_podf",    "usdhc2_sel",        base + 0x24, 16,   3);
	clks[IMX6SX_CLK_USDHC1_PODF]        = imx_clk_divider("usdhc1_podf",    "usdhc1_sel",        base + 0x24, 11,   3);
	clks[IMX6SX_CLK_UART_PODF]          = imx_clk_divider("uart_podf",      "uart_sel",          base + 0x24, 0,    6);
	clks[IMX6SX_CLK_ESAI_PRED]          = imx_clk_divider("esai_pred",      "esai_sel",          base + 0x28, 9,    3);
	clks[IMX6SX_CLK_ESAI_PODF]          = imx_clk_divider("esai_podf",      "esai_pred",         base + 0x28, 25,   3);
	clks[IMX6SX_CLK_SSI3_PRED]          = imx_clk_divider("ssi3_pred",      "ssi3_sel",          base + 0x28, 22,   3);
	clks[IMX6SX_CLK_SSI3_PODF]          = imx_clk_divider("ssi3_podf",      "ssi3_pred",         base + 0x28, 16,   6);
	clks[IMX6SX_CLK_SSI1_PRED]          = imx_clk_divider("ssi1_pred",      "ssi1_sel",          base + 0x28, 6,    3);
	clks[IMX6SX_CLK_SSI1_PODF]          = imx_clk_divider("ssi1_podf",      "ssi1_pred",         base + 0x28, 0,    6);
	clks[IMX6SX_CLK_QSPI2_PRED]         = imx_clk_divider("qspi2_pred",     "qspi2_sel",         base + 0x2c, 18,   3);
	clks[IMX6SX_CLK_QSPI2_PODF]         = imx_clk_divider("qspi2_podf",     "qspi2_pred",        base + 0x2c, 21,   6);
	clks[IMX6SX_CLK_SSI2_PRED]          = imx_clk_divider("ssi2_pred",      "ssi2_sel",          base + 0x2c, 6,    3);
	clks[IMX6SX_CLK_SSI2_PODF]          = imx_clk_divider("ssi2_podf",      "ssi2_pred",         base + 0x2c, 0,    6);
	clks[IMX6SX_CLK_SPDIF_PRED]         = imx_clk_divider("spdif_pred",     "spdif_sel",         base + 0x30, 25,   3);
	clks[IMX6SX_CLK_SPDIF_PODF]         = imx_clk_divider("spdif_podf",     "spdif_pred",        base + 0x30, 22,   3);
	clks[IMX6SX_CLK_AUDIO_PRED]         = imx_clk_divider("audio_pred",     "audio_sel",         base + 0x30, 12,   3);
	clks[IMX6SX_CLK_AUDIO_PODF]         = imx_clk_divider("audio_podf",     "audio_pred",        base + 0x30, 9,    3);
	clks[IMX6SX_CLK_ENET_PODF]          = imx_clk_divider("enet_podf",      "enet_pre_sel",      base + 0x34, 12,   3);
	clks[IMX6SX_CLK_M4_PODF]            = imx_clk_divider("m4_podf",        "m4_sel",            base + 0x34, 3,    3);
	clks[IMX6SX_CLK_ECSPI_PODF]         = imx_clk_divider("ecspi_podf",     "ecspi_sel",         base + 0x38, 19,   6);
	clks[IMX6SX_CLK_LCDIF1_PRED]        = imx_clk_divider("lcdif1_pred",    "lcdif1_pre_sel",    base + 0x38, 12,   3);
	clks[IMX6SX_CLK_LCDIF2_PRED]        = imx_clk_divider("lcdif2_pred",    "lcdif2_pre_sel",    base + 0x38, 3,    3);
	clks[IMX6SX_CLK_DISPLAY_PODF]       = imx_clk_divider("display_podf",   "display_sel",       base + 0x3c, 16,   3);
	clks[IMX6SX_CLK_CSI_PODF]           = imx_clk_divider("csi_podf",       "csi_sel",           base + 0x3c, 11,   3);
	clks[IMX6SX_CLK_CKO1_PODF]          = imx_clk_divider("cko1_podf",      "cko1_sel",          base + 0x60, 4,    3);
	clks[IMX6SX_CLK_CKO2_PODF]          = imx_clk_divider("cko2_podf",      "cko2_sel",          base + 0x60, 21,   3);

	clks[IMX6SX_CLK_LDB_DI0_DIV_3_5]    = imx_clk_fixed_factor("ldb_di0_div_3_5", ldb_di_parent(base, 0), 2, 7);
	clks[IMX6SX_CLK_LDB_DI0_DIV_7]      = imx_clk_fixed_factor("ldb_di0_div_7",   ldb_di_parent(base, 0), 1, 7);
	clks[IMX6SX_CLK_LDB_DI1_DIV_3_5]    = imx_clk_fixed_factor("ldb_di1_div_3_5", ldb_di_parent(base, 1), 2, 7);
	clks[IMX6SX_CLK_LDB_DI1_DIV_7]      = imx_clk_fixed_factor("ldb_di1_div_7",   ldb_di_parent(base, 1), 1, 7);

	/*                                               name        reg          shift width busy: reg,   shift parent_names       num_parents */
	clks[IMX6SX_CLK_PERIPH]       = imx_clk_busy_mux("periph",   base + 0x14, 25,   1,    base + 0x48, 5,    periph_sels,       ARRAY_SIZE(periph_sels));
	clks[IMX6SX_CLK_PERIPH2]      = imx_clk_busy_mux("periph2",  base + 0x14, 26,   1,    base + 0x48, 3,    periph2_sels,      ARRAY_SIZE(periph2_sels));
	/*                                                   name             parent_name    reg          shift width busy: reg,   shift */
	clks[IMX6SX_CLK_OCRAM_PODF]   = imx_clk_busy_divider("ocram_podf",    "ocram_sel",   base + 0x14, 16,   3,    base + 0x48, 0);
	clks[IMX6SX_CLK_AHB]          = imx_clk_busy_divider("ahb",           "periph",      base + 0x14, 10,   3,    base + 0x48, 1);
	clks[IMX6SX_CLK_MMDC_PODF]    = imx_clk_busy_divider("mmdc_podf",     "periph2",     base + 0x14, 3,    3,    base + 0x48, 2);
	clks[IMX6SX_CLK_ARM]          = imx_clk_busy_divider("arm",           "pll1_sw",     base + 0x10, 0,    3,    base + 0x48, 16);

	/*                                            name             parent_name          reg         shift */
	/* CCGR0 */
	clks[IMX6SX_CLK_AIPS_TZ1]     = imx_clk_gate2("aips_tz1",      "ahb",               base + 0x68, 0);
	clks[IMX6SX_CLK_AIPS_TZ2]     = imx_clk_gate2("aips_tz2",      "ahb",               base + 0x68, 2);
	clks[IMX6SX_CLK_APBH_DMA]     = imx_clk_gate2("apbh_dma",      "usdhc3",            base + 0x68, 4);
	clks[IMX6SX_CLK_ASRC_MEM]     = imx_clk_gate2_shared("asrc_mem", "ahb",             base + 0x68, 6, &share_count_asrc);
	clks[IMX6SX_CLK_ASRC_IPG]     = imx_clk_gate2_shared("asrc_ipg", "ahb",             base + 0x68, 6, &share_count_asrc);
	clks[IMX6SX_CLK_CAAM_MEM]     = imx_clk_gate2("caam_mem",      "ahb",               base + 0x68, 8);
	clks[IMX6SX_CLK_CAAM_ACLK]    = imx_clk_gate2("caam_aclk",     "ahb",               base + 0x68, 10);
	clks[IMX6SX_CLK_CAAM_IPG]     = imx_clk_gate2("caam_ipg",      "ipg",               base + 0x68, 12);
	clks[IMX6SX_CLK_CAN1_IPG]     = imx_clk_gate2("can1_ipg",      "ipg",               base + 0x68, 14);
	clks[IMX6SX_CLK_CAN1_SERIAL]  = imx_clk_gate2("can1_serial",   "can_podf",          base + 0x68, 16);
	clks[IMX6SX_CLK_CAN2_IPG]     = imx_clk_gate2("can2_ipg",      "ipg",               base + 0x68, 18);
	clks[IMX6SX_CLK_CAN2_SERIAL]  = imx_clk_gate2("can2_serial",   "can_podf",          base + 0x68, 20);
	clks[IMX6SX_CLK_DCIC1]        = imx_clk_gate2("dcic1",         "display_podf",      base + 0x68, 24);
	clks[IMX6SX_CLK_DCIC2]        = imx_clk_gate2("dcic2",         "display_podf",      base + 0x68, 26);
	clks[IMX6SX_CLK_AIPS_TZ3]     = imx_clk_gate2("aips_tz3",      "ahb",               base + 0x68, 30);

	/* CCGR1 */
	clks[IMX6SX_CLK_ECSPI1]       = imx_clk_gate2("ecspi1",        "ecspi_podf",        base + 0x6c, 0);
	clks[IMX6SX_CLK_ECSPI2]       = imx_clk_gate2("ecspi2",        "ecspi_podf",        base + 0x6c, 2);
	clks[IMX6SX_CLK_ECSPI3]       = imx_clk_gate2("ecspi3",        "ecspi_podf",        base + 0x6c, 4);
	clks[IMX6SX_CLK_ECSPI4]       = imx_clk_gate2("ecspi4",        "ecspi_podf",        base + 0x6c, 6);
	clks[IMX6SX_CLK_ECSPI5]       = imx_clk_gate2("ecspi5",        "ecspi_podf",        base + 0x6c, 8);
	clks[IMX6SX_CLK_EPIT1]        = imx_clk_gate2("epit1",         "perclk",            base + 0x6c, 12);
	clks[IMX6SX_CLK_EPIT2]        = imx_clk_gate2("epit2",         "perclk",            base + 0x6c, 14);
	clks[IMX6SX_CLK_ESAI_EXTAL]   = imx_clk_gate2_shared("esai_extal", "esai_podf",     base + 0x6c, 16, &share_count_esai);
	clks[IMX6SX_CLK_ESAI_IPG]     = imx_clk_gate2_shared("esai_ipg",   "ahb",           base + 0x6c, 16, &share_count_esai);
	clks[IMX6SX_CLK_ESAI_MEM]     = imx_clk_gate2_shared("esai_mem",   "ahb",           base + 0x6c, 16, &share_count_esai);
	clks[IMX6SX_CLK_WAKEUP]       = imx_clk_gate2("wakeup",        "ipg",               base + 0x6c, 18);
	clks[IMX6SX_CLK_GPT_BUS]      = imx_clk_gate2("gpt_bus",       "perclk",            base + 0x6c, 20);
	clks[IMX6SX_CLK_GPT_SERIAL]   = imx_clk_gate2("gpt_serial",    "perclk",            base + 0x6c, 22);
	clks[IMX6SX_CLK_GPU]          = imx_clk_gate2("gpu",           "gpu_core_podf",     base + 0x6c, 26);
	clks[IMX6SX_CLK_CANFD]        = imx_clk_gate2("canfd",         "can_podf",          base + 0x6c, 30);

	/* CCGR2 */
	clks[IMX6SX_CLK_CSI]          = imx_clk_gate2("csi",           "csi_podf",          base + 0x70, 2);
	clks[IMX6SX_CLK_I2C1]         = imx_clk_gate2("i2c1",          "perclk",            base + 0x70, 6);
	clks[IMX6SX_CLK_I2C2]         = imx_clk_gate2("i2c2",          "perclk",            base + 0x70, 8);
	clks[IMX6SX_CLK_I2C3]         = imx_clk_gate2("i2c3",          "perclk",            base + 0x70, 10);
	clks[IMX6SX_CLK_OCOTP]        = imx_clk_gate2("ocotp",         "ipg",               base + 0x70, 12);
	clks[IMX6SX_CLK_IOMUXC]       = imx_clk_gate2("iomuxc",        "lcdif1_podf",       base + 0x70, 14);
	clks[IMX6SX_CLK_IPMUX1]       = imx_clk_gate2("ipmux1",        "ahb",               base + 0x70, 16);
	clks[IMX6SX_CLK_IPMUX2]       = imx_clk_gate2("ipmux2",        "ahb",               base + 0x70, 18);
	clks[IMX6SX_CLK_IPMUX3]       = imx_clk_gate2("ipmux3",        "ahb",               base + 0x70, 20);
	clks[IMX6SX_CLK_TZASC1]       = imx_clk_gate2("tzasc1",        "mmdc_podf",         base + 0x70, 22);
	clks[IMX6SX_CLK_LCDIF_APB]    = imx_clk_gate2("lcdif_apb",     "display_podf",      base + 0x70, 28);
	clks[IMX6SX_CLK_PXP_AXI]      = imx_clk_gate2("pxp_axi",       "display_podf",      base + 0x70, 30);

	/* CCGR3 */
	clks[IMX6SX_CLK_M4]           = imx_clk_gate2("m4",            "m4_podf",           base + 0x74, 2);
	clks[IMX6SX_CLK_ENET]         = imx_clk_gate2("enet",          "ipg",               base + 0x74, 4);
	clks[IMX6SX_CLK_ENET_AHB]     = imx_clk_gate2("enet_ahb",      "enet_sel",          base + 0x74, 4);
	clks[IMX6SX_CLK_DISPLAY_AXI]  = imx_clk_gate2("display_axi",   "display_podf",      base + 0x74, 6);
	clks[IMX6SX_CLK_LCDIF2_PIX]   = imx_clk_gate2("lcdif2_pix",    "lcdif2_sel",        base + 0x74, 8);
	clks[IMX6SX_CLK_LCDIF1_PIX]   = imx_clk_gate2("lcdif1_pix",    "lcdif1_sel",        base + 0x74, 10);
	clks[IMX6SX_CLK_LDB_DI0]      = imx_clk_gate2("ldb_di0",       "ldb_di0_div_sel",   base + 0x74, 12);
	clks[IMX6SX_CLK_QSPI1]        = imx_clk_gate2("qspi1",         "qspi1_podf",        base + 0x74, 14);
	clks[IMX6SX_CLK_MLB]          = imx_clk_gate2("mlb",           "ahb",               base + 0x74, 18);
	clks[IMX6SX_CLK_MMDC_P0_FAST] = imx_clk_gate2("mmdc_p0_fast",  "mmdc_podf",         base + 0x74, 20);
	clks[IMX6SX_CLK_MMDC_P0_IPG]  = imx_clk_gate2("mmdc_p0_ipg",   "ipg",               base + 0x74, 24);
	clks[IMX6SX_CLK_OCRAM]        = imx_clk_gate2("ocram",         "ocram_podf",        base + 0x74, 28);

	/* CCGR4 */
	clks[IMX6SX_CLK_PCIE_AXI]     = imx_clk_gate2("pcie_axi",      "display_podf",      base + 0x78, 0);
	clks[IMX6SX_CLK_QSPI2]        = imx_clk_gate2("qspi2",         "qspi2_podf",        base + 0x78, 10);
	clks[IMX6SX_CLK_PER1_BCH]     = imx_clk_gate2("per1_bch",      "usdhc3",            base + 0x78, 12);
	clks[IMX6SX_CLK_PER2_MAIN]    = imx_clk_gate2("per2_main",     "ahb",               base + 0x78, 14);
	clks[IMX6SX_CLK_PWM1]         = imx_clk_gate2("pwm1",          "perclk",            base + 0x78, 16);
	clks[IMX6SX_CLK_PWM2]         = imx_clk_gate2("pwm2",          "perclk",            base + 0x78, 18);
	clks[IMX6SX_CLK_PWM3]         = imx_clk_gate2("pwm3",          "perclk",            base + 0x78, 20);
	clks[IMX6SX_CLK_PWM4]         = imx_clk_gate2("pwm4",          "perclk",            base + 0x78, 22);
	clks[IMX6SX_CLK_GPMI_BCH_APB] = imx_clk_gate2("gpmi_bch_apb",  "usdhc3",            base + 0x78, 24);
	clks[IMX6SX_CLK_GPMI_BCH]     = imx_clk_gate2("gpmi_bch",      "usdhc4",            base + 0x78, 26);
	clks[IMX6SX_CLK_GPMI_IO]      = imx_clk_gate2("gpmi_io",       "qspi2_podf",        base + 0x78, 28);
	clks[IMX6SX_CLK_GPMI_APB]     = imx_clk_gate2("gpmi_apb",      "usdhc3",            base + 0x78, 30);

	/* CCGR5 */
	clks[IMX6SX_CLK_ROM]          = imx_clk_gate2("rom",           "ahb",               base + 0x7c, 0);
	clks[IMX6SX_CLK_SDMA]         = imx_clk_gate2("sdma",          "ahb",               base + 0x7c, 6);
	clks[IMX6SX_CLK_SPBA]         = imx_clk_gate2("spba",          "ipg",               base + 0x7c, 12);
	clks[IMX6SX_CLK_AUDIO]        = imx_clk_gate2_shared("audio",  "audio_podf",        base + 0x7c, 14, &share_count_audio);
	clks[IMX6SX_CLK_SPDIF]        = imx_clk_gate2_shared("spdif",  "spdif_podf",        base + 0x7c, 14, &share_count_audio);
	clks[IMX6SX_CLK_SSI1_IPG]     = imx_clk_gate2("ssi1_ipg",      "ipg",               base + 0x7c, 18);
	clks[IMX6SX_CLK_SSI2_IPG]     = imx_clk_gate2("ssi2_ipg",      "ipg",               base + 0x7c, 20);
	clks[IMX6SX_CLK_SSI3_IPG]     = imx_clk_gate2("ssi3_ipg",      "ipg",               base + 0x7c, 22);
	clks[IMX6SX_CLK_SSI1]         = imx_clk_gate2("ssi1",          "ssi1_podf",         base + 0x7c, 18);
	clks[IMX6SX_CLK_SSI2]         = imx_clk_gate2("ssi2",          "ssi2_podf",         base + 0x7c, 20);
	clks[IMX6SX_CLK_SSI3]         = imx_clk_gate2("ssi3",          "ssi3_podf",         base + 0x7c, 22);
	clks[IMX6SX_CLK_UART_IPG]     = imx_clk_gate2("uart_ipg",      "ipg",               base + 0x7c, 24);
	clks[IMX6SX_CLK_UART_SERIAL]  = imx_clk_gate2("uart_serial",   "uart_podf",         base + 0x7c, 26);
	clks[IMX6SX_CLK_SAI1_IPG]     = imx_clk_gate2("sai1_ipg",      "ipg",               base + 0x7c, 28);
	clks[IMX6SX_CLK_SAI2_IPG]     = imx_clk_gate2("sai2_ipg",      "ipg",               base + 0x7c, 30);
	clks[IMX6SX_CLK_SAI1]         = imx_clk_gate2("sai1",          "ssi1_podf",         base + 0x7c, 28);
	clks[IMX6SX_CLK_SAI2]         = imx_clk_gate2("sai2",          "ssi2_podf",         base + 0x7c, 30);

	/* CCGR6 */
	clks[IMX6SX_CLK_USBOH3]       = imx_clk_gate2("usboh3",        "ipg",               base + 0x80, 0);
	clks[IMX6SX_CLK_USDHC1]       = imx_clk_gate2("usdhc1",        "usdhc1_podf",       base + 0x80, 2);
	clks[IMX6SX_CLK_USDHC2]       = imx_clk_gate2("usdhc2",        "usdhc2_podf",       base + 0x80, 4);
	clks[IMX6SX_CLK_USDHC3]       = imx_clk_gate2("usdhc3",        "usdhc3_podf",       base + 0x80, 6);
	clks[IMX6SX_CLK_USDHC4]       = imx_clk_gate2("usdhc4",        "usdhc4_podf",       base + 0x80, 8);
	clks[IMX6SX_CLK_EIM_SLOW]     = imx_clk_gate2("eim_slow",      "eim_slow_podf",     base + 0x80, 10);
	clks[IMX6SX_CLK_PWM8]         = imx_clk_gate2("pwm8",          "perclk",            base + 0x80, 16);
	clks[IMX6SX_CLK_VADC]         = imx_clk_gate2("vadc",          "vid_podf",          base + 0x80, 20);
	clks[IMX6SX_CLK_GIS]          = imx_clk_gate2("gis",           "display_podf",      base + 0x80, 22);
	clks[IMX6SX_CLK_I2C4]         = imx_clk_gate2("i2c4",          "perclk",            base + 0x80, 24);
	clks[IMX6SX_CLK_PWM5]         = imx_clk_gate2("pwm5",          "perclk",            base + 0x80, 26);
	clks[IMX6SX_CLK_PWM6]         = imx_clk_gate2("pwm6",          "perclk",            base + 0x80, 28);
	clks[IMX6SX_CLK_PWM7]         = imx_clk_gate2("pwm7",          "perclk",            base + 0x80, 30);

	clks[IMX6SX_CLK_CKO1]         = imx_clk_gate("cko1",           "cko1_podf",         base + 0x60, 7);
	clks[IMX6SX_CLK_CKO2]         = imx_clk_gate("cko2",           "cko2_podf",         base + 0x60, 24);

	/* mask handshake of mmdc */
	writel_relaxed(BM_CCM_CCDR_MMDC_CH0_MASK, base + CCDR);

	for (i = 0; i < ARRAY_SIZE(clks); i++)
		if (IS_ERR(clks[i]))
			pr_err("i.MX6sx clk %d: register failed with %ld\n", i, PTR_ERR(clks[i]));

	/*
	 * As some of the modules need to access ocotp in MSL,
	 * need to make sure ocotp clk is enabled during MSL,
	 * then it will be disabled by clk late init and managed
	 * by ocotp driver.
	 */
	writel_relaxed(readl_relaxed(base + 0x70) | 1 << CCM_CCGR_OFFSET(6), base + 0x70);

	clk_data.clks = clks;
	clk_data.clk_num = ARRAY_SIZE(clks);
	of_clk_add_provider(np, of_clk_src_onecell_get, &clk_data);

	clk_register_clkdev(clks[IMX6SX_CLK_GPT_BUS], "ipg", "imx-gpt.0");
	clk_register_clkdev(clks[IMX6SX_CLK_GPT_SERIAL], "per", "imx-gpt.0");
	clk_register_clkdev(clks[IMX6SX_CLK_GPT_3M], "gpt_3m", "imx-gpt.0");
	clk_register_clkdev(clks[IMX6SX_CLK_CKO1_SEL], "cko1_sel", NULL);
	clk_register_clkdev(clks[IMX6SX_CLK_AHB], "ahb", NULL);
	clk_register_clkdev(clks[IMX6SX_CLK_CKO1], "cko1", NULL);
	clk_register_clkdev(clks[IMX6SX_CLK_ARM], NULL, "cpu0");

<<<<<<< HEAD
	for (i = 0; i < ARRAY_SIZE(clks_init_on); i++)
		imx_clk_prepare_enable(clks[clks_init_on[i]]);

	if (IS_ENABLED(CONFIG_USB_MXS_PHY)) {
		imx_clk_prepare_enable(clks[IMX6SX_CLK_USBPHY1_GATE]);
		imx_clk_prepare_enable(clks[IMX6SX_CLK_USBPHY2_GATE]);
	}
=======
	/* set perclk to from OSC */
	imx_clk_set_parent(clks[IMX6SX_CLK_PERCLK_SEL], clks[IMX6SX_CLK_OSC]);
>>>>>>> 768873ba

	/* Set the default 132MHz for EIM module */
	imx_clk_set_parent(clks[IMX6SX_CLK_EIM_SLOW_SEL], clks[IMX6SX_CLK_PLL2_PFD2]);
	imx_clk_set_rate(clks[IMX6SX_CLK_EIM_SLOW], 132000000);

	/* set parent clock for LCDIF1 pixel clock */
	imx_clk_set_parent(clks[IMX6SX_CLK_LCDIF1_PRE_SEL], clks[IMX6SX_CLK_PLL5_VIDEO_DIV]);
	imx_clk_set_parent(clks[IMX6SX_CLK_LCDIF1_SEL], clks[IMX6SX_CLK_LCDIF1_PODF]);

	/* Set the parent clks of PCIe lvds1 and pcie_axi to be pcie ref, axi */
	imx_clk_set_parent(clks[IMX6SX_CLK_LVDS1_SEL], clks[IMX6SX_CLK_PCIE_REF_125M]);
	imx_clk_set_parent(clks[IMX6SX_CLK_PCIE_AXI_SEL], clks[IMX6SX_CLK_AXI]);

	/*
	 * Init enet system AHB clock, set to 200Mhz
	 * pll2_pfd2_396m-> ENET_PODF-> ENET_AHB
	 */
	imx_clk_set_parent(clks[IMX6SX_CLK_ENET_PRE_SEL], clks[IMX6SX_CLK_PLL2_PFD2]);
	imx_clk_set_parent(clks[IMX6SX_CLK_ENET_SEL], clks[IMX6SX_CLK_ENET_PODF]);
	imx_clk_set_rate(clks[IMX6SX_CLK_ENET_PODF], 200000000);
	imx_clk_set_rate(clks[IMX6SX_CLK_ENET_REF], 125000000);
	imx_clk_set_rate(clks[IMX6SX_CLK_ENET2_REF], 125000000);

	/* Audio clocks */
	imx_clk_set_rate(clks[IMX6SX_CLK_PLL4_AUDIO_DIV], 393216000);

	imx_clk_set_parent(clks[IMX6SX_CLK_SPDIF_SEL], clks[IMX6SX_CLK_PLL4_AUDIO_DIV]);
	imx_clk_set_rate(clks[IMX6SX_CLK_SPDIF_PODF], 98304000);

	imx_clk_set_parent(clks[IMX6SX_CLK_AUDIO_SEL], clks[IMX6SX_CLK_PLL3_USB_OTG]);
	imx_clk_set_rate(clks[IMX6SX_CLK_AUDIO_PODF], 24000000);

	imx_clk_set_parent(clks[IMX6SX_CLK_SSI1_SEL], clks[IMX6SX_CLK_PLL4_AUDIO_DIV]);
	imx_clk_set_parent(clks[IMX6SX_CLK_SSI2_SEL], clks[IMX6SX_CLK_PLL4_AUDIO_DIV]);
	imx_clk_set_parent(clks[IMX6SX_CLK_SSI3_SEL], clks[IMX6SX_CLK_PLL4_AUDIO_DIV]);
	imx_clk_set_rate(clks[IMX6SX_CLK_SSI1_PODF], 24576000);
	imx_clk_set_rate(clks[IMX6SX_CLK_SSI2_PODF], 24576000);
	imx_clk_set_rate(clks[IMX6SX_CLK_SSI3_PODF], 24576000);

	imx_clk_set_parent(clks[IMX6SX_CLK_ESAI_SEL], clks[IMX6SX_CLK_PLL4_AUDIO_DIV]);
	imx_clk_set_rate(clks[IMX6SX_CLK_ESAI_PODF], 24576000);

	/* Set parent clock for vadc */
	imx_clk_set_parent(clks[IMX6SX_CLK_VID_SEL], clks[IMX6SX_CLK_PLL3_USB_OTG]);

	/* default parent of can_sel clock is invalid, manually set it here */
	imx_clk_set_parent(clks[IMX6SX_CLK_CAN_SEL], clks[IMX6SX_CLK_PLL3_60M]);

	/* Update gpu clock from default 528M to 720M */
	imx_clk_set_parent(clks[IMX6SX_CLK_GPU_CORE_SEL], clks[IMX6SX_CLK_PLL3_PFD0]);
	imx_clk_set_parent(clks[IMX6SX_CLK_GPU_AXI_SEL], clks[IMX6SX_CLK_PLL3_PFD0]);
<<<<<<< HEAD
=======

	/* pll2_bus is the best parent of QSPI clock */
	imx_clk_set_parent(clks[IMX6SX_CLK_QSPI1_SEL], clks[IMX6SX_CLK_PLL2_BUS]);
	imx_clk_set_parent(clks[IMX6SX_CLK_QSPI2_SEL], clks[IMX6SX_CLK_PLL2_BUS]);

	/*
	 * Enable clocks only after both parent and rate are all initialized
	 * as needed
	 */
	for (i = 0; i < ARRAY_SIZE(clks_init_on); i++)
		imx_clk_prepare_enable(clks[clks_init_on[i]]);

	if (IS_ENABLED(CONFIG_USB_MXS_PHY)) {
		imx_clk_prepare_enable(clks[IMX6SX_CLK_USBPHY1_GATE]);
		imx_clk_prepare_enable(clks[IMX6SX_CLK_USBPHY2_GATE]);
	}
>>>>>>> 768873ba

	/* Set the UART parent if needed. */
	if (uart_from_osc)
		imx_clk_set_parent(clks[IMX6SX_CLK_UART_SEL], clks[IMX6SX_CLK_OSC]);

	/* Set initial power mode */
	imx6_set_lpm(WAIT_CLOCKED);

	np = of_find_compatible_node(NULL, NULL, "fsl,imx6sx-gpt");
	base = of_iomap(np, 0);
	WARN_ON(!base);
	irq = irq_of_parse_and_map(np, 0);
	mxc_timer_init(base, irq);
}
CLK_OF_DECLARE(imx6sx, "fsl,imx6sx-ccm", imx6sx_clocks_init);<|MERGE_RESOLUTION|>--- conflicted
+++ resolved
@@ -143,8 +143,6 @@
 	return (ldb_di_idx == 0) ? ldb_di0_sels[index] : ldb_di1_sels[index];
 }
 
-<<<<<<< HEAD
-=======
 static int __init setup_uart_clk(char *uart_rate)
 {
 	uart_from_osc = true;
@@ -152,7 +150,6 @@
 }
 __setup("uart_from_osc", setup_uart_clk);
 
->>>>>>> 768873ba
 static void __init imx6sx_clocks_init(struct device_node *ccm_node)
 {
 	struct device_node *np;
@@ -250,15 +247,6 @@
 
 	/*                                                name                reg           shift   width   parent_names       num_parents */
 	clks[IMX6SX_CLK_STEP]               = imx_clk_mux("step",             base + 0xc,   8,      1,      step_sels,         ARRAY_SIZE(step_sels));
-<<<<<<< HEAD
-	clks[IMX6SX_CLK_PLL1_SW]            = imx_clk_mux("pll1_sw",          base + 0xc,   2,      1,      pll1_sw_sels,      ARRAY_SIZE(pll1_sw_sels));
-	clks[IMX6SX_CLK_OCRAM_ALT_SEL]      = imx_clk_mux("ocram_alt_sel",    base + 0x14,  7,      1,      ocram_alt_sels,    ARRAY_SIZE(ocram_alt_sels));
-	clks[IMX6SX_CLK_OCRAM_SEL]          = imx_clk_mux("ocram_sel",        base + 0x14,  6,      1,      ocram_sels,        ARRAY_SIZE(ocram_sels));
-	clks[IMX6SX_CLK_PERIPH_PRE]         = imx_clk_mux("periph_pre",       base + 0x18,  18,     2,      periph_pre_sels,   ARRAY_SIZE(periph_pre_sels));
-	clks[IMX6SX_CLK_PERIPH2_PRE]        = imx_clk_mux("periph2_pre",      base + 0x18,  21,     2,      periph2_pre_sels,   ARRAY_SIZE(periph2_pre_sels));
-	clks[IMX6SX_CLK_PERIPH_CLK2_SEL]    = imx_clk_mux("periph_clk2_sel",  base + 0x18,  12,     2,      periph_clk2_sels,  ARRAY_SIZE(periph_clk2_sels));
-	clks[IMX6SX_CLK_PERIPH2_CLK2_SEL]   = imx_clk_mux("periph2_clk2_sel", base + 0x18,  20,     1,      periph2_clk2_sels, ARRAY_SIZE(periph2_clk2_sels));
-=======
 	clks[IMX6SX_CLK_PLL1_SW]            = imx_clk_mux_glitchless("pll1_sw", base + 0xc, 2,      1,      pll1_sw_sels,      ARRAY_SIZE(pll1_sw_sels));
 	clks[IMX6SX_CLK_OCRAM_ALT_SEL]      = imx_clk_mux("ocram_alt_sel",    base + 0x14,  7,      1,      ocram_alt_sels,    ARRAY_SIZE(ocram_alt_sels));
 	clks[IMX6SX_CLK_OCRAM_SEL]          = imx_clk_mux_glitchless("ocram_sel", base + 0x14, 6,   1,      ocram_sels,        ARRAY_SIZE(ocram_sels));
@@ -266,7 +254,6 @@
 	clks[IMX6SX_CLK_PERIPH2_PRE]        = imx_clk_mux_bus("periph2_pre",      base + 0x18,  21,     2,      periph2_pre_sels,   ARRAY_SIZE(periph2_pre_sels));
 	clks[IMX6SX_CLK_PERIPH_CLK2_SEL]    = imx_clk_mux_bus("periph_clk2_sel",  base + 0x18,  12,     2,      periph_clk2_sels,  ARRAY_SIZE(periph_clk2_sels));
 	clks[IMX6SX_CLK_PERIPH2_CLK2_SEL]   = imx_clk_mux_bus("periph2_clk2_sel", base + 0x18,  20,     1,      periph2_clk2_sels, ARRAY_SIZE(periph2_clk2_sels));
->>>>>>> 768873ba
 	clks[IMX6SX_CLK_PCIE_AXI_SEL]       = imx_clk_mux("pcie_axi_sel",     base + 0x18,  10,     1,      pcie_axi_sels,     ARRAY_SIZE(pcie_axi_sels));
 	clks[IMX6SX_CLK_GPU_AXI_SEL]        = imx_clk_mux("gpu_axi_sel",      base + 0x18,  8,      2,      gpu_axi_sels,      ARRAY_SIZE(gpu_axi_sels));
 	clks[IMX6SX_CLK_GPU_CORE_SEL]       = imx_clk_mux("gpu_core_sel",     base + 0x18,  4,      2,      gpu_core_sels,     ARRAY_SIZE(gpu_core_sels));
@@ -278,21 +265,13 @@
 	clks[IMX6SX_CLK_SSI3_SEL]           = imx_clk_mux("ssi3_sel",         base + 0x1c,  14,     2,      ssi_sels,          ARRAY_SIZE(ssi_sels));
 	clks[IMX6SX_CLK_SSI2_SEL]           = imx_clk_mux("ssi2_sel",         base + 0x1c,  12,     2,      ssi_sels,          ARRAY_SIZE(ssi_sels));
 	clks[IMX6SX_CLK_SSI1_SEL]           = imx_clk_mux("ssi1_sel",         base + 0x1c,  10,     2,      ssi_sels,          ARRAY_SIZE(ssi_sels));
-<<<<<<< HEAD
-	clks[IMX6SX_CLK_QSPI1_SEL]          = imx_clk_mux_flags("qspi1_sel", base + 0x1c,  7, 3, qspi1_sels, ARRAY_SIZE(qspi1_sels), CLK_SET_RATE_PARENT);
-=======
 	clks[IMX6SX_CLK_QSPI1_SEL]          = imx_clk_mux("qspi1_sel",        base + 0x1c,  7,      3,      qspi1_sels,        ARRAY_SIZE(qspi1_sels));
->>>>>>> 768873ba
 	clks[IMX6SX_CLK_PERCLK_SEL]         = imx_clk_mux("perclk_sel",       base + 0x1c,  6,      1,      perclk_sels,       ARRAY_SIZE(perclk_sels));
 	clks[IMX6SX_CLK_VID_SEL]            = imx_clk_mux("vid_sel",          base + 0x20,  21,     3,      vid_sels,          ARRAY_SIZE(vid_sels));
 	clks[IMX6SX_CLK_ESAI_SEL]           = imx_clk_mux("esai_sel",         base + 0x20,  19,     2,      audio_sels,        ARRAY_SIZE(audio_sels));
 	clks[IMX6SX_CLK_CAN_SEL]            = imx_clk_mux("can_sel",          base + 0x20,  8,      2,      can_sels,          ARRAY_SIZE(can_sels));
 	clks[IMX6SX_CLK_UART_SEL]           = imx_clk_mux("uart_sel",         base + 0x24,  6,      1,      uart_sels,         ARRAY_SIZE(uart_sels));
-<<<<<<< HEAD
-	clks[IMX6SX_CLK_QSPI2_SEL]          = imx_clk_mux_flags("qspi2_sel", base + 0x2c, 15, 3, qspi2_sels, ARRAY_SIZE(qspi2_sels), CLK_SET_RATE_PARENT);
-=======
 	clks[IMX6SX_CLK_QSPI2_SEL]          = imx_clk_mux("qspi2_sel",        base + 0x2c,  15,     3,      qspi2_sels,        ARRAY_SIZE(qspi2_sels));
->>>>>>> 768873ba
 	clks[IMX6SX_CLK_SPDIF_SEL]          = imx_clk_mux("spdif_sel",        base + 0x30,  20,     2,      audio_sels,        ARRAY_SIZE(audio_sels));
 	clks[IMX6SX_CLK_AUDIO_SEL]          = imx_clk_mux("audio_sel",        base + 0x30,  7,      2,      audio_sels,        ARRAY_SIZE(audio_sels));
 	clks[IMX6SX_CLK_ENET_PRE_SEL]       = imx_clk_mux("enet_pre_sel",     base + 0x34,  15,     3,      enet_pre_sels,     ARRAY_SIZE(enet_pre_sels));
@@ -510,18 +489,8 @@
 	clk_register_clkdev(clks[IMX6SX_CLK_CKO1], "cko1", NULL);
 	clk_register_clkdev(clks[IMX6SX_CLK_ARM], NULL, "cpu0");
 
-<<<<<<< HEAD
-	for (i = 0; i < ARRAY_SIZE(clks_init_on); i++)
-		imx_clk_prepare_enable(clks[clks_init_on[i]]);
-
-	if (IS_ENABLED(CONFIG_USB_MXS_PHY)) {
-		imx_clk_prepare_enable(clks[IMX6SX_CLK_USBPHY1_GATE]);
-		imx_clk_prepare_enable(clks[IMX6SX_CLK_USBPHY2_GATE]);
-	}
-=======
 	/* set perclk to from OSC */
 	imx_clk_set_parent(clks[IMX6SX_CLK_PERCLK_SEL], clks[IMX6SX_CLK_OSC]);
->>>>>>> 768873ba
 
 	/* Set the default 132MHz for EIM module */
 	imx_clk_set_parent(clks[IMX6SX_CLK_EIM_SLOW_SEL], clks[IMX6SX_CLK_PLL2_PFD2]);
@@ -573,8 +542,6 @@
 	/* Update gpu clock from default 528M to 720M */
 	imx_clk_set_parent(clks[IMX6SX_CLK_GPU_CORE_SEL], clks[IMX6SX_CLK_PLL3_PFD0]);
 	imx_clk_set_parent(clks[IMX6SX_CLK_GPU_AXI_SEL], clks[IMX6SX_CLK_PLL3_PFD0]);
-<<<<<<< HEAD
-=======
 
 	/* pll2_bus is the best parent of QSPI clock */
 	imx_clk_set_parent(clks[IMX6SX_CLK_QSPI1_SEL], clks[IMX6SX_CLK_PLL2_BUS]);
@@ -591,7 +558,6 @@
 		imx_clk_prepare_enable(clks[IMX6SX_CLK_USBPHY1_GATE]);
 		imx_clk_prepare_enable(clks[IMX6SX_CLK_USBPHY2_GATE]);
 	}
->>>>>>> 768873ba
 
 	/* Set the UART parent if needed. */
 	if (uart_from_osc)
