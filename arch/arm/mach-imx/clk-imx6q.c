/*
 * Copyright 2011-2015 Freescale Semiconductor, Inc.
 * Copyright 2011 Linaro Ltd.
 *
 * The code contained herein is licensed under the GNU General Public
 * License. You may obtain a copy of the GNU General Public License
 * Version 2 or later at the following locations:
 *
 * http://www.opensource.org/licenses/gpl-license.html
 * http://www.gnu.org/copyleft/gpl.html
 */

#include <linux/init.h>
#include <linux/types.h>
#include <linux/clk.h>
#include <linux/clkdev.h>
#include <linux/err.h>
#include <linux/io.h>
#include <linux/of.h>
#include <linux/of_address.h>
#include <linux/of_irq.h>
#include <dt-bindings/clock/imx6qdl-clock.h>

#include "clk.h"
#include "common.h"
#include "hardware.h"

static const char *step_sels[]	= { "osc", "pll2_pfd2_396m", };
static const char *pll1_sw_sels[]	= { "pll1_sys", "step", };
static const char *periph_pre_sels[]	= { "pll2_bus", "pll2_pfd2_396m", "pll2_pfd0_352m", "pll2_198m", };
static const char *periph_clk2_sels[]	= { "pll3_usb_otg", "osc", "osc", "dummy", };
static const char *periph2_clk2_sels[]	= { "pll3_usb_otg", "pll2_bus", };
static const char *periph_sels[]	= { "periph_pre", "periph_clk2", };
static const char *periph2_sels[]	= { "periph2_pre", "periph2_clk2", };
static const char *axi_alt_sels[]	= { "pll2_pfd2_396m", "pll3_pfd1_540m", };
static const char *axi_sels[]		= { "periph", "axi_alt_sel", };
static const char *audio_sels[]	= { "pll4_audio_div", "pll3_pfd2_508m", "pll3_pfd3_454m", "pll3_usb_otg", };
static const char *gpu_axi_sels[]	= { "axi", "ahb", };
static const char *gpu2d_core_sels[]	= { "axi", "pll3_usb_otg", "pll2_pfd0_352m", "pll2_pfd2_396m", };
static const char *gpu3d_core_sels[]	= { "mmdc_ch0_axi", "pll3_usb_otg", "pll2_pfd1_594m", "pll2_pfd2_396m", };
static const char *gpu3d_shader_sels[] = { "mmdc_ch0_axi", "pll3_usb_otg", "pll2_pfd1_594m", "pll3_pfd0_720m", };
static const char *ipu_sels[]		= { "mmdc_ch0_axi", "pll2_pfd2_396m", "pll3_120m", "pll3_pfd1_540m", };
static const char *ldb_di_sels[]	= { "pll5_video_div", "pll2_pfd0_352m", "pll2_pfd2_396m", "mmdc_ch1_axi", "pll3_usb_otg", };
static const char *ldb_di0_div_sels[]	= { "ldb_di0_div_3_5", "ldb_di0_div_7", };
static const char *ldb_di1_div_sels[]	= { "ldb_di1_div_3_5", "ldb_di1_div_7", };
static const char *ipu_di_pre_sels[]	= { "mmdc_ch0_axi", "pll3_usb_otg", "pll5_video_div", "pll2_pfd0_352m", "pll2_pfd2_396m", "pll3_pfd1_540m", };
static const char *ipu1_di0_sels[]	= { "ipu1_di0_pre", "dummy", "dummy", "ldb_di0", "ldb_di1", };
static const char *ipu1_di1_sels[]	= { "ipu1_di1_pre", "dummy", "dummy", "ldb_di0", "ldb_di1", };
static const char *ipu2_di0_sels[]	= { "ipu2_di0_pre", "dummy", "dummy", "ldb_di0", "ldb_di1", };
static const char *ipu2_di1_sels[]	= { "ipu2_di1_pre", "dummy", "dummy", "ldb_di0", "ldb_di1", };
static const char *hsi_tx_sels[]	= { "pll3_120m", "pll2_pfd2_396m", };
static const char *pcie_axi_sels[]	= { "axi", "ahb", };
static const char *ssi_sels[]		= { "pll3_pfd2_508m", "pll3_pfd3_454m", "pll4_audio_div", };
static const char *usdhc_sels[]	= { "pll2_pfd2_396m", "pll2_pfd0_352m", };
static const char *enfc_sels[]	= { "pll2_pfd0_352m", "pll2_bus", "pll3_usb_otg", "pll2_pfd2_396m", };
static const char *emi_sels[]		= { "pll2_pfd2_396m", "pll3_usb_otg", "axi", "pll2_pfd0_352m", };
static const char *emi_slow_sels[]      = { "axi", "pll3_usb_otg", "pll2_pfd2_396m", "pll2_pfd0_352m", };
static const char *vdo_axi_sels[]	= { "axi", "ahb", };
static const char *vpu_axi_sels[]	= { "axi", "pll2_pfd2_396m", "pll2_pfd0_352m", };
static const char *cko1_sels[]	= { "pll3_usb_otg", "pll2_bus", "pll1_sys", "pll5_video_div",
				    "dummy", "axi", "enfc", "ipu1_di0", "ipu1_di1", "ipu2_di0",
				    "ipu2_di1", "ahb", "ipg", "ipg_per", "ckil", "pll4_audio_div", };
static const char *cko2_sels[] = {
	"mmdc_ch0_axi", "mmdc_ch1_axi", "usdhc4", "usdhc1",
	"gpu2d_axi", "dummy", "ecspi_root", "gpu3d_axi",
	"usdhc3", "dummy", "arm", "ipu1",
	"ipu2", "vdo_axi", "osc", "gpu2d_core",
	"gpu3d_core", "usdhc2", "ssi1", "ssi2",
	"ssi3", "gpu3d_shader", "vpu_axi", "can_root",
	"ldb_di0", "ldb_di1", "esai_extal", "eim_slow",
	"uart_serial", "spdif", "asrc", "hsi_tx",
};
static const char *cko_sels[] = { "cko1", "cko2", };
static const char *lvds_sels[] = {
	"dummy", "dummy", "dummy", "dummy", "dummy", "dummy",
	"pll4_audio", "pll5_video", "pll8_mlb", "enet_ref",
	"pcie_ref", "sata_ref",
};
static const char *pll_bypass_src_sels[] = { "osc", "lvds1_in", "lvds2_in", "dummy", };
static const char *pll1_bypass_sels[] = { "pll1", "pll1_bypass_src", };
static const char *pll2_bypass_sels[] = { "pll2", "pll2_bypass_src", };
static const char *pll3_bypass_sels[] = { "pll3", "pll3_bypass_src", };
static const char *pll4_bypass_sels[] = { "pll4", "pll4_bypass_src", };
static const char *pll5_bypass_sels[] = { "pll5", "pll5_bypass_src", };
static const char *pll6_bypass_sels[] = { "pll6", "pll6_bypass_src", };
static const char *pll7_bypass_sels[] = { "pll7", "pll7_bypass_src", };
 
static struct clk *clk[IMX6QDL_CLK_END];
static struct clk_onecell_data clk_data;

static unsigned int const clks_init_on[] __initconst = {
	IMX6QDL_CLK_MMDC_CH0_AXI,
	IMX6QDL_CLK_ROM,
	IMX6QDL_CLK_ARM,
	IMX6QDL_CLK_OCRAM,
};

static struct clk_div_table clk_enet_ref_table[] = {
	{ .val = 0, .div = 20, },
	{ .val = 1, .div = 10, },
	{ .val = 2, .div = 5, },
	{ .val = 3, .div = 4, },
	{ /* sentinel */ }
};

static struct clk_div_table post_div_table[] = {
	{ .val = 2, .div = 1, },
	{ .val = 1, .div = 2, },
	{ .val = 0, .div = 4, },
	{ /* sentinel */ }
};

static struct clk_div_table video_div_table[] = {
	{ .val = 0, .div = 1, },
	{ .val = 1, .div = 2, },
	{ .val = 2, .div = 1, },
	{ .val = 3, .div = 4, },
	{ /* sentinel */ }
};

static unsigned int share_count_esai;
static unsigned int share_count_asrc;
static unsigned int share_count_ssi1;
static unsigned int share_count_ssi2;
static unsigned int share_count_ssi3;
static unsigned int share_count_spdif;

static void __init imx6q_clocks_init(struct device_node *ccm_node)
{
	struct device_node *np;
	void __iomem *base;
	int i;

	clk[IMX6QDL_CLK_DUMMY] = imx_clk_fixed("dummy", 0);
	clk[IMX6QDL_CLK_CKIL] = imx_obtain_fixed_clock("ckil", 0);
	clk[IMX6QDL_CLK_CKIH] = imx_obtain_fixed_clock("ckih1", 0);
	clk[IMX6QDL_CLK_OSC] = imx_obtain_fixed_clock("osc", 0);
	/* Clock source from external clock via CLK1/2 PADs */
	clk[IMX6QDL_CLK_ANACLK1] = imx_obtain_fixed_clock("anaclk1", 0);
	clk[IMX6QDL_CLK_ANACLK2] = imx_obtain_fixed_clock("anaclk2", 0);

	np = of_find_compatible_node(NULL, NULL, "fsl,imx6q-anatop");
	base = of_iomap(np, 0);
	WARN_ON(!base);

	/* Audio/video PLL post dividers do not work on i.MX6q revision 1.0 */
	if (cpu_is_imx6q() && imx_get_soc_revision() == IMX_CHIP_REVISION_1_0) {
		post_div_table[1].div = 1;
		post_div_table[2].div = 1;
		video_div_table[1].div = 1;
		video_div_table[3].div = 1;
	}

	clk[IMX6QDL_PLL1_BYPASS_SRC] = imx_clk_mux("pll1_bypass_src", base + 0x00, 14, 2, pll_bypass_src_sels, ARRAY_SIZE(pll_bypass_src_sels));
	clk[IMX6QDL_PLL2_BYPASS_SRC] = imx_clk_mux("pll2_bypass_src", base + 0x30, 14, 2, pll_bypass_src_sels, ARRAY_SIZE(pll_bypass_src_sels));
	clk[IMX6QDL_PLL3_BYPASS_SRC] = imx_clk_mux("pll3_bypass_src", base + 0x10, 14, 2, pll_bypass_src_sels, ARRAY_SIZE(pll_bypass_src_sels));
	clk[IMX6QDL_PLL4_BYPASS_SRC] = imx_clk_mux("pll4_bypass_src", base + 0x70, 14, 2, pll_bypass_src_sels, ARRAY_SIZE(pll_bypass_src_sels));
	clk[IMX6QDL_PLL5_BYPASS_SRC] = imx_clk_mux("pll5_bypass_src", base + 0xa0, 14, 2, pll_bypass_src_sels, ARRAY_SIZE(pll_bypass_src_sels));
	clk[IMX6QDL_PLL6_BYPASS_SRC] = imx_clk_mux("pll6_bypass_src", base + 0xe0, 14, 2, pll_bypass_src_sels, ARRAY_SIZE(pll_bypass_src_sels));
	clk[IMX6QDL_PLL7_BYPASS_SRC] = imx_clk_mux("pll7_bypass_src", base + 0x20, 14, 2, pll_bypass_src_sels, ARRAY_SIZE(pll_bypass_src_sels));

	/*                                    type               name    parent_name        base         div_mask */
	clk[IMX6QDL_CLK_PLL1] = imx_clk_pllv3(IMX_PLLV3_SYS,     "pll1", "pll1_bypass_src", base + 0x00, 0x7f);
	clk[IMX6QDL_CLK_PLL2] = imx_clk_pllv3(IMX_PLLV3_GENERIC, "pll2", "pll2_bypass_src", base + 0x30, 0x1);
	clk[IMX6QDL_CLK_PLL3] = imx_clk_pllv3(IMX_PLLV3_USB,     "pll3", "pll3_bypass_src", base + 0x10, 0x3);
	clk[IMX6QDL_CLK_PLL4] = imx_clk_pllv3(IMX_PLLV3_AV,      "pll4", "pll4_bypass_src", base + 0x70, 0x7f);
	clk[IMX6QDL_CLK_PLL5] = imx_clk_pllv3(IMX_PLLV3_AV,      "pll5", "pll5_bypass_src", base + 0xa0, 0x7f);
	clk[IMX6QDL_CLK_PLL6] = imx_clk_pllv3(IMX_PLLV3_ENET,    "pll6", "pll6_bypass_src", base + 0xe0, 0x3);
	clk[IMX6QDL_CLK_PLL7] = imx_clk_pllv3(IMX_PLLV3_USB,     "pll7", "pll7_bypass_src", base + 0x20, 0x3);

	clk[IMX6QDL_PLL1_BYPASS] = imx_clk_mux_flags("pll1_bypass", base + 0x00, 16, 1, pll1_bypass_sels, ARRAY_SIZE(pll1_bypass_sels), CLK_SET_RATE_PARENT);
	clk[IMX6QDL_PLL2_BYPASS] = imx_clk_mux_flags("pll2_bypass", base + 0x30, 16, 1, pll2_bypass_sels, ARRAY_SIZE(pll2_bypass_sels), CLK_SET_RATE_PARENT);
	clk[IMX6QDL_PLL3_BYPASS] = imx_clk_mux_flags("pll3_bypass", base + 0x10, 16, 1, pll3_bypass_sels, ARRAY_SIZE(pll3_bypass_sels), CLK_SET_RATE_PARENT);
	clk[IMX6QDL_PLL4_BYPASS] = imx_clk_mux_flags("pll4_bypass", base + 0x70, 16, 1, pll4_bypass_sels, ARRAY_SIZE(pll4_bypass_sels), CLK_SET_RATE_PARENT);
	clk[IMX6QDL_PLL5_BYPASS] = imx_clk_mux_flags("pll5_bypass", base + 0xa0, 16, 1, pll5_bypass_sels, ARRAY_SIZE(pll5_bypass_sels), CLK_SET_RATE_PARENT);
	clk[IMX6QDL_PLL6_BYPASS] = imx_clk_mux_flags("pll6_bypass", base + 0xe0, 16, 1, pll6_bypass_sels, ARRAY_SIZE(pll6_bypass_sels), CLK_SET_RATE_PARENT);
	clk[IMX6QDL_PLL7_BYPASS] = imx_clk_mux_flags("pll7_bypass", base + 0x20, 16, 1, pll7_bypass_sels, ARRAY_SIZE(pll7_bypass_sels), CLK_SET_RATE_PARENT);

	/* Do not bypass PLLs initially */
	imx_clk_set_parent(clk[IMX6QDL_PLL1_BYPASS], clk[IMX6QDL_CLK_PLL1]);
	imx_clk_set_parent(clk[IMX6QDL_PLL2_BYPASS], clk[IMX6QDL_CLK_PLL2]);
	imx_clk_set_parent(clk[IMX6QDL_PLL3_BYPASS], clk[IMX6QDL_CLK_PLL3]);
	imx_clk_set_parent(clk[IMX6QDL_PLL4_BYPASS], clk[IMX6QDL_CLK_PLL4]);
	imx_clk_set_parent(clk[IMX6QDL_PLL5_BYPASS], clk[IMX6QDL_CLK_PLL5]);
	imx_clk_set_parent(clk[IMX6QDL_PLL6_BYPASS], clk[IMX6QDL_CLK_PLL6]);
	imx_clk_set_parent(clk[IMX6QDL_PLL7_BYPASS], clk[IMX6QDL_CLK_PLL7]);

	clk[IMX6QDL_CLK_PLL1_SYS]      = imx_clk_fixed_factor("pll1_sys",      "pll1_bypass", 1, 1);
	clk[IMX6QDL_CLK_PLL2_BUS]      = imx_clk_gate("pll2_bus",      "pll2_bypass", base + 0x30, 13);
	clk[IMX6QDL_CLK_PLL3_USB_OTG]  = imx_clk_gate("pll3_usb_otg",  "pll3_bypass", base + 0x10, 13);
	clk[IMX6QDL_CLK_PLL4_AUDIO]    = imx_clk_gate("pll4_audio",    "pll4_bypass", base + 0x70, 13);
	clk[IMX6QDL_CLK_PLL5_VIDEO]    = imx_clk_gate("pll5_video",    "pll5_bypass", base + 0xa0, 13);
	clk[IMX6QDL_CLK_PLL6_ENET]     = imx_clk_gate("pll6_enet",     "pll6_bypass", base + 0xe0, 13);
	clk[IMX6QDL_CLK_PLL7_USB_HOST] = imx_clk_gate("pll7_usb_host", "pll7_bypass", base + 0x20, 13);
 
	/*
	 * Bit 20 is the reserved and read-only bit, we do this only for:
	 * - Do nothing for usbphy clk_enable/disable
	 * - Keep refcount when do usbphy clk_enable/disable, in that case,
	 * the clk framework may need to enable/disable usbphy's parent
	 */
	clk[IMX6QDL_CLK_USBPHY1] = imx_clk_gate("usbphy1", "pll3_usb_otg", base + 0x10, 20);
	clk[IMX6QDL_CLK_USBPHY2] = imx_clk_gate("usbphy2", "pll7_usb_host", base + 0x20, 20);

	/*
	 * usbphy*_gate needs to be on after system boots up, and software
	 * never needs to control it anymore.
	 */
	clk[IMX6QDL_CLK_USBPHY1_GATE] = imx_clk_gate("usbphy1_gate", "dummy", base + 0x10, 6);
	clk[IMX6QDL_CLK_USBPHY2_GATE] = imx_clk_gate("usbphy2_gate", "dummy", base + 0x20, 6);

	clk[IMX6QDL_CLK_SATA_REF] = imx_clk_fixed_factor("sata_ref", "pll6_enet", 1, 5);
	clk[IMX6QDL_CLK_PCIE_REF] = imx_clk_fixed_factor("pcie_ref", "pll6_enet", 1, 4);

	clk[IMX6QDL_CLK_SATA_REF_100M] = imx_clk_gate("sata_ref_100m", "sata_ref", base + 0xe0, 20);
	clk[IMX6QDL_CLK_PCIE_REF_125M] = imx_clk_gate("pcie_ref_125m", "pcie_ref", base + 0xe0, 19);

	clk[IMX6QDL_CLK_ENET_REF] = clk_register_divider_table(NULL, "enet_ref", "pll6_enet", 0,
			base + 0xe0, 0, 2, 0, clk_enet_ref_table,
			&imx_ccm_lock);

	clk[IMX6QDL_CLK_LVDS1_SEL] = imx_clk_mux("lvds1_sel", base + 0x160, 0, 5, lvds_sels, ARRAY_SIZE(lvds_sels));
	clk[IMX6QDL_CLK_LVDS2_SEL] = imx_clk_mux("lvds2_sel", base + 0x160, 5, 5, lvds_sels, ARRAY_SIZE(lvds_sels));

	/*
	 * lvds1_gate and lvds2_gate are pseudo-gates.  Both can be
	 * independently configured as clock inputs or outputs.  We treat
	 * the "output_enable" bit as a gate, even though it's really just
	 * enabling clock output.
	 */
	clk[IMX6QDL_CLK_LVDS1_GATE] = imx_clk_gate_exclusive("lvds1_gate", "lvds1_sel", base + 0x160, 10, BIT(12));
	clk[IMX6QDL_CLK_LVDS2_GATE] = imx_clk_gate_exclusive("lvds2_gate", "lvds2_sel", base + 0x160, 11, BIT(13));

	clk[IMX6QDL_CLK_LVDS1_IN] = imx_clk_gate_exclusive("lvds1_in", "anaclk1", base + 0x160, 12, BIT(10));
	clk[IMX6QDL_CLK_LVDS2_IN] = imx_clk_gate_exclusive("lvds2_in", "anaclk2", base + 0x160, 13, BIT(11));
 
	/*                                            name              parent_name        reg       idx */
	clk[IMX6QDL_CLK_PLL2_PFD0_352M] = imx_clk_pfd("pll2_pfd0_352m", "pll2_bus",     base + 0x100, 0);
	clk[IMX6QDL_CLK_PLL2_PFD1_594M] = imx_clk_pfd("pll2_pfd1_594m", "pll2_bus",     base + 0x100, 1);
	clk[IMX6QDL_CLK_PLL2_PFD2_396M] = imx_clk_pfd("pll2_pfd2_396m", "pll2_bus",     base + 0x100, 2);
	clk[IMX6QDL_CLK_PLL3_PFD0_720M] = imx_clk_pfd("pll3_pfd0_720m", "pll3_usb_otg", base + 0xf0,  0);
	clk[IMX6QDL_CLK_PLL3_PFD1_540M] = imx_clk_pfd("pll3_pfd1_540m", "pll3_usb_otg", base + 0xf0,  1);
	clk[IMX6QDL_CLK_PLL3_PFD2_508M] = imx_clk_pfd("pll3_pfd2_508m", "pll3_usb_otg", base + 0xf0,  2);
	clk[IMX6QDL_CLK_PLL3_PFD3_454M] = imx_clk_pfd("pll3_pfd3_454m", "pll3_usb_otg", base + 0xf0,  3);

	/*                                                name         parent_name     mult div */
	clk[IMX6QDL_CLK_PLL2_198M] = imx_clk_fixed_factor("pll2_198m", "pll2_pfd2_396m", 1, 2);
	clk[IMX6QDL_CLK_PLL3_120M] = imx_clk_fixed_factor("pll3_120m", "pll3_usb_otg",   1, 4);
	clk[IMX6QDL_CLK_PLL3_80M]  = imx_clk_fixed_factor("pll3_80m",  "pll3_usb_otg",   1, 6);
	clk[IMX6QDL_CLK_PLL3_60M]  = imx_clk_fixed_factor("pll3_60m",  "pll3_usb_otg",   1, 8);
	clk[IMX6QDL_CLK_TWD]       = imx_clk_fixed_factor("twd",       "arm",            1, 2);
	clk[IMX6QDL_CLK_VIDEO_27M] = imx_clk_fixed_factor("video_27m", "pll3_pfd1_540m", 1, 20);
	clk[IMX6QDL_CLK_GPT_3M]    = imx_clk_fixed_factor("gpt_3m",    "osc",            1, 8);
	if (cpu_is_imx6dl()) {
		clk[IMX6QDL_CLK_GPU2D_AXI] = imx_clk_fixed_factor("gpu2d_axi", "mmdc_ch0_axi", 1, 1);
		clk[IMX6QDL_CLK_GPU3D_AXI] = imx_clk_fixed_factor("gpu3d_axi", "mmdc_ch0_axi", 1, 1);
	}

	clk[IMX6QDL_CLK_PLL4_POST_DIV] = clk_register_divider_table(NULL, "pll4_post_div", "pll4_audio", CLK_SET_RATE_PARENT | CLK_SET_RATE_GATE, base + 0x70, 19, 2, 0, post_div_table, &imx_ccm_lock);
	clk[IMX6QDL_CLK_PLL4_AUDIO_DIV] = clk_register_divider(NULL, "pll4_audio_div", "pll4_post_div", CLK_SET_RATE_PARENT | CLK_SET_RATE_GATE, base + 0x170, 15, 1, 0, &imx_ccm_lock);
	clk[IMX6QDL_CLK_PLL5_POST_DIV] = clk_register_divider_table(NULL, "pll5_post_div", "pll5_video", CLK_SET_RATE_PARENT | CLK_SET_RATE_GATE, base + 0xa0, 19, 2, 0, post_div_table, &imx_ccm_lock);
	clk[IMX6QDL_CLK_PLL5_VIDEO_DIV] = clk_register_divider_table(NULL, "pll5_video_div", "pll5_post_div", CLK_SET_RATE_PARENT | CLK_SET_RATE_GATE, base + 0x170, 30, 2, 0, video_div_table, &imx_ccm_lock);

	np = ccm_node;
	base = of_iomap(np, 0);
	WARN_ON(!base);

	imx6q_pm_set_ccm_base(base);

	/*                                              name                reg       shift width parent_names     num_parents */
	clk[IMX6QDL_CLK_STEP]             = imx_clk_mux("step",	            base + 0xc,  8,  1, step_sels,	   ARRAY_SIZE(step_sels));
	clk[IMX6QDL_CLK_PLL1_SW]          = imx_clk_mux_glitchless("pll1_sw", base + 0xc, 2, 1, pll1_sw_sels,      ARRAY_SIZE(pll1_sw_sels));
	clk[IMX6QDL_CLK_PERIPH_PRE]       = imx_clk_mux_bus("periph_pre",       base + 0x18, 18, 2, periph_pre_sels,   ARRAY_SIZE(periph_pre_sels));
	clk[IMX6QDL_CLK_PERIPH2_PRE]      = imx_clk_mux("periph2_pre",      base + 0x18, 21, 2, periph_pre_sels,   ARRAY_SIZE(periph_pre_sels));
	clk[IMX6QDL_CLK_PERIPH_CLK2_SEL]  = imx_clk_mux_bus("periph_clk2_sel",  base + 0x18, 12, 2, periph_clk2_sels,  ARRAY_SIZE(periph_clk2_sels));
	clk[IMX6QDL_CLK_PERIPH2_CLK2_SEL] = imx_clk_mux("periph2_clk2_sel", base + 0x18, 20, 1, periph2_clk2_sels, ARRAY_SIZE(periph2_clk2_sels));
	clk[IMX6QDL_CLK_AXI_ALT_SEL]      = imx_clk_mux("axi_alt_sel",      base + 0x14, 7,  1, axi_alt_sels,      ARRAY_SIZE(axi_alt_sels));
	clk[IMX6QDL_CLK_AXI_SEL]          = imx_clk_mux_glitchless("axi_sel", base + 0x14, 6, 1, axi_sels,         ARRAY_SIZE(axi_sels));
	clk[IMX6QDL_CLK_ESAI_SEL]         = imx_clk_mux("esai_sel",         base + 0x20, 19, 2, audio_sels,        ARRAY_SIZE(audio_sels));
	clk[IMX6QDL_CLK_ASRC_SEL]         = imx_clk_mux("asrc_sel",         base + 0x30, 7,  2, audio_sels,        ARRAY_SIZE(audio_sels));
	clk[IMX6QDL_CLK_SPDIF_SEL]        = imx_clk_mux("spdif_sel",        base + 0x30, 20, 2, audio_sels,        ARRAY_SIZE(audio_sels));
	if (cpu_is_imx6q()) {
		clk[IMX6QDL_CLK_GPU2D_AXI]        = imx_clk_mux("gpu2d_axi",        base + 0x18, 0,  1, gpu_axi_sels,      ARRAY_SIZE(gpu_axi_sels));
		clk[IMX6QDL_CLK_GPU3D_AXI]        = imx_clk_mux("gpu3d_axi",        base + 0x18, 1,  1, gpu_axi_sels,      ARRAY_SIZE(gpu_axi_sels));
	}
	clk[IMX6QDL_CLK_GPU2D_CORE_SEL]   = imx_clk_mux("gpu2d_core_sel",   base + 0x18, 16, 2, gpu2d_core_sels,   ARRAY_SIZE(gpu2d_core_sels));
	clk[IMX6QDL_CLK_GPU3D_CORE_SEL]   = imx_clk_mux("gpu3d_core_sel",   base + 0x18, 4,  2, gpu3d_core_sels,   ARRAY_SIZE(gpu3d_core_sels));
	clk[IMX6QDL_CLK_GPU3D_SHADER_SEL] = imx_clk_mux("gpu3d_shader_sel", base + 0x18, 8,  2, gpu3d_shader_sels, ARRAY_SIZE(gpu3d_shader_sels));
	clk[IMX6QDL_CLK_IPU1_SEL]         = imx_clk_mux("ipu1_sel",         base + 0x3c, 9,  2, ipu_sels,          ARRAY_SIZE(ipu_sels));
	clk[IMX6QDL_CLK_IPU2_SEL]         = imx_clk_mux("ipu2_sel",         base + 0x3c, 14, 2, ipu_sels,          ARRAY_SIZE(ipu_sels));
	clk[IMX6QDL_CLK_LDB_DI0_SEL]      = imx_clk_mux_flags("ldb_di0_sel", base + 0x2c, 9,  3, ldb_di_sels,      ARRAY_SIZE(ldb_di_sels), CLK_SET_RATE_PARENT);
	clk[IMX6QDL_CLK_LDB_DI1_SEL]      = imx_clk_mux_flags("ldb_di1_sel", base + 0x2c, 12, 3, ldb_di_sels,      ARRAY_SIZE(ldb_di_sels), CLK_SET_RATE_PARENT);
	clk[IMX6QDL_CLK_LDB_DI0_DIV_SEL]  = imx_clk_mux_flags("ldb_di0_div_sel", base + 0x20, 10, 1, ldb_di0_div_sels, ARRAY_SIZE(ldb_di0_div_sels), CLK_SET_RATE_PARENT);
	clk[IMX6QDL_CLK_LDB_DI1_DIV_SEL]  = imx_clk_mux_flags("ldb_di1_div_sel", base + 0x20, 11, 1, ldb_di1_div_sels, ARRAY_SIZE(ldb_di1_div_sels), CLK_SET_RATE_PARENT);
	clk[IMX6QDL_CLK_IPU1_DI0_PRE_SEL] = imx_clk_mux_flags("ipu1_di0_pre_sel", base + 0x34, 6,  3, ipu_di_pre_sels,   ARRAY_SIZE(ipu_di_pre_sels), CLK_SET_RATE_PARENT);
	clk[IMX6QDL_CLK_IPU1_DI1_PRE_SEL] = imx_clk_mux_flags("ipu1_di1_pre_sel", base + 0x34, 15, 3, ipu_di_pre_sels,   ARRAY_SIZE(ipu_di_pre_sels), CLK_SET_RATE_PARENT);
	clk[IMX6QDL_CLK_IPU2_DI0_PRE_SEL] = imx_clk_mux_flags("ipu2_di0_pre_sel", base + 0x38, 6,  3, ipu_di_pre_sels,   ARRAY_SIZE(ipu_di_pre_sels), CLK_SET_RATE_PARENT);
	clk[IMX6QDL_CLK_IPU2_DI1_PRE_SEL] = imx_clk_mux_flags("ipu2_di1_pre_sel", base + 0x38, 15, 3, ipu_di_pre_sels,   ARRAY_SIZE(ipu_di_pre_sels), CLK_SET_RATE_PARENT);
	clk[IMX6QDL_CLK_IPU1_DI0_SEL]     = imx_clk_mux_flags("ipu1_di0_sel",     base + 0x34, 0,  3, ipu1_di0_sels,     ARRAY_SIZE(ipu1_di0_sels), CLK_SET_RATE_PARENT);
	clk[IMX6QDL_CLK_IPU1_DI1_SEL]     = imx_clk_mux_flags("ipu1_di1_sel",     base + 0x34, 9,  3, ipu1_di1_sels,     ARRAY_SIZE(ipu1_di1_sels), CLK_SET_RATE_PARENT);
	clk[IMX6QDL_CLK_IPU2_DI0_SEL]     = imx_clk_mux_flags("ipu2_di0_sel",     base + 0x38, 0,  3, ipu2_di0_sels,     ARRAY_SIZE(ipu2_di0_sels), CLK_SET_RATE_PARENT);
	clk[IMX6QDL_CLK_IPU2_DI1_SEL]     = imx_clk_mux_flags("ipu2_di1_sel",     base + 0x38, 9,  3, ipu2_di1_sels,     ARRAY_SIZE(ipu2_di1_sels), CLK_SET_RATE_PARENT);
	clk[IMX6QDL_CLK_HSI_TX_SEL]       = imx_clk_mux("hsi_tx_sel",       base + 0x30, 28, 1, hsi_tx_sels,       ARRAY_SIZE(hsi_tx_sels));
	clk[IMX6QDL_CLK_PCIE_AXI_SEL]     = imx_clk_mux("pcie_axi_sel",     base + 0x18, 10, 1, pcie_axi_sels,     ARRAY_SIZE(pcie_axi_sels));
	clk[IMX6QDL_CLK_SSI1_SEL]         = imx_clk_fixup_mux("ssi1_sel",   base + 0x1c, 10, 2, ssi_sels,          ARRAY_SIZE(ssi_sels), imx_cscmr1_fixup);
	clk[IMX6QDL_CLK_SSI2_SEL]         = imx_clk_fixup_mux("ssi2_sel",   base + 0x1c, 12, 2, ssi_sels,          ARRAY_SIZE(ssi_sels), imx_cscmr1_fixup);
	clk[IMX6QDL_CLK_SSI3_SEL]         = imx_clk_fixup_mux("ssi3_sel",   base + 0x1c, 14, 2, ssi_sels,          ARRAY_SIZE(ssi_sels), imx_cscmr1_fixup);
	clk[IMX6QDL_CLK_USDHC1_SEL]       = imx_clk_fixup_mux("usdhc1_sel", base + 0x1c, 16, 1, usdhc_sels,        ARRAY_SIZE(usdhc_sels), imx_cscmr1_fixup);
	clk[IMX6QDL_CLK_USDHC2_SEL]       = imx_clk_fixup_mux("usdhc2_sel", base + 0x1c, 17, 1, usdhc_sels,        ARRAY_SIZE(usdhc_sels), imx_cscmr1_fixup);
	clk[IMX6QDL_CLK_USDHC3_SEL]       = imx_clk_fixup_mux("usdhc3_sel", base + 0x1c, 18, 1, usdhc_sels,        ARRAY_SIZE(usdhc_sels), imx_cscmr1_fixup);
	clk[IMX6QDL_CLK_USDHC4_SEL]       = imx_clk_fixup_mux("usdhc4_sel", base + 0x1c, 19, 1, usdhc_sels,        ARRAY_SIZE(usdhc_sels), imx_cscmr1_fixup);
	clk[IMX6QDL_CLK_ENFC_SEL]         = imx_clk_mux("enfc_sel",         base + 0x2c, 16, 2, enfc_sels,         ARRAY_SIZE(enfc_sels));
	clk[IMX6QDL_CLK_EMI_SEL]          = imx_clk_fixup_mux("emi_sel",      base + 0x1c, 27, 2, emi_sels,        ARRAY_SIZE(emi_sels), imx_cscmr1_fixup);
	clk[IMX6QDL_CLK_EMI_SLOW_SEL]     = imx_clk_fixup_mux("emi_slow_sel", base + 0x1c, 29, 2, emi_slow_sels,   ARRAY_SIZE(emi_slow_sels), imx_cscmr1_fixup);
	clk[IMX6QDL_CLK_VDO_AXI_SEL]      = imx_clk_mux("vdo_axi_sel",      base + 0x18, 11, 1, vdo_axi_sels,      ARRAY_SIZE(vdo_axi_sels));
	clk[IMX6QDL_CLK_VPU_AXI_SEL]      = imx_clk_mux("vpu_axi_sel",      base + 0x18, 14, 2, vpu_axi_sels,      ARRAY_SIZE(vpu_axi_sels));
	clk[IMX6QDL_CLK_CKO1_SEL]         = imx_clk_mux("cko1_sel",         base + 0x60, 0,  4, cko1_sels,         ARRAY_SIZE(cko1_sels));
	clk[IMX6QDL_CLK_CKO2_SEL]         = imx_clk_mux("cko2_sel",         base + 0x60, 16, 5, cko2_sels,         ARRAY_SIZE(cko2_sels));
	clk[IMX6QDL_CLK_CKO]              = imx_clk_mux("cko",              base + 0x60, 8, 1,  cko_sels,          ARRAY_SIZE(cko_sels));

	/*                                          name         reg      shift width busy: reg, shift parent_names  num_parents */
	clk[IMX6QDL_CLK_PERIPH]  = imx_clk_busy_mux("periph",  base + 0x14, 25,  1,   base + 0x48, 5,  periph_sels,  ARRAY_SIZE(periph_sels));
	clk[IMX6QDL_CLK_PERIPH2] = imx_clk_busy_mux("periph2", base + 0x14, 26,  1,   base + 0x48, 3,  periph2_sels, ARRAY_SIZE(periph2_sels));

	/*                                                  name                parent_name          reg       shift width */
	clk[IMX6QDL_CLK_PERIPH_CLK2]      = imx_clk_divider("periph_clk2",      "periph_clk2_sel",   base + 0x14, 27, 3);
	clk[IMX6QDL_CLK_PERIPH2_CLK2]     = imx_clk_divider("periph2_clk2",     "periph2_clk2_sel",  base + 0x14, 0,  3);
	clk[IMX6QDL_CLK_IPG]              = imx_clk_divider("ipg",              "ahb",               base + 0x14, 8,  2);
	clk[IMX6QDL_CLK_IPG_PER]          = imx_clk_fixup_divider("ipg_per",    "ipg",               base + 0x1c, 0,  6, imx_cscmr1_fixup);
	clk[IMX6QDL_CLK_ESAI_PRED]        = imx_clk_divider("esai_pred",        "esai_sel",          base + 0x28, 9,  3);
	clk[IMX6QDL_CLK_ESAI_PODF]        = imx_clk_divider("esai_podf",        "esai_pred",         base + 0x28, 25, 3);
	clk[IMX6QDL_CLK_ASRC_PRED]        = imx_clk_divider("asrc_pred",        "asrc_sel",          base + 0x30, 12, 3);
	clk[IMX6QDL_CLK_ASRC_PODF]        = imx_clk_divider("asrc_podf",        "asrc_pred",         base + 0x30, 9,  3);
	clk[IMX6QDL_CLK_SPDIF_PRED]       = imx_clk_divider("spdif_pred",       "spdif_sel",         base + 0x30, 25, 3);
	clk[IMX6QDL_CLK_SPDIF_PODF]       = imx_clk_divider("spdif_podf",       "spdif_pred",        base + 0x30, 22, 3);
	clk[IMX6QDL_CLK_CAN_ROOT]         = imx_clk_divider("can_root",         "pll3_60m",          base + 0x20, 2,  6);
	clk[IMX6QDL_CLK_ECSPI_ROOT]       = imx_clk_divider("ecspi_root",       "pll3_60m",          base + 0x38, 19, 6);
	clk[IMX6QDL_CLK_GPU2D_CORE_PODF]  = imx_clk_divider("gpu2d_core_podf",  "gpu2d_core_sel",    base + 0x18, 23, 3);
	clk[IMX6QDL_CLK_GPU3D_CORE_PODF]  = imx_clk_divider("gpu3d_core_podf",  "gpu3d_core_sel",    base + 0x18, 26, 3);
	clk[IMX6QDL_CLK_GPU3D_SHADER]     = imx_clk_divider("gpu3d_shader",     "gpu3d_shader_sel",  base + 0x18, 29, 3);
	clk[IMX6QDL_CLK_IPU1_PODF]        = imx_clk_divider("ipu1_podf",        "ipu1_sel",          base + 0x3c, 11, 3);
	clk[IMX6QDL_CLK_IPU2_PODF]        = imx_clk_divider("ipu2_podf",        "ipu2_sel",          base + 0x3c, 16, 3);
	clk[IMX6QDL_CLK_LDB_DI0_DIV_3_5]  = imx_clk_fixed_factor("ldb_di0_div_3_5", "ldb_di0_sel", 2, 7);
	clk[IMX6QDL_CLK_LDB_DI0_DIV_7]    = imx_clk_fixed_factor("ldb_di0_div_7",   "ldb_di0_sel", 1, 7);
	clk[IMX6QDL_CLK_LDB_DI1_DIV_3_5]  = imx_clk_fixed_factor("ldb_di1_div_3_5", "ldb_di1_sel", 2, 7);
	clk[IMX6QDL_CLK_LDB_DI1_DIV_7]    = imx_clk_fixed_factor("ldb_di1_div_7",   "ldb_di1_sel", 1, 7);
	clk[IMX6QDL_CLK_IPU1_DI0_PRE]     = imx_clk_divider("ipu1_di0_pre",     "ipu1_di0_pre_sel",  base + 0x34, 3,  3);
	clk[IMX6QDL_CLK_IPU1_DI1_PRE]     = imx_clk_divider("ipu1_di1_pre",     "ipu1_di1_pre_sel",  base + 0x34, 12, 3);
	clk[IMX6QDL_CLK_IPU2_DI0_PRE]     = imx_clk_divider("ipu2_di0_pre",     "ipu2_di0_pre_sel",  base + 0x38, 3,  3);
	clk[IMX6QDL_CLK_IPU2_DI1_PRE]     = imx_clk_divider("ipu2_di1_pre",     "ipu2_di1_pre_sel",  base + 0x38, 12, 3);
	clk[IMX6QDL_CLK_HSI_TX_PODF]      = imx_clk_divider("hsi_tx_podf",      "hsi_tx_sel",        base + 0x30, 29, 3);
	clk[IMX6QDL_CLK_SSI1_PRED]        = imx_clk_divider("ssi1_pred",        "ssi1_sel",          base + 0x28, 6,  3);
	clk[IMX6QDL_CLK_SSI1_PODF]        = imx_clk_divider("ssi1_podf",        "ssi1_pred",         base + 0x28, 0,  6);
	clk[IMX6QDL_CLK_SSI2_PRED]        = imx_clk_divider("ssi2_pred",        "ssi2_sel",          base + 0x2c, 6,  3);
	clk[IMX6QDL_CLK_SSI2_PODF]        = imx_clk_divider("ssi2_podf",        "ssi2_pred",         base + 0x2c, 0,  6);
	clk[IMX6QDL_CLK_SSI3_PRED]        = imx_clk_divider("ssi3_pred",        "ssi3_sel",          base + 0x28, 22, 3);
	clk[IMX6QDL_CLK_SSI3_PODF]        = imx_clk_divider("ssi3_podf",        "ssi3_pred",         base + 0x28, 16, 6);
	clk[IMX6QDL_CLK_UART_SERIAL_PODF] = imx_clk_divider("uart_serial_podf", "pll3_80m",          base + 0x24, 0,  6);
	clk[IMX6QDL_CLK_USDHC1_PODF]      = imx_clk_divider("usdhc1_podf",      "usdhc1_sel",        base + 0x24, 11, 3);
	clk[IMX6QDL_CLK_USDHC2_PODF]      = imx_clk_divider("usdhc2_podf",      "usdhc2_sel",        base + 0x24, 16, 3);
	clk[IMX6QDL_CLK_USDHC3_PODF]      = imx_clk_divider("usdhc3_podf",      "usdhc3_sel",        base + 0x24, 19, 3);
	clk[IMX6QDL_CLK_USDHC4_PODF]      = imx_clk_divider("usdhc4_podf",      "usdhc4_sel",        base + 0x24, 22, 3);
	clk[IMX6QDL_CLK_ENFC_PRED]        = imx_clk_divider("enfc_pred",        "enfc_sel",          base + 0x2c, 18, 3);
	clk[IMX6QDL_CLK_ENFC_PODF]        = imx_clk_divider("enfc_podf",        "enfc_pred",         base + 0x2c, 21, 6);
	clk[IMX6QDL_CLK_EMI_PODF]         = imx_clk_fixup_divider("emi_podf",   "emi_sel",           base + 0x1c, 20, 3, imx_cscmr1_fixup);
	clk[IMX6QDL_CLK_EMI_SLOW_PODF]    = imx_clk_fixup_divider("emi_slow_podf", "emi_slow_sel",   base + 0x1c, 23, 3, imx_cscmr1_fixup);
	clk[IMX6QDL_CLK_VPU_AXI_PODF]     = imx_clk_divider("vpu_axi_podf",     "vpu_axi_sel",       base + 0x24, 25, 3);
	clk[IMX6QDL_CLK_CKO1_PODF]        = imx_clk_divider("cko1_podf",        "cko1_sel",          base + 0x60, 4,  3);
	clk[IMX6QDL_CLK_CKO2_PODF]        = imx_clk_divider("cko2_podf",        "cko2_sel",          base + 0x60, 21, 3);

	/*                                                        name                 parent_name    reg        shift width busy: reg, shift */
	clk[IMX6QDL_CLK_AXI]               = imx_clk_busy_divider("axi",               "axi_sel",     base + 0x14, 16,  3,   base + 0x48, 0);
	clk[IMX6QDL_CLK_MMDC_CH0_AXI]      = imx_clk_busy_divider("mmdc_ch0_axi",      "periph",      base + 0x14, 19,  3,   base + 0x48, 4);
	clk[IMX6QDL_CLK_MMDC_CH1_AXI]      = imx_clk_busy_divider("mmdc_ch1_axi",      "periph2",     base + 0x14, 3,   3,   base + 0x48, 2);
	clk[IMX6QDL_CLK_ARM]               = imx_clk_busy_divider("arm",               "pll1_sw",     base + 0x10, 0,   3,   base + 0x48, 16);
	clk[IMX6QDL_CLK_AHB]               = imx_clk_busy_divider("ahb",               "periph",      base + 0x14, 10,  3,   base + 0x48, 1);

	/*                                            name             parent_name          reg         shift */
	clk[IMX6QDL_CLK_APBH_DMA]     = imx_clk_gate2("apbh_dma",      "usdhc3",            base + 0x68, 4);
	clk[IMX6QDL_CLK_ASRC]         = imx_clk_gate2_shared("asrc",         "asrc_podf",   base + 0x68, 6, &share_count_asrc);
	clk[IMX6QDL_CLK_ASRC_IPG]     = imx_clk_gate2_shared("asrc_ipg",     "ahb",         base + 0x68, 6, &share_count_asrc);
	clk[IMX6QDL_CLK_ASRC_MEM]     = imx_clk_gate2_shared("asrc_mem",     "ahb",         base + 0x68, 6, &share_count_asrc);
	clk[IMX6QDL_CAAM_MEM]         = imx_clk_gate2("caam_mem",      "ahb",               base + 0x68, 8);
	clk[IMX6QDL_CAAM_ACLK]        = imx_clk_gate2("caam_aclk",     "ahb",               base + 0x68, 10);
	clk[IMX6QDL_CAAM_IPG]         = imx_clk_gate2("caam_ipg",      "ipg",               base + 0x68, 12);
	clk[IMX6QDL_CLK_CAN1_IPG]     = imx_clk_gate2("can1_ipg",      "ipg",               base + 0x68, 14);
	clk[IMX6QDL_CLK_CAN1_SERIAL]  = imx_clk_gate2("can1_serial",   "can_root",          base + 0x68, 16);
	clk[IMX6QDL_CLK_CAN2_IPG]     = imx_clk_gate2("can2_ipg",      "ipg",               base + 0x68, 18);
	clk[IMX6QDL_CLK_CAN2_SERIAL]  = imx_clk_gate2("can2_serial",   "can_root",          base + 0x68, 20);
	clk[IMX6QDL_CLK_DCIC1]        = imx_clk_gate2("dcic1",         "ipu1_podf",         base + 0x68, 24);
	clk[IMX6QDL_CLK_DCIC2]        = imx_clk_gate2("dcic2",         "ipu2_podf",         base + 0x68, 26);
	clk[IMX6QDL_CLK_ECSPI1]       = imx_clk_gate2("ecspi1",        "ecspi_root",        base + 0x6c, 0);
	clk[IMX6QDL_CLK_ECSPI2]       = imx_clk_gate2("ecspi2",        "ecspi_root",        base + 0x6c, 2);
	clk[IMX6QDL_CLK_ECSPI3]       = imx_clk_gate2("ecspi3",        "ecspi_root",        base + 0x6c, 4);
	clk[IMX6QDL_CLK_ECSPI4]       = imx_clk_gate2("ecspi4",        "ecspi_root",        base + 0x6c, 6);
	if (cpu_is_imx6dl())
		clk[IMX6DL_CLK_I2C4]  = imx_clk_gate2("i2c4",          "ipg_per",           base + 0x6c, 8);
	else
		clk[IMX6Q_CLK_ECSPI5] = imx_clk_gate2("ecspi5",        "ecspi_root",        base + 0x6c, 8);
	clk[IMX6QDL_CLK_ENET]         = imx_clk_gate2("enet",          "ipg",               base + 0x6c, 10);
	clk[IMX6QDL_CLK_ESAI_EXTAL]   = imx_clk_gate2_shared("esai_extal",   "esai_podf",   base + 0x6c, 16, &share_count_esai);
	clk[IMX6QDL_CLK_ESAI_IPG]     = imx_clk_gate2_shared("esai_ipg",   "ahb",           base + 0x6c, 16, &share_count_esai);
	clk[IMX6QDL_CLK_ESAI_MEM]     = imx_clk_gate2_shared("esai_mem", "ahb",             base + 0x6c, 16, &share_count_esai);
	clk[IMX6QDL_CLK_GPT_IPG]      = imx_clk_gate2("gpt_ipg",       "ipg",               base + 0x6c, 20);
	clk[IMX6QDL_CLK_GPT_IPG_PER]  = imx_clk_gate2("gpt_ipg_per",   "ipg_per",           base + 0x6c, 22);
	if (cpu_is_imx6dl())
		/*
		 * The multiplexer and divider of imx6q clock gpu3d_shader get
		 * redefined/reused as gpu2d_core_sel and gpu2d_core_podf on imx6dl.
		 */
		clk[IMX6QDL_CLK_GPU2D_CORE] = imx_clk_gate2("gpu2d_core", "gpu3d_shader", base + 0x6c, 24);
	else
		clk[IMX6QDL_CLK_GPU2D_CORE] = imx_clk_gate2("gpu2d_core", "gpu2d_core_podf", base + 0x6c, 24);
	clk[IMX6QDL_CLK_GPU3D_CORE]   = imx_clk_gate2("gpu3d_core",    "gpu3d_core_podf",   base + 0x6c, 26);
	clk[IMX6QDL_CLK_HDMI_IAHB]    = imx_clk_gate2("hdmi_iahb",     "ahb",               base + 0x70, 0);
	clk[IMX6QDL_CLK_HDMI_ISFR]    = imx_clk_gate2("hdmi_isfr",     "pll3_pfd1_540m",    base + 0x70, 4);
	clk[IMX6QDL_CLK_I2C1]         = imx_clk_gate2("i2c1",          "ipg_per",           base + 0x70, 6);
	clk[IMX6QDL_CLK_I2C2]         = imx_clk_gate2("i2c2",          "ipg_per",           base + 0x70, 8);
	clk[IMX6QDL_CLK_I2C3]         = imx_clk_gate2("i2c3",          "ipg_per",           base + 0x70, 10);
	clk[IMX6QDL_CLK_IIM]          = imx_clk_gate2("iim",           "ipg",               base + 0x70, 12);
	clk[IMX6QDL_CLK_ENFC]         = imx_clk_gate2("enfc",          "enfc_podf",         base + 0x70, 14);
	clk[IMX6QDL_CLK_VDOA]         = imx_clk_gate2("vdoa",          "vdo_axi",           base + 0x70, 26);
	clk[IMX6QDL_CLK_IPU1]         = imx_clk_gate2("ipu1",          "ipu1_podf",         base + 0x74, 0);
	clk[IMX6QDL_CLK_IPU1_DI0]     = imx_clk_gate2("ipu1_di0",      "ipu1_di0_sel",      base + 0x74, 2);
	clk[IMX6QDL_CLK_IPU1_DI1]     = imx_clk_gate2("ipu1_di1",      "ipu1_di1_sel",      base + 0x74, 4);
	clk[IMX6QDL_CLK_IPU2]         = imx_clk_gate2("ipu2",          "ipu2_podf",         base + 0x74, 6);
	clk[IMX6QDL_CLK_IPU2_DI0]     = imx_clk_gate2("ipu2_di0",      "ipu2_di0_sel",      base + 0x74, 8);
	clk[IMX6QDL_CLK_LDB_DI0]      = imx_clk_gate2("ldb_di0",       "ldb_di0_div_sel",   base + 0x74, 12);
	clk[IMX6QDL_CLK_LDB_DI1]      = imx_clk_gate2("ldb_di1",       "ldb_di1_div_sel",   base + 0x74, 14);
	clk[IMX6QDL_CLK_IPU2_DI1]     = imx_clk_gate2("ipu2_di1",      "ipu2_di1_sel",      base + 0x74, 10);
	clk[IMX6QDL_CLK_HSI_TX]       = imx_clk_gate2("hsi_tx",        "hsi_tx_podf",       base + 0x74, 16);
	if (cpu_is_imx6dl())
		/*
		 * The multiplexer and divider of the imx6q clock gpu2d get
		 * redefined/reused as mlb_sys_sel and mlb_sys_clk_podf on imx6dl.
		 */
		clk[IMX6QDL_CLK_MLB] = imx_clk_gate2("mlb",            "gpu2d_core_podf",   base + 0x74, 18);
	else
<<<<<<< HEAD
		clk[IMX6QDL_CLK_MLB] = imx_clk_gate2("mlb",            "axi",               base + 0x74, 18);
	clk[IMX6QDL_CLK_OCRAM]        = imx_clk_busy_gate("ocram",         "ahb",               base + 0x74, 28);
	clk[IMX6QDL_CLK_OPENVG_AXI]   = imx_clk_gate2("openvg_axi",    "axi",               base + 0x74, 30);
	clk[IMX6QDL_CLK_PCIE_AXI]     = imx_clk_gate2("pcie_axi",      "pcie_axi_sel",      base + 0x78, 0);
	clk[IMX6QDL_CLK_PER1_BCH]     = imx_clk_gate2("per1_bch",      "usdhc3",            base + 0x78, 12);
	clk[IMX6QDL_CLK_PWM1]         = imx_clk_gate2("pwm1",          "ipg_per",           base + 0x78, 16);
	clk[IMX6QDL_CLK_PWM2]         = imx_clk_gate2("pwm2",          "ipg_per",           base + 0x78, 18);
	clk[IMX6QDL_CLK_PWM3]         = imx_clk_gate2("pwm3",          "ipg_per",           base + 0x78, 20);
	clk[IMX6QDL_CLK_PWM4]         = imx_clk_gate2("pwm4",          "ipg_per",           base + 0x78, 22);
	clk[IMX6QDL_CLK_GPMI_BCH_APB] = imx_clk_gate2("gpmi_bch_apb",  "usdhc3",            base + 0x78, 24);
	clk[IMX6QDL_CLK_GPMI_BCH]     = imx_clk_gate2("gpmi_bch",      "usdhc4",            base + 0x78, 26);
	clk[IMX6QDL_CLK_GPMI_IO]      = imx_clk_gate2("gpmi_io",       "enfc",              base + 0x78, 28);
	clk[IMX6QDL_CLK_GPMI_APB]     = imx_clk_gate2("gpmi_apb",      "usdhc3",            base + 0x78, 30);
	clk[IMX6QDL_CLK_ROM]          = imx_clk_gate2("rom",           "ahb",               base + 0x7c, 0);
	clk[IMX6QDL_CLK_SATA]         = imx_clk_gate2("sata",          "ipg",               base + 0x7c, 4);
	clk[IMX6QDL_CLK_SDMA]         = imx_clk_gate2("sdma",          "ahb",               base + 0x7c, 6);
	clk[IMX6QDL_CLK_SPBA]         = imx_clk_gate2("spba",          "ipg",               base + 0x7c, 12);
	clk[IMX6QDL_CLK_SPDIF]        = imx_clk_gate2_shared("spdif",     "spdif_podf",     base + 0x7c, 14, &share_count_spdif);
	clk[IMX6QDL_CLK_SPDIF_GCLK]   = imx_clk_gate2_shared("spdif_gclk", "ipg",           base + 0x7c, 14, &share_count_spdif);
	clk[IMX6QDL_CLK_SSI1_IPG]     = imx_clk_gate2_shared("ssi1_ipg",      "ipg",        base + 0x7c, 18, &share_count_ssi1);
	clk[IMX6QDL_CLK_SSI2_IPG]     = imx_clk_gate2_shared("ssi2_ipg",      "ipg",        base + 0x7c, 20, &share_count_ssi2);
	clk[IMX6QDL_CLK_SSI3_IPG]     = imx_clk_gate2_shared("ssi3_ipg",      "ipg",        base + 0x7c, 22, &share_count_ssi3);
	clk[IMX6QDL_CLK_SSI1]         = imx_clk_gate2_shared("ssi1",          "ssi1_podf",  base + 0x7c, 18, &share_count_ssi1);
	clk[IMX6QDL_CLK_SSI2]         = imx_clk_gate2_shared("ssi2",          "ssi2_podf",  base + 0x7c, 20, &share_count_ssi2);
	clk[IMX6QDL_CLK_SSI3]         = imx_clk_gate2_shared("ssi3",          "ssi3_podf",  base + 0x7c, 22, &share_count_ssi3);
	clk[IMX6QDL_CLK_UART_IPG]     = imx_clk_gate2("uart_ipg",      "ipg",               base + 0x7c, 24);
	clk[IMX6QDL_CLK_UART_SERIAL]  = imx_clk_gate2("uart_serial",   "uart_serial_podf",  base + 0x7c, 26);
	clk[IMX6QDL_CLK_USBOH3]       = imx_clk_gate2("usboh3",        "ipg",               base + 0x80, 0);
	clk[IMX6QDL_CLK_USDHC1]       = imx_clk_gate2("usdhc1",        "usdhc1_podf",       base + 0x80, 2);
	clk[IMX6QDL_CLK_USDHC2]       = imx_clk_gate2("usdhc2",        "usdhc2_podf",       base + 0x80, 4);
	clk[IMX6QDL_CLK_USDHC3]       = imx_clk_gate2("usdhc3",        "usdhc3_podf",       base + 0x80, 6);
	clk[IMX6QDL_CLK_USDHC4]       = imx_clk_gate2("usdhc4",        "usdhc4_podf",       base + 0x80, 8);
	clk[IMX6QDL_CLK_EIM_SLOW]     = imx_clk_gate2("eim_slow",      "emi_slow_podf",     base + 0x80, 10);
	clk[IMX6QDL_CLK_VDO_AXI]      = imx_clk_gate2("vdo_axi",       "vdo_axi_sel",       base + 0x80, 12);
	clk[IMX6QDL_CLK_VPU_AXI]      = imx_clk_gate2("vpu_axi",       "vpu_axi_podf",      base + 0x80, 14);
	clk[IMX6QDL_CLK_CKO1]         = imx_clk_gate("cko1",           "cko1_podf",         base + 0x60, 7);
	clk[IMX6QDL_CLK_CKO2]         = imx_clk_gate("cko2",           "cko2_podf",         base + 0x60, 24);
=======
		clk[mlb] = imx_clk_gate2("mlb",            "axi",               base + 0x74, 18);
	clk[mmdc_ch0_axi] = imx_clk_gate2("mmdc_ch0_axi",  "mmdc_ch0_axi_podf", base + 0x74, 20);
	clk[mmdc_ch1_axi] = imx_clk_gate2("mmdc_ch1_axi",  "mmdc_ch1_axi_podf", base + 0x74, 22);
	clk[ocram]        = imx_clk_gate2("ocram",         "ahb",               base + 0x74, 28);
	clk[openvg_axi]   = imx_clk_gate2("openvg_axi",    "axi",               base + 0x74, 30);
	clk[pcie_axi]     = imx_clk_gate2("pcie_axi",      "pcie_axi_sel",      base + 0x78, 0);
	clk[per1_bch]     = imx_clk_gate2("per1_bch",      "usdhc3",            base + 0x78, 12);
	clk[pwm1]         = imx_clk_gate2("pwm1",          "ipg_per",           base + 0x78, 16);
	clk[pwm2]         = imx_clk_gate2("pwm2",          "ipg_per",           base + 0x78, 18);
	clk[pwm3]         = imx_clk_gate2("pwm3",          "ipg_per",           base + 0x78, 20);
	clk[pwm4]         = imx_clk_gate2("pwm4",          "ipg_per",           base + 0x78, 22);
	clk[gpmi_bch_apb] = imx_clk_gate2("gpmi_bch_apb",  "usdhc3",            base + 0x78, 24);
	clk[gpmi_bch]     = imx_clk_gate2("gpmi_bch",      "usdhc4",            base + 0x78, 26);
	clk[gpmi_io]      = imx_clk_gate2("gpmi_io",       "enfc",              base + 0x78, 28);
	clk[gpmi_apb]     = imx_clk_gate2("gpmi_apb",      "usdhc3",            base + 0x78, 30);
	clk[rom]          = imx_clk_gate2("rom",           "ahb",               base + 0x7c, 0);
	clk[sata]         = imx_clk_gate2("sata",          "ahb",               base + 0x7c, 4);
	clk[sdma]         = imx_clk_gate2("sdma",          "ahb",               base + 0x7c, 6);
	clk[spba]         = imx_clk_gate2("spba",          "ipg",               base + 0x7c, 12);
	clk[spdif]        = imx_clk_gate2("spdif",         "spdif_podf",    	base + 0x7c, 14);
	clk[ssi1_ipg]     = imx_clk_gate2("ssi1_ipg",      "ipg",               base + 0x7c, 18);
	clk[ssi2_ipg]     = imx_clk_gate2("ssi2_ipg",      "ipg",               base + 0x7c, 20);
	clk[ssi3_ipg]     = imx_clk_gate2("ssi3_ipg",      "ipg",               base + 0x7c, 22);
	clk[uart_ipg]     = imx_clk_gate2("uart_ipg",      "ipg",               base + 0x7c, 24);
	clk[uart_serial]  = imx_clk_gate2("uart_serial",   "uart_serial_podf",  base + 0x7c, 26);
	clk[usboh3]       = imx_clk_gate2("usboh3",        "ipg",               base + 0x80, 0);
	clk[usdhc1]       = imx_clk_gate2("usdhc1",        "usdhc1_podf",       base + 0x80, 2);
	clk[usdhc2]       = imx_clk_gate2("usdhc2",        "usdhc2_podf",       base + 0x80, 4);
	clk[usdhc3]       = imx_clk_gate2("usdhc3",        "usdhc3_podf",       base + 0x80, 6);
	clk[usdhc4]       = imx_clk_gate2("usdhc4",        "usdhc4_podf",       base + 0x80, 8);
	clk[eim_slow]     = imx_clk_gate2("eim_slow",      "emi_slow_podf",     base + 0x80, 10);
	clk[vdo_axi]      = imx_clk_gate2("vdo_axi",       "vdo_axi_sel",       base + 0x80, 12);
	clk[vpu_axi]      = imx_clk_gate2("vpu_axi",       "vpu_axi_podf",      base + 0x80, 14);
	clk[cko1]         = imx_clk_gate("cko1",           "cko1_podf",         base + 0x60, 7);
	clk[cko2]         = imx_clk_gate("cko2",           "cko2_podf",         base + 0x60, 24);
>>>>>>> a0768244

	for (i = 0; i < ARRAY_SIZE(clk); i++)
		if (IS_ERR(clk[i]))
			pr_err("i.MX6q clk %d: register failed with %ld\n",
				i, PTR_ERR(clk[i]));

	clk_data.clks = clk;
	clk_data.clk_num = ARRAY_SIZE(clk);
	of_clk_add_provider(np, of_clk_src_onecell_get, &clk_data);

	clk_register_clkdev(clk[IMX6QDL_CLK_GPT_IPG], "ipg", "imx-gpt.0");
	clk_register_clkdev(clk[IMX6QDL_CLK_GPT_IPG_PER], "per", "imx-gpt.0");
	clk_register_clkdev(clk[IMX6QDL_CLK_GPT_3M], "gpt_3m", "imx-gpt.0");
	clk_register_clkdev(clk[IMX6QDL_CLK_ENET_REF], "enet_ref", NULL);

	/* ipu clock initialization */
	imx_clk_set_parent(clk[IMX6QDL_CLK_IPU1_DI0_PRE_SEL], clk[IMX6QDL_CLK_PLL5_VIDEO_DIV]);
	imx_clk_set_parent(clk[IMX6QDL_CLK_IPU1_DI1_PRE_SEL], clk[IMX6QDL_CLK_PLL5_VIDEO_DIV]);
	imx_clk_set_parent(clk[IMX6QDL_CLK_IPU2_DI0_PRE_SEL], clk[IMX6QDL_CLK_PLL5_VIDEO_DIV]);
	imx_clk_set_parent(clk[IMX6QDL_CLK_IPU2_DI1_PRE_SEL], clk[IMX6QDL_CLK_PLL5_VIDEO_DIV]);
	imx_clk_set_parent(clk[IMX6QDL_CLK_IPU1_DI0_SEL], clk[IMX6QDL_CLK_IPU1_DI0_PRE]);
	imx_clk_set_parent(clk[IMX6QDL_CLK_IPU1_DI1_SEL], clk[IMX6QDL_CLK_IPU1_DI1_PRE]);
	imx_clk_set_parent(clk[IMX6QDL_CLK_IPU2_DI0_SEL], clk[IMX6QDL_CLK_IPU2_DI0_PRE]);
	imx_clk_set_parent(clk[IMX6QDL_CLK_IPU2_DI1_SEL], clk[IMX6QDL_CLK_IPU2_DI1_PRE]);
	if (cpu_is_imx6dl()) {
		imx_clk_set_rate(clk[IMX6QDL_CLK_PLL3_PFD1_540M], 540000000);
		imx_clk_set_parent(clk[IMX6QDL_CLK_IPU1_SEL], clk[IMX6QDL_CLK_PLL3_PFD1_540M]);
		imx_clk_set_parent(clk[IMX6QDL_CLK_AXI_ALT_SEL], clk[IMX6QDL_CLK_PLL3_PFD1_540M]);
		imx_clk_set_parent(clk[IMX6QDL_CLK_AXI_SEL], clk[IMX6QDL_CLK_AXI_ALT_SEL]);
		/* set epdc/pxp axi clock to 200Mhz */
		imx_clk_set_parent(clk[IMX6QDL_CLK_IPU2_SEL], clk[IMX6QDL_CLK_PLL2_PFD2_396M]);
		imx_clk_set_rate(clk[IMX6QDL_CLK_IPU2], 200000000);
	} else if (cpu_is_imx6q()) {
		imx_clk_set_parent(clk[IMX6QDL_CLK_IPU1_SEL], clk[IMX6QDL_CLK_MMDC_CH0_AXI]);
		imx_clk_set_parent(clk[IMX6QDL_CLK_IPU2_SEL], clk[IMX6QDL_CLK_MMDC_CH0_AXI]);
	}

	/*
	 * The gpmi needs 100MHz frequency in the EDO/Sync mode,
	 * We can not get the 100MHz from the pll2_pfd0_352m.
	 * So choose pll2_pfd2_396m as enfc_sel's parent.
	 */
	imx_clk_set_parent(clk[IMX6QDL_CLK_ENFC_SEL], clk[IMX6QDL_CLK_PLL2_PFD2_396M]);

	/* gpu clock initilazation */
	/*
	* On mx6dl, 2d core clock sources(sel, podf) is from 3d
	* shader core clock, but 3d shader clock multiplexer of
	* mx6dl is different. For instance the equivalent of
	* pll2_pfd_594M on mx6q is pll2_pfd_528M on mx6dl.
	* Make a note here.
	*/
	imx_clk_set_parent(clk[IMX6QDL_CLK_GPU3D_SHADER_SEL], clk[IMX6QDL_CLK_PLL2_PFD1_594M]);
	if (cpu_is_imx6dl()) {
		imx_clk_set_rate(clk[IMX6QDL_CLK_GPU3D_SHADER], 528000000);
		/* for mx6dl, change gpu3d_core parent to 594_PFD*/
		imx_clk_set_parent(clk[IMX6QDL_CLK_GPU3D_CORE_SEL], clk[IMX6QDL_CLK_PLL2_PFD1_594M]);
		imx_clk_set_rate(clk[IMX6QDL_CLK_GPU3D_CORE], 528000000);
		/* for mx6dl, change gpu2d_core parent to 594_PFD*/
		imx_clk_set_parent(clk[IMX6QDL_CLK_GPU2D_CORE_SEL], clk[IMX6QDL_CLK_PLL2_PFD1_594M]);
		imx_clk_set_rate(clk[IMX6QDL_CLK_GPU2D_CORE], 528000000);
	} else if (cpu_is_imx6q()) {
		imx_clk_set_rate(clk[IMX6QDL_CLK_GPU3D_SHADER], 594000000);
		imx_clk_set_parent(clk[IMX6QDL_CLK_GPU3D_CORE_SEL], clk[IMX6QDL_CLK_MMDC_CH0_AXI]);
		imx_clk_set_rate(clk[IMX6QDL_CLK_GPU3D_CORE], 528000000);
		imx_clk_set_parent(clk[IMX6QDL_CLK_GPU2D_CORE_SEL], clk[IMX6QDL_CLK_PLL3_USB_OTG]);
		imx_clk_set_rate(clk[IMX6QDL_CLK_GPU2D_CORE], 480000000);
	}

	/*
	 * Let's initially set up CLKO with OSC24M, since this configuration
	 * is widely used by imx6q board designs to clock audio codec.
	 */
	imx_clk_set_parent(clk[IMX6QDL_CLK_CKO2_SEL], clk[IMX6QDL_CLK_OSC]);
	imx_clk_set_parent(clk[IMX6QDL_CLK_CKO], clk[IMX6QDL_CLK_CKO2]);

	/* Audio-related clocks configuration */
	imx_clk_set_parent(clk[IMX6QDL_CLK_SPDIF_SEL], clk[IMX6QDL_CLK_PLL3_PFD3_454M]);

	/* All existing boards with PCIe use LVDS1 */
	if (IS_ENABLED(CONFIG_PCI_IMX6))
		imx_clk_set_parent(clk[IMX6QDL_CLK_LVDS1_SEL], clk[IMX6QDL_CLK_SATA_REF]);

	/*
	 * Enable clocks only after both parent and rate are all initialized
	 * as needed
	 */
	for (i = 0; i < ARRAY_SIZE(clks_init_on); i++)
		imx_clk_prepare_enable(clk[clks_init_on[i]]);

	if (IS_ENABLED(CONFIG_USB_MXS_PHY)) {
		imx_clk_prepare_enable(clk[IMX6QDL_CLK_USBPHY1_GATE]);
		imx_clk_prepare_enable(clk[IMX6QDL_CLK_USBPHY2_GATE]);
	}

	/*Set enet_ref clock to 125M to supply for RGMII tx_clk */
	clk_set_rate(clk[IMX6QDL_CLK_ENET_REF], 125000000);

#ifdef CONFIG_MX6_VPU_352M
	/*
	 * If VPU 352M is enabled, then PLL2_PDF2 need to be
	 * set to 352M, cpufreq will be disabled as VDDSOC/PU
	 * need to be at highest voltage, scaling cpu freq is
	 * not saving any power, and busfreq will be also disabled
	 * as the PLL2_PFD2 is not at default freq, in a word,
	 * all modules that sourceing clk from PLL2_PFD2 will
	 * be impacted.
	 */
	imx_clk_set_rate(clk[IMX6QDL_CLK_PLL2_PFD2_396M], 352000000);
	imx_clk_set_parent(clk[IMX6QDL_CLK_VPU_AXI_SEL], clk[IMX6QDL_CLK_PLL2_PFD2_396M]);
	pr_info("VPU 352M is enabled!\n");
#endif

	/* Set initial power mode */
	imx6q_set_lpm(WAIT_CLOCKED);

	mxc_timer_init_dt(of_find_compatible_node(NULL, NULL, "fsl,imx6q-gpt"));
}
CLK_OF_DECLARE(imx6q, "fsl,imx6q-ccm", imx6q_clocks_init);<|MERGE_RESOLUTION|>--- conflicted
+++ resolved
@@ -436,7 +436,6 @@
 		 */
 		clk[IMX6QDL_CLK_MLB] = imx_clk_gate2("mlb",            "gpu2d_core_podf",   base + 0x74, 18);
 	else
-<<<<<<< HEAD
 		clk[IMX6QDL_CLK_MLB] = imx_clk_gate2("mlb",            "axi",               base + 0x74, 18);
 	clk[IMX6QDL_CLK_OCRAM]        = imx_clk_busy_gate("ocram",         "ahb",               base + 0x74, 28);
 	clk[IMX6QDL_CLK_OPENVG_AXI]   = imx_clk_gate2("openvg_axi",    "axi",               base + 0x74, 30);
@@ -451,7 +450,7 @@
 	clk[IMX6QDL_CLK_GPMI_IO]      = imx_clk_gate2("gpmi_io",       "enfc",              base + 0x78, 28);
 	clk[IMX6QDL_CLK_GPMI_APB]     = imx_clk_gate2("gpmi_apb",      "usdhc3",            base + 0x78, 30);
 	clk[IMX6QDL_CLK_ROM]          = imx_clk_gate2("rom",           "ahb",               base + 0x7c, 0);
-	clk[IMX6QDL_CLK_SATA]         = imx_clk_gate2("sata",          "ipg",               base + 0x7c, 4);
+	clk[IMX6QDL_CLK_SATA]         = imx_clk_gate2("sata",          "ahb",               base + 0x7c, 4);
 	clk[IMX6QDL_CLK_SDMA]         = imx_clk_gate2("sdma",          "ahb",               base + 0x7c, 6);
 	clk[IMX6QDL_CLK_SPBA]         = imx_clk_gate2("spba",          "ipg",               base + 0x7c, 12);
 	clk[IMX6QDL_CLK_SPDIF]        = imx_clk_gate2_shared("spdif",     "spdif_podf",     base + 0x7c, 14, &share_count_spdif);
@@ -474,43 +473,6 @@
 	clk[IMX6QDL_CLK_VPU_AXI]      = imx_clk_gate2("vpu_axi",       "vpu_axi_podf",      base + 0x80, 14);
 	clk[IMX6QDL_CLK_CKO1]         = imx_clk_gate("cko1",           "cko1_podf",         base + 0x60, 7);
 	clk[IMX6QDL_CLK_CKO2]         = imx_clk_gate("cko2",           "cko2_podf",         base + 0x60, 24);
-=======
-		clk[mlb] = imx_clk_gate2("mlb",            "axi",               base + 0x74, 18);
-	clk[mmdc_ch0_axi] = imx_clk_gate2("mmdc_ch0_axi",  "mmdc_ch0_axi_podf", base + 0x74, 20);
-	clk[mmdc_ch1_axi] = imx_clk_gate2("mmdc_ch1_axi",  "mmdc_ch1_axi_podf", base + 0x74, 22);
-	clk[ocram]        = imx_clk_gate2("ocram",         "ahb",               base + 0x74, 28);
-	clk[openvg_axi]   = imx_clk_gate2("openvg_axi",    "axi",               base + 0x74, 30);
-	clk[pcie_axi]     = imx_clk_gate2("pcie_axi",      "pcie_axi_sel",      base + 0x78, 0);
-	clk[per1_bch]     = imx_clk_gate2("per1_bch",      "usdhc3",            base + 0x78, 12);
-	clk[pwm1]         = imx_clk_gate2("pwm1",          "ipg_per",           base + 0x78, 16);
-	clk[pwm2]         = imx_clk_gate2("pwm2",          "ipg_per",           base + 0x78, 18);
-	clk[pwm3]         = imx_clk_gate2("pwm3",          "ipg_per",           base + 0x78, 20);
-	clk[pwm4]         = imx_clk_gate2("pwm4",          "ipg_per",           base + 0x78, 22);
-	clk[gpmi_bch_apb] = imx_clk_gate2("gpmi_bch_apb",  "usdhc3",            base + 0x78, 24);
-	clk[gpmi_bch]     = imx_clk_gate2("gpmi_bch",      "usdhc4",            base + 0x78, 26);
-	clk[gpmi_io]      = imx_clk_gate2("gpmi_io",       "enfc",              base + 0x78, 28);
-	clk[gpmi_apb]     = imx_clk_gate2("gpmi_apb",      "usdhc3",            base + 0x78, 30);
-	clk[rom]          = imx_clk_gate2("rom",           "ahb",               base + 0x7c, 0);
-	clk[sata]         = imx_clk_gate2("sata",          "ahb",               base + 0x7c, 4);
-	clk[sdma]         = imx_clk_gate2("sdma",          "ahb",               base + 0x7c, 6);
-	clk[spba]         = imx_clk_gate2("spba",          "ipg",               base + 0x7c, 12);
-	clk[spdif]        = imx_clk_gate2("spdif",         "spdif_podf",    	base + 0x7c, 14);
-	clk[ssi1_ipg]     = imx_clk_gate2("ssi1_ipg",      "ipg",               base + 0x7c, 18);
-	clk[ssi2_ipg]     = imx_clk_gate2("ssi2_ipg",      "ipg",               base + 0x7c, 20);
-	clk[ssi3_ipg]     = imx_clk_gate2("ssi3_ipg",      "ipg",               base + 0x7c, 22);
-	clk[uart_ipg]     = imx_clk_gate2("uart_ipg",      "ipg",               base + 0x7c, 24);
-	clk[uart_serial]  = imx_clk_gate2("uart_serial",   "uart_serial_podf",  base + 0x7c, 26);
-	clk[usboh3]       = imx_clk_gate2("usboh3",        "ipg",               base + 0x80, 0);
-	clk[usdhc1]       = imx_clk_gate2("usdhc1",        "usdhc1_podf",       base + 0x80, 2);
-	clk[usdhc2]       = imx_clk_gate2("usdhc2",        "usdhc2_podf",       base + 0x80, 4);
-	clk[usdhc3]       = imx_clk_gate2("usdhc3",        "usdhc3_podf",       base + 0x80, 6);
-	clk[usdhc4]       = imx_clk_gate2("usdhc4",        "usdhc4_podf",       base + 0x80, 8);
-	clk[eim_slow]     = imx_clk_gate2("eim_slow",      "emi_slow_podf",     base + 0x80, 10);
-	clk[vdo_axi]      = imx_clk_gate2("vdo_axi",       "vdo_axi_sel",       base + 0x80, 12);
-	clk[vpu_axi]      = imx_clk_gate2("vpu_axi",       "vpu_axi_podf",      base + 0x80, 14);
-	clk[cko1]         = imx_clk_gate("cko1",           "cko1_podf",         base + 0x60, 7);
-	clk[cko2]         = imx_clk_gate("cko2",           "cko2_podf",         base + 0x60, 24);
->>>>>>> a0768244
 
 	for (i = 0; i < ARRAY_SIZE(clk); i++)
 		if (IS_ERR(clk[i]))
