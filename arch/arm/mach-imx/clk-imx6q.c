/*
 * Copyright 2011-2014 Freescale Semiconductor, Inc.
 * Copyright 2011 Linaro Ltd.
 *
 * The code contained herein is licensed under the GNU General Public
 * License. You may obtain a copy of the GNU General Public License
 * Version 2 or later at the following locations:
 *
 * http://www.opensource.org/licenses/gpl-license.html
 * http://www.gnu.org/copyleft/gpl.html
 */

#include <linux/init.h>
#include <linux/types.h>
#include <linux/clk.h>
#include <linux/clkdev.h>
#include <linux/err.h>
#include <linux/io.h>
#include <linux/of.h>
#include <linux/of_address.h>
#include <linux/of_irq.h>

#include "clk.h"
#include "common.h"
#include "hardware.h"

#define CCM_CCGR_OFFSET(index)	(index * 2)

static const char *step_sels[]	= { "osc", "pll2_pfd2_396m", };
static const char *pll1_sw_sels[]	= { "pll1_sys", "step", };
static const char *periph_pre_sels[]	= { "pll2_bus", "pll2_pfd2_396m", "pll2_pfd0_352m", "pll2_198m", };
static const char *periph_clk2_sels[]	= { "pll3_usb_otg", "osc", "osc", "dummy", };
static const char *periph2_clk2_sels[]	= { "pll3_usb_otg", "pll2_bus", };
static const char *periph_sels[]	= { "periph_pre", "periph_clk2", };
static const char *periph2_sels[]	= { "periph2_pre", "periph2_clk2", };
static const char *axi_alt_sels[]	= { "pll2_pfd2_396m", "pll3_pfd1_540m", };
static const char *axi_sels[]		= { "periph", "axi_alt_sel", };
static const char *audio_sels[]	= { "pll4_audio_div", "pll3_pfd2_508m", "pll3_pfd3_454m", "pll3_usb_otg", };
static const char *gpu_axi_sels[]	= { "axi", "ahb", };
static const char *gpu2d_core_sels[]	= { "axi", "pll3_usb_otg", "pll2_pfd0_352m", "pll2_pfd2_396m", };
static const char *gpu3d_core_sels[]	= { "mmdc_ch0_axi_podf", "pll3_usb_otg", "pll2_pfd1_594m", "pll2_pfd2_396m", };
static const char *gpu3d_shader_sels[] = { "mmdc_ch0_axi_podf", "pll3_usb_otg", "pll2_pfd1_594m", "pll3_pfd0_720m", };
static const char *ipu_sels[]		= { "mmdc_ch0_axi_podf", "pll2_pfd2_396m", "pll3_120m", "pll3_pfd1_540m", };
static const char *ldb_di_sels[]	= { "pll5_video_div", "pll2_pfd0_352m", "pll2_pfd2_396m", "mmdc_ch1_axi", "pll3_usb_otg", };
static const char *ldb_di0_div_sels[]	= { "ldb_di0_div_3_5", "ldb_di0_div_7", };
static const char *ldb_di1_div_sels[]	= { "ldb_di1_div_3_5", "ldb_di1_div_7", };
static const char *ipu_di_pre_sels[]	= { "mmdc_ch0_axi_podf", "pll3_usb_otg", "pll5_video_div", "pll2_pfd0_352m", "pll2_pfd2_396m", "pll3_pfd1_540m", };
static const char *ipu1_di0_sels[]	= { "ipu1_di0_pre", "dummy", "dummy", "ldb_di0", "ldb_di1", };
static const char *ipu1_di1_sels[]	= { "ipu1_di1_pre", "dummy", "dummy", "ldb_di0", "ldb_di1", };
static const char *ipu2_di0_sels[]	= { "ipu2_di0_pre", "dummy", "dummy", "ldb_di0", "ldb_di1", };
static const char *ipu2_di1_sels[]	= { "ipu2_di1_pre", "dummy", "dummy", "ldb_di0", "ldb_di1", };
static const char *hsi_tx_sels[]	= { "pll3_120m", "pll2_pfd2_396m", };
static const char *pcie_axi_sels[]	= { "axi", "ahb", };
static const char *ssi_sels[]		= { "pll3_pfd2_508m", "pll3_pfd3_454m", "pll4_audio_div", };
static const char *usdhc_sels[]	= { "pll2_pfd2_396m", "pll2_pfd0_352m", };
static const char *enfc_sels[]	= { "pll2_pfd0_352m", "pll2_bus", "pll3_usb_otg", "pll2_pfd2_396m", };
static const char *emi_sels[]		= { "pll2_pfd2_396m", "pll3_usb_otg", "axi", "pll2_pfd0_352m", };
static const char *emi_slow_sels[]      = { "axi", "pll3_usb_otg", "pll2_pfd2_396m", "pll2_pfd0_352m", };
static const char *vdo_axi_sels[]	= { "axi", "ahb", };
static const char *vpu_axi_sels[]	= { "axi", "pll2_pfd2_396m", "pll2_pfd0_352m", };
static const char *cko1_sels[]	= { "pll3_usb_otg", "pll2_bus", "pll1_sys", "pll5_video_div",
				    "dummy", "axi", "enfc", "ipu1_di0", "ipu1_di1", "ipu2_di0",
				    "ipu2_di1", "ahb", "ipg", "ipg_per", "ckil", "pll4_audio_div", };
static const char *cko2_sels[] = {
	"mmdc_ch0_axi_podf", "mmdc_ch1_axi", "usdhc4", "usdhc1",
	"gpu2d_axi", "dummy", "ecspi_root", "gpu3d_axi",
	"usdhc3", "dummy", "arm", "ipu1",
	"ipu2", "vdo_axi", "osc", "gpu2d_core",
	"gpu3d_core", "usdhc2", "ssi1", "ssi2",
	"ssi3", "gpu3d_shader", "vpu_axi", "can_root",
	"ldb_di0", "ldb_di1", "esai_extal", "eim_slow",
	"uart_serial", "spdif", "spdif1", "hsi_tx",
};
static const char *cko_sels[] = { "cko1", "cko2", };
static const char *lvds_sels[]	= { "arm", "pll1_sys", "dummy", "dummy", "dummy", "dummy", "dummy", "pll5_video_div",
				    "dummy", "dummy", "pcie_ref", "sata_ref", "usbphy1", "usbphy2", };
static const char *pll_av_sels[] = { "osc", "lvds1_in", "lvds2_in", "dummy", };
static void __iomem *anatop_base;
static void __iomem *ccm_base;

static u32 share_count_esai;

enum mx6q_clks {
	dummy, ckil, ckih, osc, pll2_pfd0_352m, pll2_pfd1_594m, pll2_pfd2_396m,
	pll3_pfd0_720m, pll3_pfd1_540m, pll3_pfd2_508m, pll3_pfd3_454m,
	pll2_198m, pll3_120m, pll3_80m, pll3_60m, twd, step, pll1_sw,
	periph_pre, periph2_pre, periph_clk2_sel, periph2_clk2_sel, axi_sel,
	esai_sel, spdif1_sel, spdif_sel, gpu2d_axi, gpu3d_axi, gpu2d_core_sel,
	gpu3d_core_sel, gpu3d_shader_sel, ipu1_sel, ipu2_sel, ldb_di0_sel,
	ldb_di1_sel, ipu1_di0_pre_sel, ipu1_di1_pre_sel, ipu2_di0_pre_sel,
	ipu2_di1_pre_sel, ipu1_di0_sel, ipu1_di1_sel, ipu2_di0_sel,
	ipu2_di1_sel, hsi_tx_sel, pcie_axi_sel, ssi1_sel, ssi2_sel, ssi3_sel,
	usdhc1_sel, usdhc2_sel, usdhc3_sel, usdhc4_sel, enfc_sel, emi_sel,
	emi_slow_sel, vdo_axi_sel, vpu_axi_sel, cko1_sel, periph, periph2,
	periph_clk2, periph2_clk2, ipg, ipg_per, esai_pred, esai_podf,
	spdif1_pred, spdif1_podf, spdif_pred, spdif_podf, can_root, ecspi_root,
	gpu2d_core_podf, gpu3d_core_podf, gpu3d_shader, ipu1_podf, ipu2_podf,
	ldb_di0_podf_unused, ldb_di1_podf_unused, ipu1_di0_pre, ipu1_di1_pre,
	ipu2_di0_pre, ipu2_di1_pre, hsi_tx_podf, ssi1_pred, ssi1_podf,
	ssi2_pred, ssi2_podf, ssi3_pred, ssi3_podf, uart_serial_podf,
	usdhc1_podf, usdhc2_podf, usdhc3_podf, usdhc4_podf, enfc_pred, enfc_podf,
	emi_podf, emi_slow_podf, vpu_axi_podf, cko1_podf, axi, mmdc_ch0_axi_podf,
	mmdc_ch1_axi_podf, arm, ahb, apbh_dma, asrc_gate, can1_ipg, can1_serial,
	can2_ipg, can2_serial, ecspi1, ecspi2, ecspi3, ecspi4, ecspi5, enet,
	esai_extal, gpt_ipg, gpt_ipg_per, gpu2d_core, gpu3d_core, hdmi_iahb,
	hdmi_isfr, i2c1, i2c2, i2c3, iim, enfc, ipu1, ipu1_di0, ipu1_di1, ipu2,
	ipu2_di0, ldb_di0, ldb_di1, ipu2_di1, hsi_tx, mlb, mmdc_ch0_axi,
	mmdc_ch1_axi, ocram, openvg_axi, pcie_axi, pwm1, pwm2, pwm3, pwm4, per1_bch,
	gpmi_bch_apb, gpmi_bch, gpmi_io, gpmi_apb, sata, sdma, spba, ssi1,
	ssi2, ssi3, uart_ipg, uart_serial, usboh3, usdhc1, usdhc2, usdhc3,
	usdhc4, vdo_axi, vpu_axi, cko1, pll1_sys, pll2_bus, pll3_usb_otg,
	pll4_audio, pll5_video, pll8_mlb, pll7_usb_host, pll6_enet, ssi1_ipg,
	ssi2_ipg, ssi3_ipg, rom, usbphy1, usbphy2, ldb_di0_div_3_5, ldb_di1_div_3_5,
	sata_ref, sata_ref_100m, pcie_ref, pcie_ref_125m, enet_ref, usbphy1_gate,
	usbphy2_gate, pll4_post_div, pll5_post_div, pll5_video_div, eim_slow,
	spdif, cko2_sel, cko2_podf, cko2, cko, vdoa, gpt_3m, video_27m,
	ldb_di0_div_7, ldb_di1_div_7, ldb_di0_div_sel, ldb_di1_div_sel,
	pll4_audio_div, lvds1_sel, lvds1_in, lvds1_out, caam_mem, caam_aclk,
	caam_ipg, epit1, epit2, tzasc2, pll4_sel, lvds2_sel, lvds2_in, lvds2_out,
	anaclk1, anaclk2, spdif1, asrc_ipg, asrc_mem, esai_ipg, esai_mem,
	axi_alt_sel, dcic1, dcic2, clk_max
};

static struct clk *clk[clk_max];
static struct clk_onecell_data clk_data;

static enum mx6q_clks const clks_init_on[] __initconst = {
	mmdc_ch0_axi, rom, arm,
};

static struct clk_div_table clk_enet_ref_table[] = {
	{ .val = 0, .div = 20, },
	{ .val = 1, .div = 10, },
	{ .val = 2, .div = 5, },
	{ .val = 3, .div = 4, },
};

static struct clk_div_table post_div_table[] = {
	{ .val = 2, .div = 1, },
	{ .val = 1, .div = 2, },
	{ .val = 0, .div = 4, },
	{ }
};

static struct clk_div_table video_div_table[] = {
	{ .val = 0, .div = 1, },
	{ .val = 1, .div = 2, },
	{ .val = 2, .div = 1, },
	{ .val = 3, .div = 4, },
	{ }
};

/*
 * Kernel parameter 'ldb_di_clk_sel' is used to select parent of ldb_di_clk,
 * among the following clocks.
 *   'pll5_video_div'
 *   'pll2_pfd0_352m'
 *   'pll2_pfd2_396m'
 *   'mmdc_ch1_axi'
 *   'pll3_usb_otg'
 * Example format: ldb_di_clk_sel=pll5_video_div
 * If the kernel parameter is absent or invalid, pll2_pfd0_352m will be
 * selected by default.
 */
static int ldb_di_sel = 1;

static int __init get_ldb_di_parent(char *p)
{
	int i;

	for (i = 0; i < ARRAY_SIZE(ldb_di_sels); i++) {
		if (strcmp(p, ldb_di_sels[i]) == 0) {
			ldb_di_sel = i;
			break;
		}
	}

	return 0;
}
early_param("ldb_di_clk_sel", get_ldb_di_parent);

static void init_ldb_clks(void)
{
	u32 reg;

	/*
	 * Need to follow a strict procedure when changing the LDB
	 * clock, else we can introduce a glitch. Things to keep in
	 * mind:
	 * 1. The current and new parent clocks must be disabled.
	 * 2. The default clock for ldb_dio_clk is mmdc_ch1 which has
	 * no CG bit.
	 * 3. In the RTL implementation of the LDB_DI_CLK_SEL mux
	 * the top four options are in one mux and the PLL3 option along
	 * with another option is in the second mux. There is third mux
	 * used to decide between the first and second mux.
	 * The code below switches the parent to the bottom mux first
	 * and then manipulates the top mux. This ensures that no glitch
	 * will enter the divider.
	 *
	 * Need to disable MMDC_CH1 clock manually as there is no CG bit
	 * for this clock. The only way to disable this clock is to move
	 * it topll3_sw_clk and then to disable pll3_sw_clk
	 * Make sure periph2_clk2_sel is set to pll3_sw_clk
	 */
	reg = readl_relaxed(ccm_base + 0x18);
	reg &= ~(1 << 20);
	writel_relaxed(reg, ccm_base + 0x18);

	/*
	 * Set MMDC_CH1 mask bit.
	 */
	reg = readl_relaxed(ccm_base + 0x4);
	reg |= 1 << 16;
	writel_relaxed(reg, ccm_base + 0x4);

	/*
	 * Set the periph2_clk_sel to the top mux so that
	 * mmdc_ch1 is from pll3_sw_clk.
	 */
	reg = readl_relaxed(ccm_base + 0x14);
	reg |= 1 << 26;
	writel_relaxed(reg, ccm_base + 0x14);

	/*
	 * Wait for the clock switch.
	 */
	while (readl_relaxed(ccm_base + 0x48))
		;

	/*
	 * Disable pll3_sw_clk by selecting the bypass clock source.
	 */
	reg = readl_relaxed(ccm_base + 0xc);
	reg |= 1 << 0;
	writel_relaxed(reg, ccm_base + 0xc);

	/*
	 * Set the ldb_di0_clk and ldb_di1_clk to 111b.
	 */
	reg = readl_relaxed(ccm_base + 0x2c);
	reg |= ((7 << 9) | (7 << 12));
	writel_relaxed(reg, ccm_base + 0x2c);

	/*
	 * Set the ldb_di0_clk and ldb_di1_clk to 100b.
	 */
	reg = readl_relaxed(ccm_base + 0x2c);
	reg &= ~((7 << 9) | (7 << 12));
	reg |= ((4 << 9) | (4 << 12));
	writel_relaxed(reg, ccm_base + 0x2c);

	/*
	 * Perform the LDB parent clock switch.
	 */
	reg = readl_relaxed(ccm_base + 0x2c);
	reg &= ~((7 << 9) | (7 << 12));
	reg |= ((ldb_di_sel << 9) | (ldb_di_sel << 12));
	writel_relaxed(reg, ccm_base + 0x2c);

	/*
	 * Unbypass pll3_sw_clk.
	 */
	reg = readl_relaxed(ccm_base + 0xc);
	reg &= ~(1 << 0);
	writel_relaxed(reg, ccm_base + 0xc);

	/*
	 * Set the periph2_clk_sel back to the bottom mux so that
	 * mmdc_ch1 is from its original parent.
	 */
	reg = readl_relaxed(ccm_base + 0x14);
	reg &= ~(1 << 26);
	writel_relaxed(reg, ccm_base + 0x14);

	/*
	 * Wait for the clock switch.
	 */
	while (readl_relaxed(ccm_base + 0x48))
		;

	/*
	 * Clear MMDC_CH1 mask bit.
	 */
	reg = readl_relaxed(ccm_base + 0x4);
	reg &= ~(1 << 16);
	writel_relaxed(reg, ccm_base + 0x4);

}

static void __init imx6q_clocks_init(struct device_node *ccm_node)
{
	struct device_node *np;
	void __iomem *base;
	int i, irq;
	u32 reg;

	clk[dummy] = imx_clk_fixed("dummy", 0);
	clk[ckil] = imx_obtain_fixed_clock("ckil", 0);
	clk[ckih] = imx_obtain_fixed_clock("ckih1", 0);
	clk[osc] = imx_obtain_fixed_clock("osc", 0);
	/* Clock source from external clock via ANACLK1/2 PADs */
	clk[anaclk1] = imx_obtain_fixed_clock("anaclk1", 0);
	clk[anaclk2] = imx_obtain_fixed_clock("anaclk2", 0);

	np = of_find_compatible_node(NULL, NULL, "fsl,imx6q-anatop");
	anatop_base = base = of_iomap(np, 0);
	WARN_ON(!base);

	/* Audio/video PLL post dividers do not work on i.MX6q revision 1.0 */
	if (cpu_is_imx6q() && imx_get_soc_revision() == IMX_CHIP_REVISION_1_0) {
		post_div_table[1].div = 1;
		post_div_table[2].div = 1;
		video_div_table[1].div = 1;
		video_div_table[2].div = 1;
	};

	/*                   type                               name         parent_name  base     div_mask */
	clk[pll1_sys]      = imx_clk_pllv3(IMX_PLLV3_SYS,	"pll1_sys",	"osc", base,        0x7f, false);
	clk[pll2_bus]      = imx_clk_pllv3(IMX_PLLV3_GENERIC,	"pll2_bus",	"osc", base + 0x30, 0x1, false);
	clk[pll3_usb_otg]  = imx_clk_pllv3(IMX_PLLV3_USB,	"pll3_usb_otg",	"osc", base + 0x10, 0x3, false);
	clk[pll4_audio]    = imx_clk_pllv3(IMX_PLLV3_AV,	"pll4_audio",	"pll4_sel", base + 0x70, 0x7f, false);
	clk[pll5_video]    = imx_clk_pllv3(IMX_PLLV3_AV,	"pll5_video",	"osc", base + 0xa0, 0x7f, false);
	clk[pll6_enet]     = imx_clk_pllv3(IMX_PLLV3_ENET,	"pll6_enet",	"osc", base + 0xe0, 0x3, false);
	clk[pll7_usb_host] = imx_clk_pllv3(IMX_PLLV3_USB,	"pll7_usb_host",	"osc", base + 0x20, 0x3, false);

	/*                              name            reg       shift width parent_names     num_parents */
	clk[lvds1_sel]    = imx_clk_mux("lvds1_sel",    base + 0x160, 0,  5,  lvds_sels,       ARRAY_SIZE(lvds_sels));
	clk[lvds2_sel]    = imx_clk_mux("lvds2_sel",    base + 0x160, 5,  5,  lvds_sels,       ARRAY_SIZE(lvds_sels));
	clk[pll4_sel]     = imx_clk_mux("pll4_sel",     base + 0x70, 14,  2,  pll_av_sels,     ARRAY_SIZE(pll_av_sels));

	/*
	 * Bit 20 is the reserved and read-only bit, we do this only for:
	 * - Do nothing for usbphy clk_enable/disable
	 * - Keep refcount when do usbphy clk_enable/disable, in that case,
	 * the clk framework may need to enable/disable usbphy's parent
	 */
	clk[usbphy1] = imx_clk_gate("usbphy1", "pll3_usb_otg", base + 0x10, 20);
	clk[usbphy2] = imx_clk_gate("usbphy2", "pll7_usb_host", base + 0x20, 20);

	/*
	 * usbphy*_gate needs to be on after system boots up, and software
	 * never needs to control it anymore.
	 */
	clk[usbphy1_gate] = imx_clk_gate("usbphy1_gate", "dummy", base + 0x10, 6);
	clk[usbphy2_gate] = imx_clk_gate("usbphy2_gate", "dummy", base + 0x20, 6);

	clk[sata_ref] = imx_clk_fixed_factor("sata_ref", "pll6_enet", 1, 5);
	clk[pcie_ref] = imx_clk_fixed_factor("pcie_ref", "pll6_enet", 1, 4);
	/* NOTICE: The gate of the lvds1/2 in/out is used to select the clk direction */
	clk[lvds1_in] = imx_clk_gate("lvds1_in", "anaclk1", base + 0x160, 12);
	clk[lvds2_in] = imx_clk_gate("lvds2_in", "anaclk2", base + 0x160, 13);
	clk[lvds1_out] = imx_clk_gate("lvds1_out", "lvds1_sel", base + 0x160, 10);
	clk[lvds2_out] = imx_clk_gate("lvds2_out", "lvds2_sel", base + 0x160, 11);

	clk[sata_ref_100m] = imx_clk_gate("sata_ref_100m", "sata_ref", base + 0xe0, 20);
	clk[pcie_ref_125m] = imx_clk_gate("pcie_ref_125m", "pcie_ref", base + 0xe0, 19);

	clk[enet_ref] = clk_register_divider_table(NULL, "enet_ref", "pll6_enet", 0,
			base + 0xe0, 0, 2, 0, clk_enet_ref_table,
			&imx_ccm_lock);

	/*                                name              parent_name        reg       idx */
	clk[pll2_pfd0_352m] = imx_clk_pfd("pll2_pfd0_352m", "pll2_bus",     base + 0x100, 0);
	clk[pll2_pfd1_594m] = imx_clk_pfd("pll2_pfd1_594m", "pll2_bus",     base + 0x100, 1);
	clk[pll2_pfd2_396m] = imx_clk_pfd("pll2_pfd2_396m", "pll2_bus",     base + 0x100, 2);
	clk[pll3_pfd0_720m] = imx_clk_pfd("pll3_pfd0_720m", "pll3_usb_otg", base + 0xf0,  0);
	clk[pll3_pfd1_540m] = imx_clk_pfd("pll3_pfd1_540m", "pll3_usb_otg", base + 0xf0,  1);
	clk[pll3_pfd2_508m] = imx_clk_pfd("pll3_pfd2_508m", "pll3_usb_otg", base + 0xf0,  2);
	clk[pll3_pfd3_454m] = imx_clk_pfd("pll3_pfd3_454m", "pll3_usb_otg", base + 0xf0,  3);

	/*                                    name         parent_name     mult div */
	clk[pll2_198m] = imx_clk_fixed_factor("pll2_198m", "pll2_pfd2_396m", 1, 2);
	clk[pll3_120m] = imx_clk_fixed_factor("pll3_120m", "pll3_usb_otg",   1, 4);
	clk[pll3_80m]  = imx_clk_fixed_factor("pll3_80m",  "pll3_usb_otg",   1, 6);
	clk[pll3_60m]  = imx_clk_fixed_factor("pll3_60m",  "pll3_usb_otg",   1, 8);
	clk[twd]       = imx_clk_fixed_factor("twd",       "arm",            1, 2);
	clk[gpt_3m]    = imx_clk_fixed_factor("gpt_3m",    "osc",            1, 8);
	clk[video_27m] = imx_clk_fixed_factor("video_27m", "pll3_pfd1_540m", 1, 20);
	if (cpu_is_imx6dl()) {
		clk[gpu2d_axi] = imx_clk_fixed_factor("gpu2d_axi", "mmdc_ch0_axi_podf", 1, 1);
		clk[gpu3d_axi] = imx_clk_fixed_factor("gpu3d_axi", "mmdc_ch0_axi_podf", 1, 1);
	}

	clk[pll4_post_div] = clk_register_divider_table(NULL, "pll4_post_div", "pll4_audio", CLK_SET_RATE_PARENT, base + 0x70, 19, 2, 0, post_div_table, &imx_ccm_lock);
	clk[pll4_audio_div] = clk_register_divider(NULL, "pll4_audio_div", "pll4_post_div", CLK_SET_RATE_PARENT, base + 0x170, 15, 1, 0, &imx_ccm_lock);
	clk[pll5_post_div] = clk_register_divider_table(NULL, "pll5_post_div", "pll5_video", CLK_SET_RATE_PARENT, base + 0xa0, 19, 2, 0, post_div_table, &imx_ccm_lock);
	clk[pll5_video_div] = clk_register_divider_table(NULL, "pll5_video_div", "pll5_post_div", CLK_SET_RATE_PARENT, base + 0x170, 30, 2, 0, video_div_table, &imx_ccm_lock);

	np = ccm_node;
	ccm_base = base = of_iomap(np, 0);
	WARN_ON(!base);
	imx6_pm_set_ccm_base(base);

	/*                                  name                reg       shift width parent_names     num_parents */
	clk[step]             = imx_clk_mux("step",	        base + 0xc,  8,  1, step_sels,	       ARRAY_SIZE(step_sels));
	clk[pll1_sw]          = imx_clk_mux_glitchless("pll1_sw", base + 0xc, 2, 1, pll1_sw_sels,      ARRAY_SIZE(pll1_sw_sels));
	clk[periph_pre]       = imx_clk_mux_bus("periph_pre",       base + 0x18, 18, 2, periph_pre_sels,   ARRAY_SIZE(periph_pre_sels));
	clk[periph2_pre]      = imx_clk_mux("periph2_pre",      base + 0x18, 21, 2, periph_pre_sels,   ARRAY_SIZE(periph_pre_sels));
	clk[periph_clk2_sel]  = imx_clk_mux_bus("periph_clk2_sel",  base + 0x18, 12, 2, periph_clk2_sels,  ARRAY_SIZE(periph_clk2_sels));
	clk[periph2_clk2_sel] = imx_clk_mux("periph2_clk2_sel", base + 0x18, 20, 1, periph2_clk2_sels, ARRAY_SIZE(periph2_clk2_sels));
	clk[axi_alt_sel]      = imx_clk_mux("axi_alt_sel",      base + 0x14, 7,  1, axi_alt_sels,      ARRAY_SIZE(axi_alt_sels));
<<<<<<< HEAD
	clk[axi_sel]          = imx_clk_mux("axi_sel",          base + 0x14, 6,  1, axi_sels,          ARRAY_SIZE(axi_sels));
=======
	clk[axi_sel]          = imx_clk_mux_glitchless("axi_sel", base + 0x14, 6, 1, axi_sels,         ARRAY_SIZE(axi_sels));
>>>>>>> 768873ba
	clk[esai_sel]         = imx_clk_mux("esai_sel",         base + 0x20, 19, 2, audio_sels,        ARRAY_SIZE(audio_sels));
	clk[spdif1_sel]       = imx_clk_mux("spdif1_sel",       base + 0x30, 7,  2, audio_sels,        ARRAY_SIZE(audio_sels));
	clk[spdif_sel]        = imx_clk_mux("spdif_sel",        base + 0x30, 20, 2, audio_sels,        ARRAY_SIZE(audio_sels));
	if (cpu_is_imx6q()) {
		clk[gpu2d_axi]        = imx_clk_mux("gpu2d_axi",        base + 0x18, 0,  1, gpu_axi_sels,      ARRAY_SIZE(gpu_axi_sels));
		clk[gpu3d_axi]        = imx_clk_mux("gpu3d_axi",        base + 0x18, 1,  1, gpu_axi_sels,      ARRAY_SIZE(gpu_axi_sels));
	}
	clk[gpu2d_core_sel]   = imx_clk_mux("gpu2d_core_sel",   base + 0x18, 16, 2, gpu2d_core_sels,   ARRAY_SIZE(gpu2d_core_sels));
	clk[gpu3d_core_sel]   = imx_clk_mux("gpu3d_core_sel",   base + 0x18, 4,  2, gpu3d_core_sels,   ARRAY_SIZE(gpu3d_core_sels));
	clk[gpu3d_shader_sel] = imx_clk_mux("gpu3d_shader_sel", base + 0x18, 8,  2, gpu3d_shader_sels, ARRAY_SIZE(gpu3d_shader_sels));
	clk[ipu1_sel]         = imx_clk_mux("ipu1_sel",         base + 0x3c, 9,  2, ipu_sels,          ARRAY_SIZE(ipu_sels));
	clk[ipu2_sel]         = imx_clk_mux("ipu2_sel",         base + 0x3c, 14, 2, ipu_sels,          ARRAY_SIZE(ipu_sels));
	clk[ldb_di0_div_sel]  = imx_clk_mux_flags("ldb_di0_div_sel", base + 0x20, 10, 1, ldb_di0_div_sels, ARRAY_SIZE(ldb_di0_div_sels), CLK_SET_RATE_PARENT);
	clk[ldb_di1_div_sel]  = imx_clk_mux_flags("ldb_di1_div_sel", base + 0x20, 11, 1, ldb_di1_div_sels, ARRAY_SIZE(ldb_di1_div_sels), CLK_SET_RATE_PARENT);
	clk[ipu1_di0_pre_sel] = imx_clk_mux_flags("ipu1_di0_pre_sel", base + 0x34, 6,  3, ipu_di_pre_sels,   ARRAY_SIZE(ipu_di_pre_sels), CLK_SET_RATE_PARENT);
	clk[ipu1_di1_pre_sel] = imx_clk_mux_flags("ipu1_di1_pre_sel", base + 0x34, 15, 3, ipu_di_pre_sels,   ARRAY_SIZE(ipu_di_pre_sels), CLK_SET_RATE_PARENT);
	clk[ipu2_di0_pre_sel] = imx_clk_mux_flags("ipu2_di0_pre_sel", base + 0x38, 6,  3, ipu_di_pre_sels,   ARRAY_SIZE(ipu_di_pre_sels), CLK_SET_RATE_PARENT);
	clk[ipu2_di1_pre_sel] = imx_clk_mux_flags("ipu2_di1_pre_sel", base + 0x38, 15, 3, ipu_di_pre_sels,   ARRAY_SIZE(ipu_di_pre_sels), CLK_SET_RATE_PARENT);
	clk[ipu1_di0_sel]     = imx_clk_mux_flags("ipu1_di0_sel",     base + 0x34, 0,  3, ipu1_di0_sels,     ARRAY_SIZE(ipu1_di0_sels), CLK_SET_RATE_PARENT);
	clk[ipu1_di1_sel]     = imx_clk_mux_flags("ipu1_di1_sel",     base + 0x34, 9,  3, ipu1_di1_sels,     ARRAY_SIZE(ipu1_di1_sels), CLK_SET_RATE_PARENT);
	clk[ipu2_di0_sel]     = imx_clk_mux_flags("ipu2_di0_sel",     base + 0x38, 0,  3, ipu2_di0_sels,     ARRAY_SIZE(ipu2_di0_sels), CLK_SET_RATE_PARENT);
	clk[ipu2_di1_sel]     = imx_clk_mux_flags("ipu2_di1_sel",     base + 0x38, 9,  3, ipu2_di1_sels,     ARRAY_SIZE(ipu2_di1_sels), CLK_SET_RATE_PARENT);
	clk[hsi_tx_sel]       = imx_clk_mux("hsi_tx_sel",       base + 0x30, 28, 1, hsi_tx_sels,       ARRAY_SIZE(hsi_tx_sels));
	clk[pcie_axi_sel]     = imx_clk_mux("pcie_axi_sel",     base + 0x18, 10, 1, pcie_axi_sels,     ARRAY_SIZE(pcie_axi_sels));
	clk[ssi1_sel]         = imx_clk_fixup_mux("ssi1_sel",   base + 0x1c, 10, 2, ssi_sels,          ARRAY_SIZE(ssi_sels),          imx_cscmr1_fixup);
	clk[ssi2_sel]         = imx_clk_fixup_mux("ssi2_sel",   base + 0x1c, 12, 2, ssi_sels,          ARRAY_SIZE(ssi_sels),          imx_cscmr1_fixup);
	clk[ssi3_sel]         = imx_clk_fixup_mux("ssi3_sel",   base + 0x1c, 14, 2, ssi_sels,          ARRAY_SIZE(ssi_sels),          imx_cscmr1_fixup);
	clk[usdhc1_sel]       = imx_clk_fixup_mux("usdhc1_sel", base + 0x1c, 16, 1, usdhc_sels,        ARRAY_SIZE(usdhc_sels),        imx_cscmr1_fixup);
	clk[usdhc2_sel]       = imx_clk_fixup_mux("usdhc2_sel", base + 0x1c, 17, 1, usdhc_sels,        ARRAY_SIZE(usdhc_sels),        imx_cscmr1_fixup);
	clk[usdhc3_sel]       = imx_clk_fixup_mux("usdhc3_sel", base + 0x1c, 18, 1, usdhc_sels,        ARRAY_SIZE(usdhc_sels),        imx_cscmr1_fixup);
	clk[usdhc4_sel]       = imx_clk_fixup_mux("usdhc4_sel", base + 0x1c, 19, 1, usdhc_sels,        ARRAY_SIZE(usdhc_sels),        imx_cscmr1_fixup);
	clk[enfc_sel]         = imx_clk_mux("enfc_sel",         base + 0x2c, 16, 2, enfc_sels,         ARRAY_SIZE(enfc_sels));
	clk[emi_sel]          = imx_clk_fixup_mux("emi_sel",      base + 0x1c, 27, 2, emi_sels,        ARRAY_SIZE(emi_sels),          imx_cscmr1_fixup);
	clk[emi_slow_sel]     = imx_clk_fixup_mux("emi_slow_sel", base + 0x1c, 29, 2, emi_slow_sels,   ARRAY_SIZE(emi_slow_sels),     imx_cscmr1_fixup);
	clk[vdo_axi_sel]      = imx_clk_mux("vdo_axi_sel",      base + 0x18, 11, 1, vdo_axi_sels,      ARRAY_SIZE(vdo_axi_sels));
	clk[vpu_axi_sel]      = imx_clk_mux("vpu_axi_sel",      base + 0x18, 14, 2, vpu_axi_sels,      ARRAY_SIZE(vpu_axi_sels));
	clk[cko1_sel]         = imx_clk_mux("cko1_sel",         base + 0x60, 0,  4, cko1_sels,         ARRAY_SIZE(cko1_sels));
	clk[cko2_sel]         = imx_clk_mux("cko2_sel",         base + 0x60, 16, 5, cko2_sels,         ARRAY_SIZE(cko2_sels));
	clk[cko]              = imx_clk_mux("cko",              base + 0x60, 8, 1,  cko_sels,          ARRAY_SIZE(cko_sels));

	/*                              name         reg      shift width busy: reg, shift parent_names  num_parents */
	clk[periph]  = imx_clk_busy_mux("periph",  base + 0x14, 25,  1,   base + 0x48, 5,  periph_sels,  ARRAY_SIZE(periph_sels));
	clk[periph2] = imx_clk_busy_mux("periph2", base + 0x14, 26,  1,   base + 0x48, 3,  periph2_sels, ARRAY_SIZE(periph2_sels));

	/*                                      name                parent_name          reg       shift width */
	clk[periph_clk2]      = imx_clk_divider("periph_clk2",      "periph_clk2_sel",   base + 0x14, 27, 3);
	clk[periph2_clk2]     = imx_clk_divider("periph2_clk2",     "periph2_clk2_sel",  base + 0x14, 0,  3);
	clk[ipg]              = imx_clk_divider("ipg",              "ahb",               base + 0x14, 8,  2);
	clk[ipg_per]          = imx_clk_fixup_divider("ipg_per",    "ipg",               base + 0x1c, 0,  6, imx_cscmr1_fixup);
	clk[esai_pred]        = imx_clk_divider("esai_pred",        "esai_sel",          base + 0x28, 9,  3);
	clk[esai_podf]        = imx_clk_divider("esai_podf",        "esai_pred",         base + 0x28, 25, 3);
	clk[spdif1_pred]      = imx_clk_divider("spdif1_pred",      "spdif1_sel",        base + 0x30, 12, 3);
	clk[spdif1_podf]      = imx_clk_divider("spdif1_podf",      "spdif1_pred",       base + 0x30, 9,  3);
	clk[spdif_pred]       = imx_clk_divider("spdif_pred",       "spdif_sel",         base + 0x30, 25, 3);
	clk[spdif_podf]       = imx_clk_divider("spdif_podf",       "spdif_pred",        base + 0x30, 22, 3);
	clk[can_root]         = imx_clk_divider("can_root",         "pll3_60m",          base + 0x20, 2,  6);
	clk[ecspi_root]       = imx_clk_divider("ecspi_root",       "pll3_60m",          base + 0x38, 19, 6);
	clk[gpu2d_core_podf]  = imx_clk_divider("gpu2d_core_podf",  "gpu2d_core_sel",    base + 0x18, 23, 3);
	clk[gpu3d_core_podf]  = imx_clk_divider("gpu3d_core_podf",  "gpu3d_core_sel",    base + 0x18, 26, 3);
	clk[gpu3d_shader]     = imx_clk_divider("gpu3d_shader",     "gpu3d_shader_sel",  base + 0x18, 29, 3);
	clk[ipu1_podf]        = imx_clk_divider("ipu1_podf",        "ipu1_sel",          base + 0x3c, 11, 3);
	clk[ipu2_podf]        = imx_clk_divider("ipu2_podf",        "ipu2_sel",          base + 0x3c, 16, 3);
	clk[ldb_di0_div_3_5]  = imx_clk_fixed_factor("ldb_di0_div_3_5", ldb_di_sels[ldb_di_sel], 2, 7);
	clk[ldb_di0_div_7]    = imx_clk_fixed_factor("ldb_di0_div_7",   ldb_di_sels[ldb_di_sel], 1, 7);
	clk[ldb_di1_div_3_5]  = imx_clk_fixed_factor("ldb_di1_div_3_5", ldb_di_sels[ldb_di_sel], 2, 7);
	clk[ldb_di1_div_7]    = imx_clk_fixed_factor("ldb_di1_div_7",   ldb_di_sels[ldb_di_sel], 1, 7);
	clk[ipu1_di0_pre]     = imx_clk_divider("ipu1_di0_pre",     "ipu1_di0_pre_sel",  base + 0x34, 3,  3);
	clk[ipu1_di1_pre]     = imx_clk_divider("ipu1_di1_pre",     "ipu1_di1_pre_sel",  base + 0x34, 12, 3);
	clk[ipu2_di0_pre]     = imx_clk_divider("ipu2_di0_pre",     "ipu2_di0_pre_sel",  base + 0x38, 3,  3);
	clk[ipu2_di1_pre]     = imx_clk_divider("ipu2_di1_pre",     "ipu2_di1_pre_sel",  base + 0x38, 12, 3);
	clk[hsi_tx_podf]      = imx_clk_divider("hsi_tx_podf",      "hsi_tx_sel",        base + 0x30, 29, 3);
	clk[ssi1_pred]        = imx_clk_divider("ssi1_pred",        "ssi1_sel",          base + 0x28, 6,  3);
	clk[ssi1_podf]        = imx_clk_divider("ssi1_podf",        "ssi1_pred",         base + 0x28, 0,  6);
	clk[ssi2_pred]        = imx_clk_divider("ssi2_pred",        "ssi2_sel",          base + 0x2c, 6,  3);
	clk[ssi2_podf]        = imx_clk_divider("ssi2_podf",        "ssi2_pred",         base + 0x2c, 0,  6);
	clk[ssi3_pred]        = imx_clk_divider("ssi3_pred",        "ssi3_sel",          base + 0x28, 22, 3);
	clk[ssi3_podf]        = imx_clk_divider("ssi3_podf",        "ssi3_pred",         base + 0x28, 16, 6);
	clk[uart_serial_podf] = imx_clk_divider("uart_serial_podf", "pll3_80m",          base + 0x24, 0,  6);
	clk[usdhc1_podf]      = imx_clk_divider("usdhc1_podf",      "usdhc1_sel",        base + 0x24, 11, 3);
	clk[usdhc2_podf]      = imx_clk_divider("usdhc2_podf",      "usdhc2_sel",        base + 0x24, 16, 3);
	clk[usdhc3_podf]      = imx_clk_divider("usdhc3_podf",      "usdhc3_sel",        base + 0x24, 19, 3);
	clk[usdhc4_podf]      = imx_clk_divider("usdhc4_podf",      "usdhc4_sel",        base + 0x24, 22, 3);
	clk[enfc_pred]        = imx_clk_divider("enfc_pred",        "enfc_sel",          base + 0x2c, 18, 3);
	clk[enfc_podf]        = imx_clk_divider("enfc_podf",        "enfc_pred",         base + 0x2c, 21, 6);
	clk[emi_podf]         = imx_clk_fixup_divider("emi_podf",   "emi_sel",           base + 0x1c, 20, 3, imx_cscmr1_fixup);
	clk[emi_slow_podf]    = imx_clk_fixup_divider("emi_slow_podf", "emi_slow_sel",   base + 0x1c, 23, 3, imx_cscmr1_fixup);
	clk[vpu_axi_podf]     = imx_clk_divider("vpu_axi_podf",     "vpu_axi_sel",       base + 0x24, 25, 3);
	clk[cko1_podf]        = imx_clk_divider("cko1_podf",        "cko1_sel",          base + 0x60, 4,  3);
	clk[cko2_podf]        = imx_clk_divider("cko2_podf",        "cko2_sel",          base + 0x60, 21, 3);

	/*                                            name                 parent_name    reg        shift width busy: reg, shift */
	clk[axi]               = imx_clk_busy_divider("axi",               "axi_sel",     base + 0x14, 16,  3,   base + 0x48, 0);
	clk[mmdc_ch0_axi_podf] = imx_clk_busy_divider("mmdc_ch0_axi_podf", "periph",      base + 0x14, 19,  3,   base + 0x48, 4);
	clk[mmdc_ch1_axi_podf] = imx_clk_busy_divider("mmdc_ch1_axi_podf", "periph2",     base + 0x14, 3,   3,   base + 0x48, 2);
	clk[arm]               = imx_clk_busy_divider("arm",               "pll1_sw",     base + 0x10, 0,   3,   base + 0x48, 16);
	clk[ahb]               = imx_clk_busy_divider("ahb",               "periph",      base + 0x14, 10,  3,   base + 0x48, 1);

	/*                                name             parent_name          reg         shift */
	clk[apbh_dma]     = imx_clk_gate2("apbh_dma",      "usdhc3",            base + 0x68, 4);
	clk[asrc_gate]    = imx_clk_gate2("asrc_gate",     "ahb",               base + 0x68, 6);
	clk[asrc_ipg]     = imx_clk_fixed_factor("asrc_ipg", "asrc_gate", 1, 1);
	clk[asrc_mem]     = imx_clk_fixed_factor("asrc_mem", "asrc_gate", 1, 1);
	clk[caam_mem]     = imx_clk_gate2("caam_mem",      "ahb",               base + 0x68, 8);
	clk[caam_aclk]    = imx_clk_gate2("caam_aclk",     "ahb",               base + 0x68, 10);
	clk[caam_ipg]     = imx_clk_gate2("caam_ipg",      "ipg",               base + 0x68, 12);
	clk[can1_ipg]     = imx_clk_gate2("can1_ipg",      "ipg",               base + 0x68, 14);
	clk[can1_serial]  = imx_clk_gate2("can1_serial",   "can_root",          base + 0x68, 16);
	clk[can2_ipg]     = imx_clk_gate2("can2_ipg",      "ipg",               base + 0x68, 18);
	clk[can2_serial]  = imx_clk_gate2("can2_serial",   "can_root",          base + 0x68, 20);
	clk[dcic1]        = imx_clk_gate2("dcic1",		   "ipu1_podf",         base + 0x68, 24);
	clk[dcic2]        = imx_clk_gate2("dcic2",		   "ipu2_podf",         base + 0x68, 26);
	clk[ecspi1]       = imx_clk_gate2("ecspi1",        "ecspi_root",        base + 0x6c, 0);
	clk[ecspi2]       = imx_clk_gate2("ecspi2",        "ecspi_root",        base + 0x6c, 2);
	clk[ecspi3]       = imx_clk_gate2("ecspi3",        "ecspi_root",        base + 0x6c, 4);
	clk[ecspi4]       = imx_clk_gate2("ecspi4",        "ecspi_root",        base + 0x6c, 6);
	if (cpu_is_imx6dl())
		/* ecspi5 is replaced with i2c4 on imx6dl & imx6s */
		clk[ecspi5] = imx_clk_gate2("i2c4",        "ipg_per",           base + 0x6c, 8);
	else
		clk[ecspi5] = imx_clk_gate2("ecspi5",      "ecspi_root",        base + 0x6c, 8);
	clk[enet]         = imx_clk_gate2("enet",          "ipg",               base + 0x6c, 10);
	clk[epit1]        = imx_clk_gate2("epit1",         "ipg",               base + 0x6c, 12);
	clk[epit2]        = imx_clk_gate2("epit2",         "ipg",               base + 0x6c, 14);
	clk[esai_extal]   = imx_clk_gate2_shared("esai_extal", "esai_podf",     base + 0x6c, 16, &share_count_esai);
	clk[esai_ipg]     = imx_clk_gate2_shared("esai_ipg",   "ipg",           base + 0x6c, 16, &share_count_esai);
	clk[esai_mem]     = imx_clk_gate2_shared("esai_mem",   "ahb",           base + 0x6c, 16, &share_count_esai);
	clk[gpt_ipg]      = imx_clk_gate2("gpt_ipg",       "ipg",               base + 0x6c, 20);
	clk[gpt_ipg_per]  = imx_clk_gate2("gpt_ipg_per",   "ipg_per",           base + 0x6c, 22);
	if (cpu_is_imx6dl())
		/*
		 * The multiplexer and divider of imx6q clock gpu3d_shader get
		 * redefined/reused as gpu2d_core_sel and gpu2d_core_podf on imx6dl.
		 */
		clk[gpu2d_core] = imx_clk_gate2("gpu2d_core", "gpu3d_shader", base + 0x6c, 24);
	else
		clk[gpu2d_core] = imx_clk_gate2("gpu2d_core", "gpu2d_core_podf", base + 0x6c, 24);
	clk[gpu3d_core]   = imx_clk_gate2("gpu3d_core",    "gpu3d_core_podf",   base + 0x6c, 26);
	clk[hdmi_iahb]    = imx_clk_gate2("hdmi_iahb",     "ahb",               base + 0x70, 0);
	clk[hdmi_isfr]    = imx_clk_gate2("hdmi_isfr",     "pll3_pfd1_540m",    base + 0x70, 4);
	clk[i2c1]         = imx_clk_gate2("i2c1",          "ipg_per",           base + 0x70, 6);
	clk[i2c2]         = imx_clk_gate2("i2c2",          "ipg_per",           base + 0x70, 8);
	clk[i2c3]         = imx_clk_gate2("i2c3",          "ipg_per",           base + 0x70, 10);
	clk[iim]          = imx_clk_gate2("iim",           "ipg",               base + 0x70, 12);
	clk[enfc]         = imx_clk_gate2("enfc",          "enfc_podf",         base + 0x70, 14);
	clk[tzasc2]       = imx_clk_gate2("tzasc2",        "mmdc_ch0_axi_podf", base + 0x70, 24);
	clk[vdoa]         = imx_clk_gate2("vdoa",          "vdo_axi",           base + 0x70, 26);
	clk[ipu1]         = imx_clk_gate2("ipu1",          "ipu1_podf",         base + 0x74, 0);
	clk[ipu1_di0]     = imx_clk_gate2("ipu1_di0",      "ipu1_di0_sel",      base + 0x74, 2);
	clk[ipu1_di1]     = imx_clk_gate2("ipu1_di1",      "ipu1_di1_sel",      base + 0x74, 4);
	clk[ipu2]         = imx_clk_gate2("ipu2",          "ipu2_podf",         base + 0x74, 6);
	clk[ipu2_di0]     = imx_clk_gate2("ipu2_di0",      "ipu2_di0_sel",      base + 0x74, 8);
	clk[ipu2_di1]     = imx_clk_gate2("ipu2_di1",      "ipu2_di1_sel",      base + 0x74, 10);
	clk[ldb_di0]      = imx_clk_gate2("ldb_di0",       "ldb_di0_div_sel",   base + 0x74, 12);
	clk[ldb_di1]      = imx_clk_gate2("ldb_di1",       "ldb_di1_div_sel",   base + 0x74, 14);
	clk[hsi_tx]       = imx_clk_gate2("hsi_tx",        "hsi_tx_podf",       base + 0x74, 16);
	if (cpu_is_imx6dl())
		/*
		 * The multiplexer and divider of the imx6q clock gpu2d get
		 * redefined/reused as mlb_sys_sel and mlb_sys_clk_podf on imx6dl.
		 */
		clk[mlb] = imx_clk_gate2("mlb",            "gpu2d_core_podf",   base + 0x74, 18);
	else
		clk[mlb] = imx_clk_gate2("mlb",            "axi",               base + 0x74, 18);
	clk[ocram]        = imx_clk_gate2("ocram",         "ahb",               base + 0x74, 28);
	clk[openvg_axi]   = imx_clk_gate2("openvg_axi",    "axi",               base + 0x74, 30);
	clk[pcie_axi]     = imx_clk_gate2("pcie_axi",      "pcie_axi_sel",      base + 0x78, 0);
	clk[per1_bch]     = imx_clk_gate2("per1_bch",      "usdhc3",            base + 0x78, 12);
	clk[pwm1]         = imx_clk_gate2("pwm1",          "ipg_per",           base + 0x78, 16);
	clk[pwm2]         = imx_clk_gate2("pwm2",          "ipg_per",           base + 0x78, 18);
	clk[pwm3]         = imx_clk_gate2("pwm3",          "ipg_per",           base + 0x78, 20);
	clk[pwm4]         = imx_clk_gate2("pwm4",          "ipg_per",           base + 0x78, 22);
	clk[gpmi_bch_apb] = imx_clk_gate2("gpmi_bch_apb",  "usdhc3",            base + 0x78, 24);
	clk[gpmi_bch]     = imx_clk_gate2("gpmi_bch",      "usdhc4",            base + 0x78, 26);
	clk[gpmi_io]      = imx_clk_gate2("gpmi_io",       "enfc",              base + 0x78, 28);
	clk[gpmi_apb]     = imx_clk_gate2("gpmi_apb",      "usdhc3",            base + 0x78, 30);
	clk[rom]          = imx_clk_gate2("rom",           "ahb",               base + 0x7c, 0);
	clk[sata]         = imx_clk_gate2("sata",          "ipg",               base + 0x7c, 4);
	clk[sdma]         = imx_clk_gate2("sdma",          "ahb",               base + 0x7c, 6);
	clk[spba]         = imx_clk_gate2("spba",          "ipg",               base + 0x7c, 12);
	clk[spdif]        = imx_clk_gate2("spdif",         "spdif_podf",    	base + 0x7c, 14);
	clk[ssi1_ipg]     = imx_clk_gate2("ssi1_ipg",      "ipg",               base + 0x7c, 18);
	clk[ssi2_ipg]     = imx_clk_gate2("ssi2_ipg",      "ipg",               base + 0x7c, 20);
	clk[ssi3_ipg]     = imx_clk_gate2("ssi3_ipg",      "ipg",               base + 0x7c, 22);
	clk[ssi1]         = imx_clk_gate2("ssi1",          "ssi1_podf",         base + 0x7c, 18);
	clk[ssi2]         = imx_clk_gate2("ssi2",          "ssi2_podf",         base + 0x7c, 20);
	clk[ssi3]         = imx_clk_gate2("ssi3",          "ssi3_podf",         base + 0x7c, 22);
	clk[uart_ipg]     = imx_clk_gate2("uart_ipg",      "ipg",               base + 0x7c, 24);
	clk[uart_serial]  = imx_clk_gate2("uart_serial",   "uart_serial_podf",  base + 0x7c, 26);
	clk[usboh3]       = imx_clk_gate2("usboh3",        "ipg",               base + 0x80, 0);
	clk[usdhc1]       = imx_clk_gate2("usdhc1",        "usdhc1_podf",       base + 0x80, 2);
	clk[usdhc2]       = imx_clk_gate2("usdhc2",        "usdhc2_podf",       base + 0x80, 4);
	clk[usdhc3]       = imx_clk_gate2("usdhc3",        "usdhc3_podf",       base + 0x80, 6);
	clk[usdhc4]       = imx_clk_gate2("usdhc4",        "usdhc4_podf",       base + 0x80, 8);
	clk[eim_slow]     = imx_clk_gate2("eim_slow",      "emi_slow_podf",     base + 0x80, 10);
	clk[vdo_axi]      = imx_clk_gate2("vdo_axi",       "vdo_axi_sel",       base + 0x80, 12);
	clk[vpu_axi]      = imx_clk_gate2("vpu_axi",       "vpu_axi_podf",      base + 0x80, 14);
	clk[cko1]         = imx_clk_gate("cko1",           "cko1_podf",         base + 0x60, 7);
	clk[cko2]         = imx_clk_gate("cko2",           "cko2_podf",         base + 0x60, 24);

	/*
	 * These two clocks (mmdc_ch0_axi and mmdc_ch1_axi) were incorrectly
	 * implemented as gate at the beginning.  To fix them with the minimized
	 * impact, let's point them to their dividers.
	 */
	clk[mmdc_ch0_axi] = clk[mmdc_ch0_axi_podf];
	clk[mmdc_ch1_axi] = clk[mmdc_ch1_axi_podf];

	for (i = 0; i < ARRAY_SIZE(clk); i++)
		if (IS_ERR(clk[i]))
			pr_err("i.MX6q clk %d: register failed with %ld\n",
				i, PTR_ERR(clk[i]));

	/* Initialize clock gate status */
	writel_relaxed(1 << CCM_CCGR_OFFSET(11) |
		3 << CCM_CCGR_OFFSET(1) |
		3 << CCM_CCGR_OFFSET(0), base + 0x68);
	if (cpu_is_imx6q() && imx_get_soc_revision() == IMX_CHIP_REVISION_1_0)
		writel_relaxed(3 << CCM_CCGR_OFFSET(11) |
			3 << CCM_CCGR_OFFSET(10), base + 0x6c);
	else
		writel_relaxed(3 << CCM_CCGR_OFFSET(10), base + 0x6c);
	writel_relaxed(1 << CCM_CCGR_OFFSET(12) |
		3 << CCM_CCGR_OFFSET(11) |
		3 << CCM_CCGR_OFFSET(10) |
		3 << CCM_CCGR_OFFSET(9) |
		3 << CCM_CCGR_OFFSET(8), base + 0x70);
	writel_relaxed(3 << CCM_CCGR_OFFSET(14) |
		1 << CCM_CCGR_OFFSET(13) |
		3 << CCM_CCGR_OFFSET(12) |
		1 << CCM_CCGR_OFFSET(11) |
		3 << CCM_CCGR_OFFSET(10), base + 0x74);
	writel_relaxed(3 << CCM_CCGR_OFFSET(7) |
		3 << CCM_CCGR_OFFSET(6) |
		3 << CCM_CCGR_OFFSET(4), base + 0x78);
	writel_relaxed(1 << CCM_CCGR_OFFSET(0), base + 0x7c);
	writel_relaxed(0, base + 0x80);

	/* Make sure PFDs are disabled at boot. */
	reg = readl_relaxed(anatop_base + 0x100);
	/* Cannot disable pll2_pfd2_396M, as it is the MMDC clock in iMX6DL */
	if (cpu_is_imx6dl())
		reg |= 0x80008080;
	else
		reg |= 0x80808080;
	writel_relaxed(reg, anatop_base + 0x100);

	/* Disable PLL3 PFDs. */
	reg = readl_relaxed(anatop_base + 0xF0);
	reg |= 0x80808080;
	writel_relaxed(reg, anatop_base + 0xF0);

	/* Make sure PLLs is disabled */
	reg = readl_relaxed(anatop_base + 0xA0);
	reg &= ~(1 << 13);
	writel_relaxed(reg, anatop_base + 0xA0);

	clk_data.clks = clk;
	clk_data.clk_num = ARRAY_SIZE(clk);
	of_clk_add_provider(np, of_clk_src_onecell_get, &clk_data);

	clk_register_clkdev(clk[gpt_ipg], "ipg", "imx-gpt.0");
	clk_register_clkdev(clk[gpt_ipg_per], "per", "imx-gpt.0");
	clk_register_clkdev(clk[gpt_3m], "gpt_3m", "imx-gpt.0");
	clk_register_clkdev(clk[cko1_sel], "cko1_sel", NULL);
	clk_register_clkdev(clk[ahb], "ahb", NULL);
	clk_register_clkdev(clk[cko1], "cko1", NULL);
	clk_register_clkdev(clk[arm], NULL, "cpu0");
	clk_register_clkdev(clk[pll4_audio_div], "pll4_audio_div", NULL);
	clk_register_clkdev(clk[pll4_sel], "pll4_sel", NULL);
	clk_register_clkdev(clk[lvds2_in], "lvds2_in", NULL);
	clk_register_clkdev(clk[esai_extal], "esai_extal", NULL);

	/*
	 * The gpmi needs 100MHz frequency in the EDO/Sync mode,
	 * We can not get the 100MHz from the pll2_pfd0_352m.
	 * So choose pll2_pfd2_396m as enfc_sel's parent.
	 */
	imx_clk_set_parent(clk[enfc_sel], clk[pll2_pfd2_396m]);

	/* Set the parent clks of PCIe lvds1 and pcie_axi to be sata ref, axi */
	imx_clk_set_parent(clk[lvds1_sel], clk[sata_ref]);
	imx_clk_set_parent(clk[pcie_axi_sel], clk[axi]);

	/* gpu clock initilazation */
	/*
	 * On mx6dl, 2d core clock sources(sel, podf) is from 3d
	 * shader core clock, but 3d shader clock multiplexer of
	 * mx6dl is different. For instance the equivalent of
	 * pll2_pfd_594M on mx6q is pll2_pfd_528M on mx6dl.
	 * Make a note here.
	 */
	imx_clk_set_parent(clk[gpu3d_shader_sel], clk[pll2_pfd1_594m]);
	if (cpu_is_imx6dl()) {
		imx_clk_set_rate(clk[gpu2d_core], 528000000);
		/* for mx6dl, change gpu3d_core parent to 594_PFD*/
		imx_clk_set_parent(clk[gpu3d_core_sel], clk[pll2_pfd1_594m]);
		imx_clk_set_rate(clk[gpu3d_core], 528000000);
	} else if (cpu_is_imx6q()) {
		imx_clk_set_rate(clk[gpu3d_shader], 594000000);
		imx_clk_set_parent(clk[gpu3d_core_sel], clk[mmdc_ch0_axi]);
		imx_clk_set_rate(clk[gpu3d_core], 528000000);
		imx_clk_set_parent(clk[gpu2d_core_sel], clk[pll3_usb_otg]);
	}
<<<<<<< HEAD



	for (i = 0; i < ARRAY_SIZE(clks_init_on); i++)
		imx_clk_prepare_enable(clk[clks_init_on[i]]);

	if (IS_ENABLED(CONFIG_USB_MXS_PHY)) {
		imx_clk_prepare_enable(clk[usbphy1_gate]);
		imx_clk_prepare_enable(clk[usbphy2_gate]);
	}
=======


>>>>>>> 768873ba

	/* ipu clock initialization */
	init_ldb_clks();
	imx_clk_set_parent(clk[ipu1_di0_pre_sel], clk[pll5_video_div]);
	imx_clk_set_parent(clk[ipu1_di1_pre_sel], clk[pll5_video_div]);
	imx_clk_set_parent(clk[ipu2_di0_pre_sel], clk[pll5_video_div]);
	imx_clk_set_parent(clk[ipu2_di1_pre_sel], clk[pll5_video_div]);
	imx_clk_set_parent(clk[ipu1_di0_sel], clk[ipu1_di0_pre]);
	imx_clk_set_parent(clk[ipu1_di1_sel], clk[ipu1_di1_pre]);
	imx_clk_set_parent(clk[ipu2_di0_sel], clk[ipu2_di0_pre]);
	imx_clk_set_parent(clk[ipu2_di1_sel], clk[ipu2_di1_pre]);
	if (cpu_is_imx6dl()) {
		imx_clk_set_rate(clk[pll3_pfd1_540m], 540000000);
		imx_clk_set_parent(clk[ipu1_sel], clk[pll3_pfd1_540m]);
		imx_clk_set_parent(clk[axi_alt_sel], clk[pll3_pfd1_540m]);
		imx_clk_set_parent(clk[axi_sel], clk[axi_alt_sel]);
		/* set epdc/pxp axi clock to 200Mhz */
		imx_clk_set_parent(clk[ipu2_sel], clk[pll2_pfd2_396m]);
		imx_clk_set_rate(clk[ipu2], 200000000);
	} else if (cpu_is_imx6q()) {
		imx_clk_set_parent(clk[ipu1_sel], clk[mmdc_ch0_axi]);
		imx_clk_set_parent(clk[ipu2_sel], clk[mmdc_ch0_axi]);
	}

	/*
	 * Let's initially set up CLKO with OSC24M, since this configuration
	 * is widely used by imx6q board designs to clock audio codec.
	 */
	imx_clk_set_parent(clk[cko2_sel], clk[osc]);
	imx_clk_set_parent(clk[cko], clk[cko2]);

	/* Audio clocks */
	imx_clk_set_parent(clk[ssi1_sel], clk[pll4_audio_div]);
	imx_clk_set_parent(clk[ssi2_sel], clk[pll4_audio_div]);
	imx_clk_set_parent(clk[ssi3_sel], clk[pll4_audio_div]);
	imx_clk_set_parent(clk[esai_sel], clk[pll4_audio_div]);
	imx_clk_set_parent(clk[spdif_sel], clk[pll3_pfd3_454m]);
	imx_clk_set_rate(clk[spdif_podf], 227368421);
	imx_clk_set_parent(clk[spdif1_sel], clk[pll3_usb_otg]);
	imx_clk_set_rate(clk[spdif1_sel], 7500000);

	/* Set pll4_audio to a value that can derive 5K-88.2KHz and 8K-96KHz */
	imx_clk_set_rate(clk[pll4_audio_div], 541900800);

#ifdef CONFIG_MX6_VPU_352M
	/*
	 * If VPU 352M is enabled, then PLL2_PDF2 need to be
	 * set to 352M, cpufreq will be disabled as VDDSOC/PU
	 * need to be at highest voltage, scaling cpu freq is
	 * not saving any power, and busfreq will be also disabled
	 * as the PLL2_PFD2 is not at default freq, in a word,
	 * all modules that sourceing clk from PLL2_PFD2 will
	 * be impacted.
	 */
	imx_clk_set_rate(clk[pll2_pfd2_396m], 352000000);
	imx_clk_set_parent(clk[vpu_axi_sel], clk[pll2_pfd2_396m]);
	pr_info("VPU 352M is enabled!\n");
#endif

	/*
	 * Enable clocks only after both parent and rate are all initialized
	 * as needed
	 */
	for (i = 0; i < ARRAY_SIZE(clks_init_on); i++)
		imx_clk_prepare_enable(clk[clks_init_on[i]]);

	if (IS_ENABLED(CONFIG_USB_MXS_PHY)) {
		imx_clk_prepare_enable(clk[usbphy1_gate]);
		imx_clk_prepare_enable(clk[usbphy2_gate]);
	}

	/* Set initial power mode */
	imx6_set_lpm(WAIT_CLOCKED);

	np = of_find_compatible_node(NULL, NULL, "fsl,imx6q-gpt");
	base = of_iomap(np, 0);
	WARN_ON(!base);
	irq = irq_of_parse_and_map(np, 0);
	mxc_timer_init(base, irq);
}
CLK_OF_DECLARE(imx6q, "fsl,imx6q-ccm", imx6q_clocks_init);<|MERGE_RESOLUTION|>--- conflicted
+++ resolved
@@ -400,11 +400,7 @@
 	clk[periph_clk2_sel]  = imx_clk_mux_bus("periph_clk2_sel",  base + 0x18, 12, 2, periph_clk2_sels,  ARRAY_SIZE(periph_clk2_sels));
 	clk[periph2_clk2_sel] = imx_clk_mux("periph2_clk2_sel", base + 0x18, 20, 1, periph2_clk2_sels, ARRAY_SIZE(periph2_clk2_sels));
 	clk[axi_alt_sel]      = imx_clk_mux("axi_alt_sel",      base + 0x14, 7,  1, axi_alt_sels,      ARRAY_SIZE(axi_alt_sels));
-<<<<<<< HEAD
-	clk[axi_sel]          = imx_clk_mux("axi_sel",          base + 0x14, 6,  1, axi_sels,          ARRAY_SIZE(axi_sels));
-=======
 	clk[axi_sel]          = imx_clk_mux_glitchless("axi_sel", base + 0x14, 6, 1, axi_sels,         ARRAY_SIZE(axi_sels));
->>>>>>> 768873ba
 	clk[esai_sel]         = imx_clk_mux("esai_sel",         base + 0x20, 19, 2, audio_sels,        ARRAY_SIZE(audio_sels));
 	clk[spdif1_sel]       = imx_clk_mux("spdif1_sel",       base + 0x30, 7,  2, audio_sels,        ARRAY_SIZE(audio_sels));
 	clk[spdif_sel]        = imx_clk_mux("spdif_sel",        base + 0x30, 20, 2, audio_sels,        ARRAY_SIZE(audio_sels));
@@ -708,21 +704,6 @@
 		imx_clk_set_rate(clk[gpu3d_core], 528000000);
 		imx_clk_set_parent(clk[gpu2d_core_sel], clk[pll3_usb_otg]);
 	}
-<<<<<<< HEAD
-
-
-
-	for (i = 0; i < ARRAY_SIZE(clks_init_on); i++)
-		imx_clk_prepare_enable(clk[clks_init_on[i]]);
-
-	if (IS_ENABLED(CONFIG_USB_MXS_PHY)) {
-		imx_clk_prepare_enable(clk[usbphy1_gate]);
-		imx_clk_prepare_enable(clk[usbphy2_gate]);
-	}
-=======
-
-
->>>>>>> 768873ba
 
 	/* ipu clock initialization */
 	init_ldb_clks();
