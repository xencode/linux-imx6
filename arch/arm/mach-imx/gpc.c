/*
 * Copyright 2011-2015 Freescale Semiconductor, Inc.
 * Copyright 2011 Linaro Ltd.
 *
 * The code contained herein is licensed under the GNU General Public
 * License. You may obtain a copy of the GNU General Public License
 * Version 2 or later at the following locations:
 *
 * http://www.opensource.org/licenses/gpl-license.html
 * http://www.gnu.org/copyleft/gpl.html
 */

#include <linux/clk.h>
#include <linux/delay.h>
#include <linux/io.h>
#include <linux/irq.h>
#include <linux/of.h>
#include <linux/of_address.h>
#include <linux/of_irq.h>
#include <linux/platform_device.h>
#include <linux/pm_domain.h>
#include <linux/regulator/consumer.h>
#include <linux/irqchip/arm-gic.h>
#include "common.h"
#include "hardware.h"

#define GPC_CNTR		0x000
#define GPC_CNTR_PCIE_PHY_PDU_SHIFT	0x7
#define GPC_CNTR_PCIE_PHY_PDN_SHIFT	0x6
#define PGC_PCIE_PHY_CTRL		0x200
#define PGC_PCIE_PHY_PDN_EN		0x1
#define GPC_IMR1		0x008
#define GPC_PGC_MF_PDN		0x220
#define GPC_PGC_GPU_PDN		0x260
#define GPC_PGC_GPU_PUPSCR	0x264
#define GPC_PGC_GPU_PDNSCR	0x268
#define GPC_PGC_CPU_PDN		0x2a0
#define GPC_PGC_CPU_PUPSCR	0x2a4
#define GPC_PGC_CPU_PDNSCR	0x2a8
#define GPC_PGC_CPU_SW_SHIFT		0
#define GPC_PGC_CPU_SW_MASK		0x3f
#define GPC_PGC_CPU_SW2ISO_SHIFT	8
#define GPC_PGC_CPU_SW2ISO_MASK		0x3f
#define GPC_PGC_DISP_PGCR_OFFSET	0x240
#define GPC_PGC_DISP_PUPSCR_OFFSET	0x244
#define GPC_PGC_DISP_PDNSCR_OFFSET	0x248
#define GPC_PGC_DISP_SR_OFFSET		0x24c
#define GPC_M4_LPSR		0x2c
#define GPC_M4_LPSR_M4_SLEEPING_SHIFT	4
#define GPC_M4_LPSR_M4_SLEEPING_MASK	0x1
#define GPC_M4_LPSR_M4_SLEEP_HOLD_REQ_MASK	0x1
#define GPC_M4_LPSR_M4_SLEEP_HOLD_REQ_SHIFT	0
#define GPC_M4_LPSR_M4_SLEEP_HOLD_ACK_MASK	0x1
#define GPC_M4_LPSR_M4_SLEEP_HOLD_ACK_SHIFT	1

#define IMR_NUM			4

#define GPU_VPU_PUP_REQ		BIT(1)
#define GPU_VPU_PDN_REQ		BIT(0)

#define GPC_CLK_MAX		10
#define DEFAULT_IPG_RATE		66000000
#define GPC_PU_UP_DELAY_MARGIN		2

<<<<<<< HEAD
=======
/* for irq #74 and #75 */
#define GPC_USB_VBUS_WAKEUP_IRQ_MASK		0xc00

>>>>>>> 0e136a71
struct pu_domain {
	struct generic_pm_domain base;
	struct regulator *reg;
	struct clk *clk[GPC_CLK_MAX];
	int num_clks;
};

struct disp_domain {
	struct generic_pm_domain base;
	struct clk *clk[GPC_CLK_MAX];
	int num_clks;
};

static void __iomem *gpc_base;
static u32 gpc_mf_irqs[IMR_NUM];
static u32 gpc_wake_irqs[IMR_NUM];
static u32 gpc_saved_imrs[IMR_NUM];
static u32 gpc_mf_request_on[IMR_NUM];
static u32 bypass;
static DEFINE_SPINLOCK(gpc_lock);
static struct notifier_block nb_pcie;
static struct pu_domain imx6q_pu_domain;
static bool pu_on;	/* keep always on i.mx6qp */
static void imx6q_pu_pgc_power_off(struct pu_domain *pu, bool off);
static struct clk *ipg;
<<<<<<< HEAD

void imx_gpc_add_m4_wake_up_irq(u32 irq, bool enable)
{
	unsigned int idx = irq / 32 - 1;
	unsigned long flags;
	u32 mask;

	/* Sanity check for SPI irq */
	if (irq < 32)
		return;

	mask = 1 << irq % 32;
	spin_lock_irqsave(&gpc_lock, flags);
	gpc_wake_irqs[idx] = enable ? gpc_wake_irqs[idx] | mask :
		gpc_wake_irqs[idx] & ~mask;
	spin_unlock_irqrestore(&gpc_lock, flags);
}

void imx_gpc_hold_m4_in_sleep(void)
{
	int val;
	unsigned long timeout = jiffies + msecs_to_jiffies(500);

	/* wait M4 in wfi before asserting hold request */
	while (!imx_gpc_is_m4_sleeping())
		if (time_after(jiffies, timeout))
			pr_err("M4 is NOT in expected sleep!\n");

	val = readl_relaxed(gpc_base + GPC_M4_LPSR);
	val &= ~(GPC_M4_LPSR_M4_SLEEP_HOLD_REQ_MASK <<
		GPC_M4_LPSR_M4_SLEEP_HOLD_REQ_SHIFT);
	writel_relaxed(val, gpc_base + GPC_M4_LPSR);

	timeout = jiffies + msecs_to_jiffies(500);
	while (readl_relaxed(gpc_base + GPC_M4_LPSR)
		& (GPC_M4_LPSR_M4_SLEEP_HOLD_ACK_MASK <<
		GPC_M4_LPSR_M4_SLEEP_HOLD_ACK_SHIFT))
		if (time_after(jiffies, timeout))
			pr_err("Wait M4 hold ack timeout!\n");
}

void imx_gpc_release_m4_in_sleep(void)
{
	int val;

	val = readl_relaxed(gpc_base + GPC_M4_LPSR);
	val |= GPC_M4_LPSR_M4_SLEEP_HOLD_REQ_MASK <<
		GPC_M4_LPSR_M4_SLEEP_HOLD_REQ_SHIFT;
	writel_relaxed(val, gpc_base + GPC_M4_LPSR);
}

unsigned int imx_gpc_is_m4_sleeping(void)
{
	if (readl_relaxed(gpc_base + GPC_M4_LPSR) &
		(GPC_M4_LPSR_M4_SLEEPING_MASK <<
		GPC_M4_LPSR_M4_SLEEPING_SHIFT))
		return 1;

	return 0;
}

unsigned int imx_gpc_is_mf_mix_off(void)
{
	return readl_relaxed(gpc_base + GPC_PGC_MF_PDN);
}

static void imx_gpc_mf_mix_off(void)
{
	int i;

	for (i = 0; i < IMR_NUM; i++)
		if (((gpc_wake_irqs[i] | gpc_mf_request_on[i]) &
						gpc_mf_irqs[i]) != 0)
			return;

	pr_info("Turn off M/F mix!\n");
	/* turn off mega/fast mix */
	writel_relaxed(0x1, gpc_base + GPC_PGC_MF_PDN);
}

=======

void imx_gpc_add_m4_wake_up_irq(u32 irq, bool enable)
{
	unsigned int idx = irq / 32 - 1;
	unsigned long flags;
	u32 mask;

	/* Sanity check for SPI irq */
	if (irq < 32)
		return;

	mask = 1 << irq % 32;
	spin_lock_irqsave(&gpc_lock, flags);
	gpc_wake_irqs[idx] = enable ? gpc_wake_irqs[idx] | mask :
		gpc_wake_irqs[idx] & ~mask;
	spin_unlock_irqrestore(&gpc_lock, flags);
}

void imx_gpc_hold_m4_in_sleep(void)
{
	int val;
	unsigned long timeout = jiffies + msecs_to_jiffies(500);

	/* wait M4 in wfi before asserting hold request */
	while (!imx_gpc_is_m4_sleeping())
		if (time_after(jiffies, timeout))
			pr_err("M4 is NOT in expected sleep!\n");

	val = readl_relaxed(gpc_base + GPC_M4_LPSR);
	val &= ~(GPC_M4_LPSR_M4_SLEEP_HOLD_REQ_MASK <<
		GPC_M4_LPSR_M4_SLEEP_HOLD_REQ_SHIFT);
	writel_relaxed(val, gpc_base + GPC_M4_LPSR);

	timeout = jiffies + msecs_to_jiffies(500);
	while (readl_relaxed(gpc_base + GPC_M4_LPSR)
		& (GPC_M4_LPSR_M4_SLEEP_HOLD_ACK_MASK <<
		GPC_M4_LPSR_M4_SLEEP_HOLD_ACK_SHIFT))
		if (time_after(jiffies, timeout))
			pr_err("Wait M4 hold ack timeout!\n");
}

void imx_gpc_release_m4_in_sleep(void)
{
	int val;

	val = readl_relaxed(gpc_base + GPC_M4_LPSR);
	val |= GPC_M4_LPSR_M4_SLEEP_HOLD_REQ_MASK <<
		GPC_M4_LPSR_M4_SLEEP_HOLD_REQ_SHIFT;
	writel_relaxed(val, gpc_base + GPC_M4_LPSR);
}

unsigned int imx_gpc_is_m4_sleeping(void)
{
	if (readl_relaxed(gpc_base + GPC_M4_LPSR) &
		(GPC_M4_LPSR_M4_SLEEPING_MASK <<
		GPC_M4_LPSR_M4_SLEEPING_SHIFT))
		return 1;

	return 0;
}

bool imx_gpc_usb_wakeup_enabled(void)
{
	if (!(cpu_is_imx6sx() || cpu_is_imx6ul()))
		return false;

	/*
	 * for SoC later than i.MX6SX, USB vbus wakeup
	 * only needs weak 2P5 on, stop_mode_config is
	 * NOT needed, so we check if is USB vbus wakeup
	 * is enabled(assume irq #74 and #75) to decide
	 * if to keep weak 2P5 on.
	 */
	if (gpc_wake_irqs[1] & GPC_USB_VBUS_WAKEUP_IRQ_MASK)
		return true;

	return false;
}

unsigned int imx_gpc_is_mf_mix_off(void)
{
	return readl_relaxed(gpc_base + GPC_PGC_MF_PDN);
}

static void imx_gpc_mf_mix_off(void)
{
	int i;

	for (i = 0; i < IMR_NUM; i++)
		if (((gpc_wake_irqs[i] | gpc_mf_request_on[i]) &
						gpc_mf_irqs[i]) != 0)
			return;

	pr_info("Turn off M/F mix!\n");
	/* turn off mega/fast mix */
	writel_relaxed(0x1, gpc_base + GPC_PGC_MF_PDN);
}

>>>>>>> 0e136a71
void imx_gpc_pre_suspend(bool arm_power_off)
{
	void __iomem *reg_imr1 = gpc_base + GPC_IMR1;
	int i;

	if (cpu_is_imx6q() && imx_get_soc_revision() == IMX_CHIP_REVISION_2_0)
		imx6q_pu_pgc_power_off(&imx6q_pu_domain, true);

	/* Tell GPC to power off ARM core when suspend */
	if ((cpu_is_imx6sx() || cpu_is_imx6ul()) && arm_power_off)
		imx_gpc_mf_mix_off();

	if (arm_power_off)
		writel_relaxed(0x1, gpc_base + GPC_PGC_CPU_PDN);

	for (i = 0; i < IMR_NUM; i++) {
		gpc_saved_imrs[i] = readl_relaxed(reg_imr1 + i * 4);
		writel_relaxed(~gpc_wake_irqs[i], reg_imr1 + i * 4);
	}
}

void imx_gpc_post_resume(void)
{
	void __iomem *reg_imr1 = gpc_base + GPC_IMR1;
	int i;

	if (cpu_is_imx6q() && imx_get_soc_revision() == IMX_CHIP_REVISION_2_0)
		imx6q_pu_pgc_power_off(&imx6q_pu_domain, false);

	/* Keep ARM core powered on for other low-power modes */
	writel_relaxed(0x0, gpc_base + GPC_PGC_CPU_PDN);
	/* Keep M/F mix powered on for other low-power modes */
	if (cpu_is_imx6sx() || cpu_is_imx6ul())
		writel_relaxed(0x0, gpc_base + GPC_PGC_MF_PDN);

	for (i = 0; i < IMR_NUM; i++)
		writel_relaxed(gpc_saved_imrs[i], reg_imr1 + i * 4);
}

static int imx_gpc_irq_set_wake(struct irq_data *d, unsigned int on)
{
	unsigned int idx = d->irq / 32 - 1;
	unsigned long flags;
	u32 mask;

	/* Sanity check for SPI irq */
	if (d->irq < 32)
		return -EINVAL;

	mask = 1 << d->irq % 32;
	spin_lock_irqsave(&gpc_lock, flags);
	gpc_wake_irqs[idx] = on ? gpc_wake_irqs[idx] | mask :
				  gpc_wake_irqs[idx] & ~mask;
	spin_unlock_irqrestore(&gpc_lock, flags);

	return 0;
}

void imx_gpc_mask_all(void)
{
	void __iomem *reg_imr1 = gpc_base + GPC_IMR1;
	int i;

	for (i = 0; i < IMR_NUM; i++) {
		gpc_saved_imrs[i] = readl_relaxed(reg_imr1 + i * 4);
		writel_relaxed(~0, reg_imr1 + i * 4);
	}

}

void imx_gpc_restore_all(void)
{
	void __iomem *reg_imr1 = gpc_base + GPC_IMR1;
	int i;

	for (i = 0; i < IMR_NUM; i++)
		writel_relaxed(gpc_saved_imrs[i], reg_imr1 + i * 4);
}

void imx_gpc_irq_unmask(struct irq_data *d)
{
	void __iomem *reg;
	u32 val;

	/* Sanity check for SPI irq */
	if (d->irq < 32)
		return;

	reg = gpc_base + GPC_IMR1 + (d->irq / 32 - 1) * 4;
	val = readl_relaxed(reg);
	val &= ~(1 << d->irq % 32);
	writel_relaxed(val, reg);
}

void imx_gpc_irq_mask(struct irq_data *d)
{
	void __iomem *reg;
	u32 val;

	/* Sanity check for SPI irq */
	if (d->irq < 32)
		return;

	reg = gpc_base + GPC_IMR1 + (d->irq / 32 - 1) * 4;
	val = readl_relaxed(reg);
	val |= 1 << (d->irq % 32);
	writel_relaxed(val, reg);
}

static int imx_pcie_regulator_notify(struct notifier_block *nb,
					unsigned long event,
					void *ignored)
{
	u32 value = readl_relaxed(gpc_base + GPC_CNTR);

	switch (event) {
	case REGULATOR_EVENT_PRE_ENABLE:
		value |= 1 << GPC_CNTR_PCIE_PHY_PDU_SHIFT;
		writel_relaxed(value, gpc_base + GPC_CNTR);
		break;
	case REGULATOR_EVENT_PRE_DISABLE:
		value |= 1 << GPC_CNTR_PCIE_PHY_PDN_SHIFT;
		writel_relaxed(value, gpc_base + GPC_CNTR);
		writel_relaxed(PGC_PCIE_PHY_PDN_EN,
				gpc_base + PGC_PCIE_PHY_CTRL);
		break;
	default:
		break;
	}

	return NOTIFY_OK;
}

int imx_gpc_mf_power_on(unsigned int irq, unsigned int on)
{
	unsigned int idx = irq / 32 - 1;
	unsigned long flags;
	u32 mask;

	mask = 1 << (irq % 32);
	spin_lock_irqsave(&gpc_lock, flags);
	gpc_mf_request_on[idx] = on ? gpc_mf_request_on[idx] | mask :
				  gpc_mf_request_on[idx] & ~mask;
	spin_unlock_irqrestore(&gpc_lock, flags);

	return 0;
}

int imx_gpc_mf_request_on(unsigned int irq, unsigned int on)
{
	if (cpu_is_imx6sx() || cpu_is_imx6ul())
		return imx_gpc_mf_power_on(irq, on);
	else if (cpu_is_imx7d())
		return imx_gpcv2_mf_power_on(irq, on);
	else
		return 0;
}
EXPORT_SYMBOL_GPL(imx_gpc_mf_request_on);

void __init imx_gpc_init(void)
{
	struct device_node *np;
	int i;
	u32 val;
	u32 cpu_pupscr_sw2iso, cpu_pupscr_sw;
	u32 cpu_pdnscr_iso2sw, cpu_pdnscr_iso;

	np = of_find_compatible_node(NULL, NULL, "fsl,imx6q-gpc");
	gpc_base = of_iomap(np, 0);
	WARN_ON(!gpc_base);

	/* Initially mask all interrupts */
	for (i = 0; i < IMR_NUM; i++)
		writel_relaxed(~0, gpc_base + GPC_IMR1 + i * 4);

	/* Read supported wakeup source in M/F domain */
	if (cpu_is_imx6sx() || cpu_is_imx6ul()) {
		of_property_read_u32_index(np, "fsl,mf-mix-wakeup-irq", 0,
			&gpc_mf_irqs[0]);
		of_property_read_u32_index(np, "fsl,mf-mix-wakeup-irq", 1,
			&gpc_mf_irqs[1]);
		of_property_read_u32_index(np, "fsl,mf-mix-wakeup-irq", 2,
			&gpc_mf_irqs[2]);
		of_property_read_u32_index(np, "fsl,mf-mix-wakeup-irq", 3,
			&gpc_mf_irqs[3]);
		if (!(gpc_mf_irqs[0] | gpc_mf_irqs[1] |
			gpc_mf_irqs[2] | gpc_mf_irqs[3]))
			pr_info("No wakeup source in Mega/Fast domain found!\n");
	}

	/* Register GPC as the secondary interrupt controller behind GIC */
	gic_arch_extn.irq_mask = imx_gpc_irq_mask;
	gic_arch_extn.irq_unmask = imx_gpc_irq_unmask;
	gic_arch_extn.irq_set_wake = imx_gpc_irq_set_wake;

	/*
	 * If there are CPU isolation timing settings in dts,
	 * update them according to dts, otherwise, keep them
	 * with default value in registers.
	 */
	cpu_pupscr_sw2iso = cpu_pupscr_sw =
		cpu_pdnscr_iso2sw = cpu_pdnscr_iso = 0;

	/* Read CPU isolation setting for GPC */
	of_property_read_u32(np, "fsl,cpu_pupscr_sw2iso", &cpu_pupscr_sw2iso);
	of_property_read_u32(np, "fsl,cpu_pupscr_sw", &cpu_pupscr_sw);
	of_property_read_u32(np, "fsl,cpu_pdnscr_iso2sw", &cpu_pdnscr_iso2sw);
	of_property_read_u32(np, "fsl,cpu_pdnscr_iso", &cpu_pdnscr_iso);

	/* Return if no property found in dtb */
	if ((cpu_pupscr_sw2iso | cpu_pupscr_sw
		| cpu_pdnscr_iso2sw | cpu_pdnscr_iso) == 0)
		return;

	/* Update CPU PUPSCR timing if it is defined in dts */
	val = readl_relaxed(gpc_base + GPC_PGC_CPU_PUPSCR);
	val &= ~(GPC_PGC_CPU_SW2ISO_MASK << GPC_PGC_CPU_SW2ISO_SHIFT);
	val &= ~(GPC_PGC_CPU_SW_MASK << GPC_PGC_CPU_SW_SHIFT);
	val |= cpu_pupscr_sw2iso << GPC_PGC_CPU_SW2ISO_SHIFT;
	val |= cpu_pupscr_sw << GPC_PGC_CPU_SW_SHIFT;
	writel_relaxed(val, gpc_base + GPC_PGC_CPU_PUPSCR);

	/* Update CPU PDNSCR timing if it is defined in dts */
	val = readl_relaxed(gpc_base + GPC_PGC_CPU_PDNSCR);
	val &= ~(GPC_PGC_CPU_SW2ISO_MASK << GPC_PGC_CPU_SW2ISO_SHIFT);
	val &= ~(GPC_PGC_CPU_SW_MASK << GPC_PGC_CPU_SW_SHIFT);
	val |= cpu_pdnscr_iso2sw << GPC_PGC_CPU_SW2ISO_SHIFT;
	val |= cpu_pdnscr_iso << GPC_PGC_CPU_SW_SHIFT;
	writel_relaxed(val, gpc_base + GPC_PGC_CPU_PDNSCR);
}

#ifdef CONFIG_PM
static void imx6q_pu_pgc_power_off(struct pu_domain *pu, bool off)
{
	if (off) {
		int iso, iso2sw;
		u32 val;

		/* Read ISO and ISO2SW power down delays */
		val = readl_relaxed(gpc_base + GPC_PGC_GPU_PDNSCR);
		iso = val & 0x3f;
		iso2sw = (val >> 8) & 0x3f;

		/* Wait ISO + ISO2SW IPG clock cycles */
		ndelay((iso + iso2sw) * 1000 / 66);

		/* Gate off PU domain when GPU/VPU when powered down */
		writel_relaxed(0x1, gpc_base + GPC_PGC_GPU_PDN);

		/* Request GPC to power down GPU/VPU */
		val = readl_relaxed(gpc_base + GPC_CNTR);
		val |= GPU_VPU_PDN_REQ;
		writel_relaxed(val, gpc_base + GPC_CNTR);

		while (readl_relaxed(gpc_base + GPC_CNTR) & GPU_VPU_PDN_REQ)
			;
	} else {
		int i, sw, sw2iso;
		u32 val, ipg_rate = clk_get_rate(ipg);

		/* Enable reset clocks for all devices in the PU domain */
		for (i = 0; i < pu->num_clks; i++)
			clk_prepare_enable(pu->clk[i]);

		/* Gate off PU domain when GPU/VPU when powered down */
		writel_relaxed(0x1, gpc_base + GPC_PGC_GPU_PDN);

		/* Read ISO and ISO2SW power down delays */
		val = readl_relaxed(gpc_base + GPC_PGC_GPU_PUPSCR);
		sw = val & 0x3f;
		sw2iso = (val >> 8) & 0x3f;

		/* Wait ISO + ISO2SW IPG clock cycles */
		ndelay((sw + sw2iso) * 1000 / 66);

		/* Request GPC to power up GPU/VPU */
		val = readl_relaxed(gpc_base + GPC_CNTR);
		val |= GPU_VPU_PUP_REQ;
		writel_relaxed(val, gpc_base + GPC_CNTR);

		while (readl_relaxed(gpc_base + GPC_CNTR) & GPU_VPU_PUP_REQ)
			;

		/* Wait power switch done */
		udelay(2 * DEFAULT_IPG_RATE / ipg_rate +
			GPC_PU_UP_DELAY_MARGIN);

		/* Disable reset clocks for all devices in the PU domain */
		for (i = 0; i < pu->num_clks; i++)
			clk_disable_unprepare(pu->clk[i]);
	}
}

static int imx6q_pm_pu_power_off(struct generic_pm_domain *genpd)
{
	struct pu_domain *pu = container_of(genpd, struct pu_domain, base);

	if (&imx6q_pu_domain == pu && pu_on && cpu_is_imx6q()
	    && imx_get_soc_revision() == IMX_CHIP_REVISION_2_0)
		return 0;

	imx6q_pu_pgc_power_off(pu, true);

	if (pu->reg)
		regulator_disable(pu->reg);

	return 0;
}

static int imx6q_pm_pu_power_on(struct generic_pm_domain *genpd)
{
	struct pu_domain *pu = container_of(genpd, struct pu_domain, base);
	int ret;

	if (cpu_is_imx6q() && imx_get_soc_revision() == IMX_CHIP_REVISION_2_0
		&& &imx6q_pu_domain == pu) {
		if (!pu_on)
			pu_on = true;
		else
			return 0;
	}

	if (pu->reg) {
		ret = regulator_enable(pu->reg);
		if (ret) {
			pr_err("%s: failed to enable regulator: %d\n", __func__, ret);
			return ret;
		}
	}

	imx6q_pu_pgc_power_off(pu, false);

	return 0;
}

static int imx_pm_dispmix_on(struct generic_pm_domain *genpd)
{
	struct disp_domain *disp = container_of(genpd, struct disp_domain, base);
	u32 val = readl_relaxed(gpc_base + GPC_CNTR);
	int i;
	u32 ipg_rate = clk_get_rate(ipg);

	if ((cpu_is_imx6sl() &&
		imx_get_soc_revision() >= IMX_CHIP_REVISION_1_2) || cpu_is_imx6sx()) {

		/* Enable reset clocks for all devices in the disp domain */
		for (i = 0; i < disp->num_clks; i++)
			clk_prepare_enable(disp->clk[i]);

		writel_relaxed(0x0, gpc_base + GPC_PGC_DISP_PGCR_OFFSET);
		writel_relaxed(0x20 | val, gpc_base + GPC_CNTR);
		while (readl_relaxed(gpc_base + GPC_CNTR) & 0x20)
			;

		writel_relaxed(0x1, gpc_base + GPC_PGC_DISP_SR_OFFSET);

		/* Wait power switch done */
		udelay(2 * DEFAULT_IPG_RATE / ipg_rate +
			GPC_PU_UP_DELAY_MARGIN);

		/* Disable reset clocks for all devices in the disp domain */
		for (i = 0; i < disp->num_clks; i++)
			clk_disable_unprepare(disp->clk[i]);
	}
	return 0;
}

static int imx_pm_dispmix_off(struct generic_pm_domain *genpd)
{
	struct disp_domain *disp = container_of(genpd, struct disp_domain, base);
	u32 val = readl_relaxed(gpc_base + GPC_CNTR);
	int i;

	if ((cpu_is_imx6sl() &&
		imx_get_soc_revision() >= IMX_CHIP_REVISION_1_2) || cpu_is_imx6sx()) {

		/* Enable reset clocks for all devices in the disp domain */
		for (i = 0; i < disp->num_clks; i++)
			clk_prepare_enable(disp->clk[i]);

		writel_relaxed(0xFFFFFFFF,
				gpc_base + GPC_PGC_DISP_PUPSCR_OFFSET);
		writel_relaxed(0xFFFFFFFF,
				gpc_base + GPC_PGC_DISP_PDNSCR_OFFSET);
		writel_relaxed(0x1, gpc_base + GPC_PGC_DISP_PGCR_OFFSET);
		writel_relaxed(0x10 | val, gpc_base + GPC_CNTR);
		while (readl_relaxed(gpc_base + GPC_CNTR) & 0x10)
			;

		/* Disable reset clocks for all devices in the disp domain */
		for (i = 0; i < disp->num_clks; i++)
			clk_disable_unprepare(disp->clk[i]);
	}
	return 0;
}

static struct generic_pm_domain imx6q_arm_domain = {
	.name = "ARM",
};

static struct pu_domain imx6q_pu_domain = {
	.base = {
		.name = "PU",
		.power_off = imx6q_pm_pu_power_off,
		.power_on = imx6q_pm_pu_power_on,
		.power_off_latency_ns = 25000,
		.power_on_latency_ns = 2000000,
	},
};

static struct disp_domain imx6s_display_domain = {
	.base = {
		.name = "DISPLAY",
		.power_off = imx_pm_dispmix_off,
		.power_on = imx_pm_dispmix_on,
	},
};

static struct generic_pm_domain *imx_gpc_domains[] = {
	&imx6q_arm_domain,
	&imx6q_pu_domain.base,
	&imx6s_display_domain.base,
};

static struct genpd_onecell_data imx_gpc_onecell_data = {
	.domains = imx_gpc_domains,
	.num_domains = ARRAY_SIZE(imx_gpc_domains),
};

static int imx_gpc_genpd_init(struct device *dev, struct regulator *pu_reg)
{
	struct clk *clk;
	bool is_off;
	int pu_clks, disp_clks, ipg_clks = 1;
	int i = 0, k = 0;

	/* No pu and display misc on i.mx6ul */
	if (cpu_is_imx6ul())
		return 0;

	imx6q_pu_domain.base.of_node = dev->of_node;
	imx6q_pu_domain.reg = pu_reg;

	imx6s_display_domain.base.of_node = dev->of_node;

	if ((cpu_is_imx6sl() &&
			imx_get_soc_revision() >= IMX_CHIP_REVISION_1_2)) {
		pu_clks = 2 ;
		disp_clks = 5;
	} else if (cpu_is_imx6sx()) {
		pu_clks = 1;
		disp_clks = 7;
	} else {
		pu_clks = 6;
		disp_clks = 0;
	}

	/* Get pu domain clks */
	for (i = 0; i < pu_clks ; i++) {
		clk = of_clk_get(dev->of_node, i);
		if (IS_ERR(clk))
			break;
		imx6q_pu_domain.clk[i] = clk;
	}
	imx6q_pu_domain.num_clks = i;

	ipg = of_clk_get(dev->of_node, pu_clks);

	/* Get disp domain clks */
	for (k = 0, i = pu_clks + ipg_clks; i < pu_clks + ipg_clks + disp_clks;
		i++, k++) {
		clk = of_clk_get(dev->of_node, i);
		if (IS_ERR(clk))
			break;
		imx6s_display_domain.clk[k] = clk;
	}
	imx6s_display_domain.num_clks = k;

	is_off = IS_ENABLED(CONFIG_PM_RUNTIME);
	if (is_off && !(cpu_is_imx6q() &&
		imx_get_soc_revision() == IMX_CHIP_REVISION_2_0))
		imx6q_pm_pu_power_off(&imx6q_pu_domain.base);

	pm_genpd_init(&imx6q_pu_domain.base, NULL, is_off);
	pm_genpd_init(&imx6s_display_domain.base, NULL, is_off);

	return __of_genpd_add_provider(dev->of_node, __of_genpd_xlate_onecell,
				     &imx_gpc_onecell_data);

}

#else
static inline int imx_gpc_genpd_init(struct device *dev, struct regulator *reg)
{
	return 0;
}
#endif /* CONFIG_PM */

static int imx_gpc_probe(struct platform_device *pdev)
{
	struct regulator *pu_reg;
	int ret;

	of_property_read_u32(pdev->dev.of_node, "fsl,ldo-bypass", &bypass);
	pu_reg = devm_regulator_get(&pdev->dev, "pu");
	if (!IS_ERR(pu_reg)) {
		/* The regulator is initially enabled */
		ret = regulator_enable(pu_reg);
		if (ret < 0) {
			dev_err(&pdev->dev, "failed to enable pu regulator: %d\n", ret);
			return ret;
		}
		/* We only bypass pu since arm and soc has been set in u-boot */
		if (bypass)
			regulator_allow_bypass(pu_reg, true);
	} else {
		pu_reg = NULL;
	}

	if (cpu_is_imx6sx()) {
		struct regulator *pcie_reg;

		pcie_reg = devm_regulator_get(&pdev->dev, "pcie-phy");
		if (IS_ERR(pcie_reg)) {
			ret = PTR_ERR(pcie_reg);
			dev_info(&pdev->dev, "pcie regulator not ready.\n");
			return ret;
		}
		nb_pcie.notifier_call = &imx_pcie_regulator_notify;

		ret = regulator_register_notifier(pcie_reg, &nb_pcie);
		if (ret) {
			dev_err(&pdev->dev,
				"pcie regulator notifier request failed\n");
			return ret;
		}
	}

	return imx_gpc_genpd_init(&pdev->dev, pu_reg);
}

static struct of_device_id imx_gpc_dt_ids[] = {
	{ .compatible = "fsl,imx6q-gpc" },
	{ .compatible = "fsl,imx6sl-gpc" },
	{ }
};

static struct platform_driver imx_gpc_driver = {
	.driver = {
		.name = "imx-gpc",
		.owner = THIS_MODULE,
		.of_match_table = imx_gpc_dt_ids,
	},
	.probe = imx_gpc_probe,
};

static int __init imx_pgc_init(void)
{
	return platform_driver_register(&imx_gpc_driver);
}
subsys_initcall(imx_pgc_init);<|MERGE_RESOLUTION|>--- conflicted
+++ resolved
@@ -62,12 +62,9 @@
 #define DEFAULT_IPG_RATE		66000000
 #define GPC_PU_UP_DELAY_MARGIN		2
 
-<<<<<<< HEAD
-=======
 /* for irq #74 and #75 */
 #define GPC_USB_VBUS_WAKEUP_IRQ_MASK		0xc00
 
->>>>>>> 0e136a71
 struct pu_domain {
 	struct generic_pm_domain base;
 	struct regulator *reg;
@@ -93,88 +90,6 @@
 static bool pu_on;	/* keep always on i.mx6qp */
 static void imx6q_pu_pgc_power_off(struct pu_domain *pu, bool off);
 static struct clk *ipg;
-<<<<<<< HEAD
-
-void imx_gpc_add_m4_wake_up_irq(u32 irq, bool enable)
-{
-	unsigned int idx = irq / 32 - 1;
-	unsigned long flags;
-	u32 mask;
-
-	/* Sanity check for SPI irq */
-	if (irq < 32)
-		return;
-
-	mask = 1 << irq % 32;
-	spin_lock_irqsave(&gpc_lock, flags);
-	gpc_wake_irqs[idx] = enable ? gpc_wake_irqs[idx] | mask :
-		gpc_wake_irqs[idx] & ~mask;
-	spin_unlock_irqrestore(&gpc_lock, flags);
-}
-
-void imx_gpc_hold_m4_in_sleep(void)
-{
-	int val;
-	unsigned long timeout = jiffies + msecs_to_jiffies(500);
-
-	/* wait M4 in wfi before asserting hold request */
-	while (!imx_gpc_is_m4_sleeping())
-		if (time_after(jiffies, timeout))
-			pr_err("M4 is NOT in expected sleep!\n");
-
-	val = readl_relaxed(gpc_base + GPC_M4_LPSR);
-	val &= ~(GPC_M4_LPSR_M4_SLEEP_HOLD_REQ_MASK <<
-		GPC_M4_LPSR_M4_SLEEP_HOLD_REQ_SHIFT);
-	writel_relaxed(val, gpc_base + GPC_M4_LPSR);
-
-	timeout = jiffies + msecs_to_jiffies(500);
-	while (readl_relaxed(gpc_base + GPC_M4_LPSR)
-		& (GPC_M4_LPSR_M4_SLEEP_HOLD_ACK_MASK <<
-		GPC_M4_LPSR_M4_SLEEP_HOLD_ACK_SHIFT))
-		if (time_after(jiffies, timeout))
-			pr_err("Wait M4 hold ack timeout!\n");
-}
-
-void imx_gpc_release_m4_in_sleep(void)
-{
-	int val;
-
-	val = readl_relaxed(gpc_base + GPC_M4_LPSR);
-	val |= GPC_M4_LPSR_M4_SLEEP_HOLD_REQ_MASK <<
-		GPC_M4_LPSR_M4_SLEEP_HOLD_REQ_SHIFT;
-	writel_relaxed(val, gpc_base + GPC_M4_LPSR);
-}
-
-unsigned int imx_gpc_is_m4_sleeping(void)
-{
-	if (readl_relaxed(gpc_base + GPC_M4_LPSR) &
-		(GPC_M4_LPSR_M4_SLEEPING_MASK <<
-		GPC_M4_LPSR_M4_SLEEPING_SHIFT))
-		return 1;
-
-	return 0;
-}
-
-unsigned int imx_gpc_is_mf_mix_off(void)
-{
-	return readl_relaxed(gpc_base + GPC_PGC_MF_PDN);
-}
-
-static void imx_gpc_mf_mix_off(void)
-{
-	int i;
-
-	for (i = 0; i < IMR_NUM; i++)
-		if (((gpc_wake_irqs[i] | gpc_mf_request_on[i]) &
-						gpc_mf_irqs[i]) != 0)
-			return;
-
-	pr_info("Turn off M/F mix!\n");
-	/* turn off mega/fast mix */
-	writel_relaxed(0x1, gpc_base + GPC_PGC_MF_PDN);
-}
-
-=======
 
 void imx_gpc_add_m4_wake_up_irq(u32 irq, bool enable)
 {
@@ -273,7 +188,6 @@
 	writel_relaxed(0x1, gpc_base + GPC_PGC_MF_PDN);
 }
 
->>>>>>> 0e136a71
 void imx_gpc_pre_suspend(bool arm_power_off)
 {
 	void __iomem *reg_imr1 = gpc_base + GPC_IMR1;
