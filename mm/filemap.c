--- conflicted
+++ resolved
@@ -1938,14 +1938,10 @@
 		if (retval < 0)
 			goto out;
 
-<<<<<<< HEAD
 		file_accessed(file);
 
 		retval = mapping->a_ops->direct_IO(iocb, &data);
-		if (retval > 0) {
-=======
 		if (retval >= 0) {
->>>>>>> cd27e455
 			iocb->ki_pos += retval;
 			iov_iter_advance(iter, retval);
 		}
