/*
 *  linux/fs/read_write.c
 *
 *  Copyright (C) 1991, 1992  Linus Torvalds
 */

#include <linux/slab.h>
#include <linux/stat.h>
#include <linux/sched/xacct.h>
#include <linux/fcntl.h>
#include <linux/file.h>
#include <linux/uio.h>
#include <linux/fsnotify.h>
#include <linux/security.h>
#include <linux/export.h>
#include <linux/syscalls.h>
#include <linux/pagemap.h>
#include <linux/splice.h>
#include <linux/compat.h>
#include <linux/mount.h>
#include <linux/fs.h>
#include "internal.h"

#include <linux/uaccess.h>
#include <asm/unistd.h>

const struct file_operations generic_ro_fops = {
	.llseek		= generic_file_llseek,
	.read_iter	= generic_file_read_iter,
	.mmap		= generic_file_readonly_mmap,
	.splice_read	= generic_file_splice_read,
};

EXPORT_SYMBOL(generic_ro_fops);

static inline int unsigned_offsets(struct file *file)
{
	return file->f_mode & FMODE_UNSIGNED_OFFSET;
}

/**
 * vfs_setpos - update the file offset for lseek
 * @file:	file structure in question
 * @offset:	file offset to seek to
 * @maxsize:	maximum file size
 *
 * This is a low-level filesystem helper for updating the file offset to
 * the value specified by @offset if the given offset is valid and it is
 * not equal to the current file offset.
 *
 * Return the specified offset on success and -EINVAL on invalid offset.
 */
loff_t vfs_setpos(struct file *file, loff_t offset, loff_t maxsize)
{
	if (offset < 0 && !unsigned_offsets(file))
		return -EINVAL;
	if (offset > maxsize)
		return -EINVAL;

	if (offset != file->f_pos) {
		file->f_pos = offset;
		file->f_version = 0;
	}
	return offset;
}
EXPORT_SYMBOL(vfs_setpos);

/**
 * generic_file_llseek_size - generic llseek implementation for regular files
 * @file:	file structure to seek on
 * @offset:	file offset to seek to
 * @whence:	type of seek
 * @size:	max size of this file in file system
 * @eof:	offset used for SEEK_END position
 *
 * This is a variant of generic_file_llseek that allows passing in a custom
 * maximum file size and a custom EOF position, for e.g. hashed directories
 *
 * Synchronization:
 * SEEK_SET and SEEK_END are unsynchronized (but atomic on 64bit platforms)
 * SEEK_CUR is synchronized against other SEEK_CURs, but not read/writes.
 * read/writes behave like SEEK_SET against seeks.
 */
loff_t
generic_file_llseek_size(struct file *file, loff_t offset, int whence,
		loff_t maxsize, loff_t eof)
{
	switch (whence) {
	case SEEK_END:
		offset += eof;
		break;
	case SEEK_CUR:
		/*
		 * Here we special-case the lseek(fd, 0, SEEK_CUR)
		 * position-querying operation.  Avoid rewriting the "same"
		 * f_pos value back to the file because a concurrent read(),
		 * write() or lseek() might have altered it
		 */
		if (offset == 0)
			return file->f_pos;
		/*
		 * f_lock protects against read/modify/write race with other
		 * SEEK_CURs. Note that parallel writes and reads behave
		 * like SEEK_SET.
		 */
		spin_lock(&file->f_lock);
		offset = vfs_setpos(file, file->f_pos + offset, maxsize);
		spin_unlock(&file->f_lock);
		return offset;
	case SEEK_DATA:
		/*
		 * In the generic case the entire file is data, so as long as
		 * offset isn't at the end of the file then the offset is data.
		 */
		if (offset >= eof)
			return -ENXIO;
		break;
	case SEEK_HOLE:
		/*
		 * There is a virtual hole at the end of the file, so as long as
		 * offset isn't i_size or larger, return i_size.
		 */
		if (offset >= eof)
			return -ENXIO;
		offset = eof;
		break;
	}

	return vfs_setpos(file, offset, maxsize);
}
EXPORT_SYMBOL(generic_file_llseek_size);

/**
 * generic_file_llseek - generic llseek implementation for regular files
 * @file:	file structure to seek on
 * @offset:	file offset to seek to
 * @whence:	type of seek
 *
 * This is a generic implemenation of ->llseek useable for all normal local
 * filesystems.  It just updates the file offset to the value specified by
 * @offset and @whence.
 */
loff_t generic_file_llseek(struct file *file, loff_t offset, int whence)
{
	struct inode *inode = file->f_mapping->host;

	return generic_file_llseek_size(file, offset, whence,
					inode->i_sb->s_maxbytes,
					i_size_read(inode));
}
EXPORT_SYMBOL(generic_file_llseek);

/**
 * fixed_size_llseek - llseek implementation for fixed-sized devices
 * @file:	file structure to seek on
 * @offset:	file offset to seek to
 * @whence:	type of seek
 * @size:	size of the file
 *
 */
loff_t fixed_size_llseek(struct file *file, loff_t offset, int whence, loff_t size)
{
	switch (whence) {
	case SEEK_SET: case SEEK_CUR: case SEEK_END:
		return generic_file_llseek_size(file, offset, whence,
						size, size);
	default:
		return -EINVAL;
	}
}
EXPORT_SYMBOL(fixed_size_llseek);

/**
 * no_seek_end_llseek - llseek implementation for fixed-sized devices
 * @file:	file structure to seek on
 * @offset:	file offset to seek to
 * @whence:	type of seek
 *
 */
loff_t no_seek_end_llseek(struct file *file, loff_t offset, int whence)
{
	switch (whence) {
	case SEEK_SET: case SEEK_CUR:
		return generic_file_llseek_size(file, offset, whence,
						OFFSET_MAX, 0);
	default:
		return -EINVAL;
	}
}
EXPORT_SYMBOL(no_seek_end_llseek);

/**
 * no_seek_end_llseek_size - llseek implementation for fixed-sized devices
 * @file:	file structure to seek on
 * @offset:	file offset to seek to
 * @whence:	type of seek
 * @size:	maximal offset allowed
 *
 */
loff_t no_seek_end_llseek_size(struct file *file, loff_t offset, int whence, loff_t size)
{
	switch (whence) {
	case SEEK_SET: case SEEK_CUR:
		return generic_file_llseek_size(file, offset, whence,
						size, 0);
	default:
		return -EINVAL;
	}
}
EXPORT_SYMBOL(no_seek_end_llseek_size);

/**
 * noop_llseek - No Operation Performed llseek implementation
 * @file:	file structure to seek on
 * @offset:	file offset to seek to
 * @whence:	type of seek
 *
 * This is an implementation of ->llseek useable for the rare special case when
 * userspace expects the seek to succeed but the (device) file is actually not
 * able to perform the seek. In this case you use noop_llseek() instead of
 * falling back to the default implementation of ->llseek.
 */
loff_t noop_llseek(struct file *file, loff_t offset, int whence)
{
	return file->f_pos;
}
EXPORT_SYMBOL(noop_llseek);

loff_t no_llseek(struct file *file, loff_t offset, int whence)
{
	return -ESPIPE;
}
EXPORT_SYMBOL(no_llseek);

loff_t default_llseek(struct file *file, loff_t offset, int whence)
{
	struct inode *inode = file_inode(file);
	loff_t retval;

	inode_lock(inode);
	switch (whence) {
		case SEEK_END:
			offset += i_size_read(inode);
			break;
		case SEEK_CUR:
			if (offset == 0) {
				retval = file->f_pos;
				goto out;
			}
			offset += file->f_pos;
			break;
		case SEEK_DATA:
			/*
			 * In the generic case the entire file is data, so as
			 * long as offset isn't at the end of the file then the
			 * offset is data.
			 */
			if (offset >= inode->i_size) {
				retval = -ENXIO;
				goto out;
			}
			break;
		case SEEK_HOLE:
			/*
			 * There is a virtual hole at the end of the file, so
			 * as long as offset isn't i_size or larger, return
			 * i_size.
			 */
			if (offset >= inode->i_size) {
				retval = -ENXIO;
				goto out;
			}
			offset = inode->i_size;
			break;
	}
	retval = -EINVAL;
	if (offset >= 0 || unsigned_offsets(file)) {
		if (offset != file->f_pos) {
			file->f_pos = offset;
			file->f_version = 0;
		}
		retval = offset;
	}
out:
	inode_unlock(inode);
	return retval;
}
EXPORT_SYMBOL(default_llseek);

loff_t vfs_llseek(struct file *file, loff_t offset, int whence)
{
	loff_t (*fn)(struct file *, loff_t, int);

	fn = no_llseek;
	if (file->f_mode & FMODE_LSEEK) {
		if (file->f_op->llseek)
			fn = file->f_op->llseek;
	}
	return fn(file, offset, whence);
}
EXPORT_SYMBOL(vfs_llseek);

SYSCALL_DEFINE3(lseek, unsigned int, fd, off_t, offset, unsigned int, whence)
{
	off_t retval;
	struct fd f = fdget_pos(fd);
	if (!f.file)
		return -EBADF;

	retval = -EINVAL;
	if (whence <= SEEK_MAX) {
		loff_t res = vfs_llseek(f.file, offset, whence);
		retval = res;
		if (res != (loff_t)retval)
			retval = -EOVERFLOW;	/* LFS: should only happen on 32 bit platforms */
	}
	fdput_pos(f);
	return retval;
}

#ifdef CONFIG_COMPAT
COMPAT_SYSCALL_DEFINE3(lseek, unsigned int, fd, compat_off_t, offset, unsigned int, whence)
{
	return sys_lseek(fd, offset, whence);
}
#endif

#ifdef __ARCH_WANT_SYS_LLSEEK
SYSCALL_DEFINE5(llseek, unsigned int, fd, unsigned long, offset_high,
		unsigned long, offset_low, loff_t __user *, result,
		unsigned int, whence)
{
	int retval;
	struct fd f = fdget_pos(fd);
	loff_t offset;

	if (!f.file)
		return -EBADF;

	retval = -EINVAL;
	if (whence > SEEK_MAX)
		goto out_putf;

	offset = vfs_llseek(f.file, ((loff_t) offset_high << 32) | offset_low,
			whence);

	retval = (int)offset;
	if (offset >= 0) {
		retval = -EFAULT;
		if (!copy_to_user(result, &offset, sizeof(offset)))
			retval = 0;
	}
out_putf:
	fdput_pos(f);
	return retval;
}
#endif

int rw_verify_area(int read_write, struct file *file, const loff_t *ppos, size_t count)
{
	struct inode *inode;
	loff_t pos;
	int retval = -EINVAL;

	inode = file_inode(file);
	if (unlikely((ssize_t) count < 0))
		return retval;
	pos = *ppos;
	if (unlikely(pos < 0)) {
		if (!unsigned_offsets(file))
			return retval;
		if (count >= -pos) /* both values are in 0..LLONG_MAX */
			return -EOVERFLOW;
	} else if (unlikely((loff_t) (pos + count) < 0)) {
		if (!unsigned_offsets(file))
			return retval;
	}

	if (unlikely(inode->i_flctx && mandatory_lock(inode))) {
		retval = locks_mandatory_area(inode, file, pos, pos + count - 1,
				read_write == READ ? F_RDLCK : F_WRLCK);
		if (retval < 0)
			return retval;
	}
	return security_file_permission(file,
				read_write == READ ? MAY_READ : MAY_WRITE);
}

static ssize_t new_sync_read(struct file *filp, char __user *buf, size_t len, loff_t *ppos)
{
	struct iovec iov = { .iov_base = buf, .iov_len = len };
	struct kiocb kiocb;
	struct iov_iter iter;
	ssize_t ret;

	init_sync_kiocb(&kiocb, filp);
	kiocb.ki_pos = *ppos;
	iov_iter_init(&iter, READ, &iov, 1, len);

	ret = call_read_iter(filp, &kiocb, &iter);
	BUG_ON(ret == -EIOCBQUEUED);
	*ppos = kiocb.ki_pos;
	return ret;
}

ssize_t __vfs_read(struct file *file, char __user *buf, size_t count,
		   loff_t *pos)
{
	if (file->f_op->read)
		return file->f_op->read(file, buf, count, pos);
	else if (file->f_op->read_iter)
		return new_sync_read(file, buf, count, pos);
	else
		return -EINVAL;
}
EXPORT_SYMBOL(__vfs_read);

ssize_t vfs_read(struct file *file, char __user *buf, size_t count, loff_t *pos)
{
	ssize_t ret;

	if (!(file->f_mode & FMODE_READ))
		return -EBADF;
	if (!(file->f_mode & FMODE_CAN_READ))
		return -EINVAL;
	if (unlikely(!access_ok(VERIFY_WRITE, buf, count)))
		return -EFAULT;

	ret = rw_verify_area(READ, file, pos, count);
	if (!ret) {
		if (count > MAX_RW_COUNT)
			count =  MAX_RW_COUNT;
		ret = __vfs_read(file, buf, count, pos);
		if (ret > 0) {
			fsnotify_access(file);
			add_rchar(current, ret);
		}
		inc_syscr(current);
	}

	return ret;
}

EXPORT_SYMBOL(vfs_read);

static ssize_t new_sync_write(struct file *filp, const char __user *buf, size_t len, loff_t *ppos)
{
	struct iovec iov = { .iov_base = (void __user *)buf, .iov_len = len };
	struct kiocb kiocb;
	struct iov_iter iter;
	ssize_t ret;

	init_sync_kiocb(&kiocb, filp);
	kiocb.ki_pos = *ppos;
	iov_iter_init(&iter, WRITE, &iov, 1, len);

	ret = call_write_iter(filp, &kiocb, &iter);
	BUG_ON(ret == -EIOCBQUEUED);
	if (ret > 0)
		*ppos = kiocb.ki_pos;
	return ret;
}

ssize_t __vfs_write(struct file *file, const char __user *p, size_t count,
		    loff_t *pos)
{
	if (file->f_op->write)
		return file->f_op->write(file, p, count, pos);
	else if (file->f_op->write_iter)
		return new_sync_write(file, p, count, pos);
	else
		return -EINVAL;
}
EXPORT_SYMBOL(__vfs_write);

ssize_t __kernel_write(struct file *file, const char *buf, size_t count, loff_t *pos)
{
	mm_segment_t old_fs;
	const char __user *p;
	ssize_t ret;

	if (!(file->f_mode & FMODE_CAN_WRITE))
		return -EINVAL;

	old_fs = get_fs();
	set_fs(get_ds());
	p = (__force const char __user *)buf;
	if (count > MAX_RW_COUNT)
		count =  MAX_RW_COUNT;
	ret = __vfs_write(file, p, count, pos);
	set_fs(old_fs);
	if (ret > 0) {
		fsnotify_modify(file);
		add_wchar(current, ret);
	}
	inc_syscw(current);
	return ret;
}

EXPORT_SYMBOL(__kernel_write);

ssize_t vfs_write(struct file *file, const char __user *buf, size_t count, loff_t *pos)
{
	ssize_t ret;

	if (!(file->f_mode & FMODE_WRITE))
		return -EBADF;
	if (!(file->f_mode & FMODE_CAN_WRITE))
		return -EINVAL;
	if (unlikely(!access_ok(VERIFY_READ, buf, count)))
		return -EFAULT;

	ret = rw_verify_area(WRITE, file, pos, count);
	if (!ret) {
		if (count > MAX_RW_COUNT)
			count =  MAX_RW_COUNT;
		file_start_write(file);
		ret = __vfs_write(file, buf, count, pos);
		if (ret > 0) {
			fsnotify_modify(file);
			add_wchar(current, ret);
		}
		inc_syscw(current);
		file_end_write(file);
	}

	return ret;
}

EXPORT_SYMBOL(vfs_write);

static inline loff_t file_pos_read(struct file *file)
{
	return file->f_pos;
}

static inline void file_pos_write(struct file *file, loff_t pos)
{
	file->f_pos = pos;
}

SYSCALL_DEFINE3(read, unsigned int, fd, char __user *, buf, size_t, count)
{
	struct fd f = fdget_pos(fd);
	ssize_t ret = -EBADF;

	if (f.file) {
		loff_t pos = file_pos_read(f.file);
		ret = vfs_read(f.file, buf, count, &pos);
		if (ret >= 0)
			file_pos_write(f.file, pos);
		fdput_pos(f);
	}
	return ret;
}

SYSCALL_DEFINE3(write, unsigned int, fd, const char __user *, buf,
		size_t, count)
{
	struct fd f = fdget_pos(fd);
	ssize_t ret = -EBADF;

	if (f.file) {
		loff_t pos = file_pos_read(f.file);
		ret = vfs_write(f.file, buf, count, &pos);
		if (ret >= 0)
			file_pos_write(f.file, pos);
		fdput_pos(f);
	}

	return ret;
}

SYSCALL_DEFINE4(pread64, unsigned int, fd, char __user *, buf,
			size_t, count, loff_t, pos)
{
	struct fd f;
	ssize_t ret = -EBADF;

	if (pos < 0)
		return -EINVAL;

	f = fdget(fd);
	if (f.file) {
		ret = -ESPIPE;
		if (f.file->f_mode & FMODE_PREAD)
			ret = vfs_read(f.file, buf, count, &pos);
		fdput(f);
	}

	return ret;
}

SYSCALL_DEFINE4(pwrite64, unsigned int, fd, const char __user *, buf,
			 size_t, count, loff_t, pos)
{
	struct fd f;
	ssize_t ret = -EBADF;

	if (pos < 0)
		return -EINVAL;

	f = fdget(fd);
	if (f.file) {
		ret = -ESPIPE;
		if (f.file->f_mode & FMODE_PWRITE)  
			ret = vfs_write(f.file, buf, count, &pos);
		fdput(f);
	}

	return ret;
}

/*
 * Reduce an iovec's length in-place.  Return the resulting number of segments
 */
unsigned long iov_shorten(struct iovec *iov, unsigned long nr_segs, size_t to)
{
	unsigned long seg = 0;
	size_t len = 0;

	while (seg < nr_segs) {
		seg++;
		if (len + iov->iov_len >= to) {
			iov->iov_len = to - len;
			break;
		}
		len += iov->iov_len;
		iov++;
	}
	return seg;
}
EXPORT_SYMBOL(iov_shorten);

static ssize_t do_iter_readv_writev(struct file *filp, struct iov_iter *iter,
		loff_t *ppos, int type, int flags)
{
	struct kiocb kiocb;
	ssize_t ret;

	init_sync_kiocb(&kiocb, filp);
	ret = kiocb_set_rw_flags(&kiocb, flags);
	if (ret)
		return ret;
	kiocb.ki_pos = *ppos;

	if (type == READ)
		ret = call_read_iter(filp, &kiocb, iter);
	else
		ret = call_write_iter(filp, &kiocb, iter);
	BUG_ON(ret == -EIOCBQUEUED);
	*ppos = kiocb.ki_pos;
	return ret;
}

/* Do it by hand, with file-ops */
static ssize_t do_loop_readv_writev(struct file *filp, struct iov_iter *iter,
		loff_t *ppos, int type, int flags)
{
	ssize_t ret = 0;

	if (flags & ~RWF_HIPRI)
		return -EOPNOTSUPP;

	while (iov_iter_count(iter)) {
		struct iovec iovec = iov_iter_iovec(iter);
		ssize_t nr;

		if (type == READ) {
			nr = filp->f_op->read(filp, iovec.iov_base,
					      iovec.iov_len, ppos);
		} else {
			nr = filp->f_op->write(filp, iovec.iov_base,
					       iovec.iov_len, ppos);
		}

		if (nr < 0) {
			if (!ret)
				ret = nr;
			break;
		}
		ret += nr;
		if (nr != iovec.iov_len)
			break;
		iov_iter_advance(iter, nr);
	}

	return ret;
}

/* A write operation does a read from user space and vice versa */
#define vrfy_dir(type) ((type) == READ ? VERIFY_WRITE : VERIFY_READ)

/**
 * rw_copy_check_uvector() - Copy an array of &struct iovec from userspace
 *     into the kernel and check that it is valid.
 *
 * @type: One of %CHECK_IOVEC_ONLY, %READ, or %WRITE.
 * @uvector: Pointer to the userspace array.
 * @nr_segs: Number of elements in userspace array.
 * @fast_segs: Number of elements in @fast_pointer.
 * @fast_pointer: Pointer to (usually small on-stack) kernel array.
 * @ret_pointer: (output parameter) Pointer to a variable that will point to
 *     either @fast_pointer, a newly allocated kernel array, or NULL,
 *     depending on which array was used.
 *
 * This function copies an array of &struct iovec of @nr_segs from
 * userspace into the kernel and checks that each element is valid (e.g.
 * it does not point to a kernel address or cause overflow by being too
 * large, etc.).
 *
 * As an optimization, the caller may provide a pointer to a small
 * on-stack array in @fast_pointer, typically %UIO_FASTIOV elements long
 * (the size of this array, or 0 if unused, should be given in @fast_segs).
 *
 * @ret_pointer will always point to the array that was used, so the
 * caller must take care not to call kfree() on it e.g. in case the
 * @fast_pointer array was used and it was allocated on the stack.
 *
 * Return: The total number of bytes covered by the iovec array on success
 *   or a negative error code on error.
 */
ssize_t rw_copy_check_uvector(int type, const struct iovec __user * uvector,
			      unsigned long nr_segs, unsigned long fast_segs,
			      struct iovec *fast_pointer,
			      struct iovec **ret_pointer)
{
	unsigned long seg;
	ssize_t ret;
	struct iovec *iov = fast_pointer;

	/*
	 * SuS says "The readv() function *may* fail if the iovcnt argument
	 * was less than or equal to 0, or greater than {IOV_MAX}.  Linux has
	 * traditionally returned zero for zero segments, so...
	 */
	if (nr_segs == 0) {
		ret = 0;
		goto out;
	}

	/*
	 * First get the "struct iovec" from user memory and
	 * verify all the pointers
	 */
	if (nr_segs > UIO_MAXIOV) {
		ret = -EINVAL;
		goto out;
	}
	if (nr_segs > fast_segs) {
		iov = kmalloc(nr_segs*sizeof(struct iovec), GFP_KERNEL);
		if (iov == NULL) {
			ret = -ENOMEM;
			goto out;
		}
	}
	if (copy_from_user(iov, uvector, nr_segs*sizeof(*uvector))) {
		ret = -EFAULT;
		goto out;
	}

	/*
	 * According to the Single Unix Specification we should return EINVAL
	 * if an element length is < 0 when cast to ssize_t or if the
	 * total length would overflow the ssize_t return value of the
	 * system call.
	 *
	 * Linux caps all read/write calls to MAX_RW_COUNT, and avoids the
	 * overflow case.
	 */
	ret = 0;
	for (seg = 0; seg < nr_segs; seg++) {
		void __user *buf = iov[seg].iov_base;
		ssize_t len = (ssize_t)iov[seg].iov_len;

		/* see if we we're about to use an invalid len or if
		 * it's about to overflow ssize_t */
		if (len < 0) {
			ret = -EINVAL;
			goto out;
		}
		if (type >= 0
		    && unlikely(!access_ok(vrfy_dir(type), buf, len))) {
			ret = -EFAULT;
			goto out;
		}
		if (len > MAX_RW_COUNT - ret) {
			len = MAX_RW_COUNT - ret;
			iov[seg].iov_len = len;
		}
		ret += len;
	}
out:
	*ret_pointer = iov;
	return ret;
}

#ifdef CONFIG_COMPAT
ssize_t compat_rw_copy_check_uvector(int type,
		const struct compat_iovec __user *uvector, unsigned long nr_segs,
		unsigned long fast_segs, struct iovec *fast_pointer,
		struct iovec **ret_pointer)
{
	compat_ssize_t tot_len;
	struct iovec *iov = *ret_pointer = fast_pointer;
	ssize_t ret = 0;
	int seg;

	/*
	 * SuS says "The readv() function *may* fail if the iovcnt argument
	 * was less than or equal to 0, or greater than {IOV_MAX}.  Linux has
	 * traditionally returned zero for zero segments, so...
	 */
	if (nr_segs == 0)
		goto out;

	ret = -EINVAL;
	if (nr_segs > UIO_MAXIOV)
		goto out;
	if (nr_segs > fast_segs) {
		ret = -ENOMEM;
		iov = kmalloc(nr_segs*sizeof(struct iovec), GFP_KERNEL);
		if (iov == NULL)
			goto out;
	}
	*ret_pointer = iov;

	ret = -EFAULT;
	if (!access_ok(VERIFY_READ, uvector, nr_segs*sizeof(*uvector)))
		goto out;

	/*
	 * Single unix specification:
	 * We should -EINVAL if an element length is not >= 0 and fitting an
	 * ssize_t.
	 *
	 * In Linux, the total length is limited to MAX_RW_COUNT, there is
	 * no overflow possibility.
	 */
	tot_len = 0;
	ret = -EINVAL;
	for (seg = 0; seg < nr_segs; seg++) {
		compat_uptr_t buf;
		compat_ssize_t len;

		if (__get_user(len, &uvector->iov_len) ||
		   __get_user(buf, &uvector->iov_base)) {
			ret = -EFAULT;
			goto out;
		}
		if (len < 0)	/* size_t not fitting in compat_ssize_t .. */
			goto out;
		if (type >= 0 &&
		    !access_ok(vrfy_dir(type), compat_ptr(buf), len)) {
			ret = -EFAULT;
			goto out;
		}
		if (len > MAX_RW_COUNT - tot_len)
			len = MAX_RW_COUNT - tot_len;
		tot_len += len;
		iov->iov_base = compat_ptr(buf);
		iov->iov_len = (compat_size_t) len;
		uvector++;
		iov++;
	}
	ret = tot_len;

out:
	return ret;
}
#endif

static ssize_t do_iter_read(struct file *file, struct iov_iter *iter,
		loff_t *pos, int flags)
{
	size_t tot_len;
	ssize_t ret = 0;

	if (!(file->f_mode & FMODE_READ))
		return -EBADF;
	if (!(file->f_mode & FMODE_CAN_READ))
		return -EINVAL;

	tot_len = iov_iter_count(iter);
	if (!tot_len)
		goto out;
	ret = rw_verify_area(READ, file, pos, tot_len);
	if (ret < 0)
		return ret;

	if (file->f_op->read_iter)
		ret = do_iter_readv_writev(file, iter, pos, READ, flags);
	else
		ret = do_loop_readv_writev(file, iter, pos, READ, flags);
out:
	if (ret >= 0)
		fsnotify_access(file);
	return ret;
}

ssize_t vfs_iter_read(struct file *file, struct iov_iter *iter, loff_t *ppos,
		int flags)
{
	if (!file->f_op->read_iter)
		return -EINVAL;
	return do_iter_read(file, iter, ppos, flags);
}
EXPORT_SYMBOL(vfs_iter_read);

static ssize_t do_iter_write(struct file *file, struct iov_iter *iter,
		loff_t *pos, int flags)
{
	size_t tot_len;
	ssize_t ret = 0;

	if (!(file->f_mode & FMODE_WRITE))
		return -EBADF;
	if (!(file->f_mode & FMODE_CAN_WRITE))
		return -EINVAL;

	tot_len = iov_iter_count(iter);
	if (!tot_len)
		return 0;
	ret = rw_verify_area(WRITE, file, pos, tot_len);
	if (ret < 0)
		return ret;

	if (file->f_op->write_iter)
		ret = do_iter_readv_writev(file, iter, pos, WRITE, flags);
	else
		ret = do_loop_readv_writev(file, iter, pos, WRITE, flags);
	if (ret > 0)
		fsnotify_modify(file);
	return ret;
}

ssize_t vfs_iter_write(struct file *file, struct iov_iter *iter, loff_t *ppos,
		int flags)
{
	if (!file->f_op->write_iter)
		return -EINVAL;
	return do_iter_write(file, iter, ppos, flags);
}
EXPORT_SYMBOL(vfs_iter_write);

ssize_t vfs_readv(struct file *file, const struct iovec __user *vec,
		  unsigned long vlen, loff_t *pos, int flags)
{
	struct iovec iovstack[UIO_FASTIOV];
	struct iovec *iov = iovstack;
	struct iov_iter iter;
	ssize_t ret;

	ret = import_iovec(READ, vec, vlen, ARRAY_SIZE(iovstack), &iov, &iter);
	if (ret >= 0) {
		ret = do_iter_read(file, &iter, pos, flags);
		kfree(iov);
	}

	return ret;
}
EXPORT_SYMBOL(vfs_readv);

ssize_t vfs_writev(struct file *file, const struct iovec __user *vec,
		   unsigned long vlen, loff_t *pos, int flags)
{
	struct iovec iovstack[UIO_FASTIOV];
	struct iovec *iov = iovstack;
	struct iov_iter iter;
	ssize_t ret;

	ret = import_iovec(WRITE, vec, vlen, ARRAY_SIZE(iovstack), &iov, &iter);
	if (ret >= 0) {
		file_start_write(file);
		ret = do_iter_write(file, &iter, pos, flags);
		file_end_write(file);
		kfree(iov);
	}
	return ret;
}
EXPORT_SYMBOL(vfs_writev);

static ssize_t do_readv(unsigned long fd, const struct iovec __user *vec,
			unsigned long vlen, int flags)
{
	struct fd f = fdget_pos(fd);
	ssize_t ret = -EBADF;

	if (f.file) {
		loff_t pos = file_pos_read(f.file);
		ret = vfs_readv(f.file, vec, vlen, &pos, flags);
		if (ret >= 0)
			file_pos_write(f.file, pos);
		fdput_pos(f);
	}

	if (ret > 0)
		add_rchar(current, ret);
	inc_syscr(current);
	return ret;
}

static ssize_t do_writev(unsigned long fd, const struct iovec __user *vec,
			 unsigned long vlen, int flags)
{
	struct fd f = fdget_pos(fd);
	ssize_t ret = -EBADF;

	if (f.file) {
		loff_t pos = file_pos_read(f.file);
		ret = vfs_writev(f.file, vec, vlen, &pos, flags);
		if (ret >= 0)
			file_pos_write(f.file, pos);
		fdput_pos(f);
	}

	if (ret > 0)
		add_wchar(current, ret);
	inc_syscw(current);
	return ret;
}

static inline loff_t pos_from_hilo(unsigned long high, unsigned long low)
{
#define HALF_LONG_BITS (BITS_PER_LONG / 2)
	return (((loff_t)high << HALF_LONG_BITS) << HALF_LONG_BITS) | low;
}

static ssize_t do_preadv(unsigned long fd, const struct iovec __user *vec,
			 unsigned long vlen, loff_t pos, int flags)
{
	struct fd f;
	ssize_t ret = -EBADF;

	if (pos < 0)
		return -EINVAL;

	f = fdget(fd);
	if (f.file) {
		ret = -ESPIPE;
		if (f.file->f_mode & FMODE_PREAD)
			ret = vfs_readv(f.file, vec, vlen, &pos, flags);
		fdput(f);
	}

	if (ret > 0)
		add_rchar(current, ret);
	inc_syscr(current);
	return ret;
}

static ssize_t do_pwritev(unsigned long fd, const struct iovec __user *vec,
			  unsigned long vlen, loff_t pos, int flags)
{
	struct fd f;
	ssize_t ret = -EBADF;

	if (pos < 0)
		return -EINVAL;

	f = fdget(fd);
	if (f.file) {
		ret = -ESPIPE;
		if (f.file->f_mode & FMODE_PWRITE)
			ret = vfs_writev(f.file, vec, vlen, &pos, flags);
		fdput(f);
	}

	if (ret > 0)
		add_wchar(current, ret);
	inc_syscw(current);
	return ret;
}

SYSCALL_DEFINE3(readv, unsigned long, fd, const struct iovec __user *, vec,
		unsigned long, vlen)
{
	return do_readv(fd, vec, vlen, 0);
}

SYSCALL_DEFINE3(writev, unsigned long, fd, const struct iovec __user *, vec,
		unsigned long, vlen)
{
	return do_writev(fd, vec, vlen, 0);
}

SYSCALL_DEFINE5(preadv, unsigned long, fd, const struct iovec __user *, vec,
		unsigned long, vlen, unsigned long, pos_l, unsigned long, pos_h)
{
	loff_t pos = pos_from_hilo(pos_h, pos_l);

	return do_preadv(fd, vec, vlen, pos, 0);
}

SYSCALL_DEFINE6(preadv2, unsigned long, fd, const struct iovec __user *, vec,
		unsigned long, vlen, unsigned long, pos_l, unsigned long, pos_h,
		int, flags)
{
	loff_t pos = pos_from_hilo(pos_h, pos_l);

	if (pos == -1)
		return do_readv(fd, vec, vlen, flags);

	return do_preadv(fd, vec, vlen, pos, flags);
}

SYSCALL_DEFINE5(pwritev, unsigned long, fd, const struct iovec __user *, vec,
		unsigned long, vlen, unsigned long, pos_l, unsigned long, pos_h)
{
	loff_t pos = pos_from_hilo(pos_h, pos_l);

	return do_pwritev(fd, vec, vlen, pos, 0);
}

SYSCALL_DEFINE6(pwritev2, unsigned long, fd, const struct iovec __user *, vec,
		unsigned long, vlen, unsigned long, pos_l, unsigned long, pos_h,
		int, flags)
{
	loff_t pos = pos_from_hilo(pos_h, pos_l);

	if (pos == -1)
		return do_writev(fd, vec, vlen, flags);

	return do_pwritev(fd, vec, vlen, pos, flags);
}

#ifdef CONFIG_COMPAT
static size_t compat_readv(struct file *file,
			   const struct compat_iovec __user *vec,
			   unsigned long vlen, loff_t *pos, int flags)
{
	struct iovec iovstack[UIO_FASTIOV];
	struct iovec *iov = iovstack;
	struct iov_iter iter;
	ssize_t ret;

	ret = compat_import_iovec(READ, vec, vlen, UIO_FASTIOV, &iov, &iter);
	if (ret >= 0) {
		ret = do_iter_read(file, &iter, pos, flags);
		kfree(iov);
	}
	if (ret > 0)
		add_rchar(current, ret);
	inc_syscr(current);
	return ret;
}

static size_t do_compat_readv(compat_ulong_t fd,
				 const struct compat_iovec __user *vec,
				 compat_ulong_t vlen, int flags)
{
	struct fd f = fdget_pos(fd);
	ssize_t ret;
	loff_t pos;

	if (!f.file)
		return -EBADF;
	pos = f.file->f_pos;
	ret = compat_readv(f.file, vec, vlen, &pos, flags);
	if (ret >= 0)
		f.file->f_pos = pos;
	fdput_pos(f);
	return ret;

}

COMPAT_SYSCALL_DEFINE3(readv, compat_ulong_t, fd,
		const struct compat_iovec __user *,vec,
		compat_ulong_t, vlen)
{
	return do_compat_readv(fd, vec, vlen, 0);
}

static long do_compat_preadv64(unsigned long fd,
				  const struct compat_iovec __user *vec,
				  unsigned long vlen, loff_t pos, int flags)
{
	struct fd f;
	ssize_t ret;

	if (pos < 0)
		return -EINVAL;
	f = fdget(fd);
	if (!f.file)
		return -EBADF;
	ret = -ESPIPE;
	if (f.file->f_mode & FMODE_PREAD)
		ret = compat_readv(f.file, vec, vlen, &pos, flags);
	fdput(f);
	return ret;
}

#ifdef __ARCH_WANT_COMPAT_SYS_PREADV64
COMPAT_SYSCALL_DEFINE4(preadv64, unsigned long, fd,
		const struct compat_iovec __user *,vec,
		unsigned long, vlen, loff_t, pos)
{
	return do_compat_preadv64(fd, vec, vlen, pos, 0);
}
#endif

COMPAT_SYSCALL_DEFINE5(preadv, compat_ulong_t, fd,
		const struct compat_iovec __user *,vec,
		compat_ulong_t, vlen, u32, pos_low, u32, pos_high)
{
	loff_t pos = ((loff_t)pos_high << 32) | pos_low;

	return do_compat_preadv64(fd, vec, vlen, pos, 0);
}

#ifdef __ARCH_WANT_COMPAT_SYS_PREADV64V2
COMPAT_SYSCALL_DEFINE5(preadv64v2, unsigned long, fd,
		const struct compat_iovec __user *,vec,
		unsigned long, vlen, loff_t, pos, int, flags)
{
	return do_compat_preadv64(fd, vec, vlen, pos, flags);
}
#endif

COMPAT_SYSCALL_DEFINE6(preadv2, compat_ulong_t, fd,
		const struct compat_iovec __user *,vec,
		compat_ulong_t, vlen, u32, pos_low, u32, pos_high,
		int, flags)
{
	loff_t pos = ((loff_t)pos_high << 32) | pos_low;

	if (pos == -1)
		return do_compat_readv(fd, vec, vlen, flags);

	return do_compat_preadv64(fd, vec, vlen, pos, flags);
}

static size_t compat_writev(struct file *file,
			    const struct compat_iovec __user *vec,
			    unsigned long vlen, loff_t *pos, int flags)
{
<<<<<<< HEAD
	ssize_t ret = -EBADF;

	if (!(file->f_mode & FMODE_WRITE))
		goto out;

	ret = -EINVAL;
	if (!(file->f_mode & FMODE_CAN_WRITE))
		goto out;

	ret = compat_do_readv_writev(WRITE, file, vec, vlen, pos, flags);
=======
	struct iovec iovstack[UIO_FASTIOV];
	struct iovec *iov = iovstack;
	struct iov_iter iter;
	ssize_t ret;
>>>>>>> a2054256

	ret = compat_import_iovec(WRITE, vec, vlen, UIO_FASTIOV, &iov, &iter);
	if (ret >= 0) {
		file_start_write(file);
		ret = do_iter_write(file, &iter, pos, flags);
		file_end_write(file);
		kfree(iov);
	}
	if (ret > 0)
		add_wchar(current, ret);
	inc_syscw(current);
	return ret;
}

static size_t do_compat_writev(compat_ulong_t fd,
				  const struct compat_iovec __user* vec,
				  compat_ulong_t vlen, int flags)
{
	struct fd f = fdget_pos(fd);
	ssize_t ret;
	loff_t pos;

	if (!f.file)
		return -EBADF;
	pos = f.file->f_pos;
	ret = compat_writev(f.file, vec, vlen, &pos, flags);
	if (ret >= 0)
		f.file->f_pos = pos;
	fdput_pos(f);
	return ret;
}

COMPAT_SYSCALL_DEFINE3(writev, compat_ulong_t, fd,
		const struct compat_iovec __user *, vec,
		compat_ulong_t, vlen)
{
	return do_compat_writev(fd, vec, vlen, 0);
}

static long do_compat_pwritev64(unsigned long fd,
				   const struct compat_iovec __user *vec,
				   unsigned long vlen, loff_t pos, int flags)
{
	struct fd f;
	ssize_t ret;

	if (pos < 0)
		return -EINVAL;
	f = fdget(fd);
	if (!f.file)
		return -EBADF;
	ret = -ESPIPE;
	if (f.file->f_mode & FMODE_PWRITE)
		ret = compat_writev(f.file, vec, vlen, &pos, flags);
	fdput(f);
	return ret;
}

#ifdef __ARCH_WANT_COMPAT_SYS_PWRITEV64
COMPAT_SYSCALL_DEFINE4(pwritev64, unsigned long, fd,
		const struct compat_iovec __user *,vec,
		unsigned long, vlen, loff_t, pos)
{
	return do_compat_pwritev64(fd, vec, vlen, pos, 0);
}
#endif

COMPAT_SYSCALL_DEFINE5(pwritev, compat_ulong_t, fd,
		const struct compat_iovec __user *,vec,
		compat_ulong_t, vlen, u32, pos_low, u32, pos_high)
{
	loff_t pos = ((loff_t)pos_high << 32) | pos_low;

	return do_compat_pwritev64(fd, vec, vlen, pos, 0);
}

#ifdef __ARCH_WANT_COMPAT_SYS_PWRITEV64V2
COMPAT_SYSCALL_DEFINE5(pwritev64v2, unsigned long, fd,
		const struct compat_iovec __user *,vec,
		unsigned long, vlen, loff_t, pos, int, flags)
{
	return do_compat_pwritev64(fd, vec, vlen, pos, flags);
}
#endif

COMPAT_SYSCALL_DEFINE6(pwritev2, compat_ulong_t, fd,
		const struct compat_iovec __user *,vec,
		compat_ulong_t, vlen, u32, pos_low, u32, pos_high, int, flags)
{
	loff_t pos = ((loff_t)pos_high << 32) | pos_low;

	if (pos == -1)
		return do_compat_writev(fd, vec, vlen, flags);

	return do_compat_pwritev64(fd, vec, vlen, pos, flags);
}

#endif

static ssize_t do_sendfile(int out_fd, int in_fd, loff_t *ppos,
		  	   size_t count, loff_t max)
{
	struct fd in, out;
	struct inode *in_inode, *out_inode;
	loff_t pos;
	loff_t out_pos;
	ssize_t retval;
	int fl;

	/*
	 * Get input file, and verify that it is ok..
	 */
	retval = -EBADF;
	in = fdget(in_fd);
	if (!in.file)
		goto out;
	if (!(in.file->f_mode & FMODE_READ))
		goto fput_in;
	retval = -ESPIPE;
	if (!ppos) {
		pos = in.file->f_pos;
	} else {
		pos = *ppos;
		if (!(in.file->f_mode & FMODE_PREAD))
			goto fput_in;
	}
	retval = rw_verify_area(READ, in.file, &pos, count);
	if (retval < 0)
		goto fput_in;
	if (count > MAX_RW_COUNT)
		count =  MAX_RW_COUNT;

	/*
	 * Get output file, and verify that it is ok..
	 */
	retval = -EBADF;
	out = fdget(out_fd);
	if (!out.file)
		goto fput_in;
	if (!(out.file->f_mode & FMODE_WRITE))
		goto fput_out;
	retval = -EINVAL;
	in_inode = file_inode(in.file);
	out_inode = file_inode(out.file);
	out_pos = out.file->f_pos;
	retval = rw_verify_area(WRITE, out.file, &out_pos, count);
	if (retval < 0)
		goto fput_out;

	if (!max)
		max = min(in_inode->i_sb->s_maxbytes, out_inode->i_sb->s_maxbytes);

	if (unlikely(pos + count > max)) {
		retval = -EOVERFLOW;
		if (pos >= max)
			goto fput_out;
		count = max - pos;
	}

	fl = 0;
#if 0
	/*
	 * We need to debate whether we can enable this or not. The
	 * man page documents EAGAIN return for the output at least,
	 * and the application is arguably buggy if it doesn't expect
	 * EAGAIN on a non-blocking file descriptor.
	 */
	if (in.file->f_flags & O_NONBLOCK)
		fl = SPLICE_F_NONBLOCK;
#endif
	file_start_write(out.file);
	retval = do_splice_direct(in.file, &pos, out.file, &out_pos, count, fl);
	file_end_write(out.file);

	if (retval > 0) {
		add_rchar(current, retval);
		add_wchar(current, retval);
		fsnotify_access(in.file);
		fsnotify_modify(out.file);
		out.file->f_pos = out_pos;
		if (ppos)
			*ppos = pos;
		else
			in.file->f_pos = pos;
	}

	inc_syscr(current);
	inc_syscw(current);
	if (pos > max)
		retval = -EOVERFLOW;

fput_out:
	fdput(out);
fput_in:
	fdput(in);
out:
	return retval;
}

SYSCALL_DEFINE4(sendfile, int, out_fd, int, in_fd, off_t __user *, offset, size_t, count)
{
	loff_t pos;
	off_t off;
	ssize_t ret;

	if (offset) {
		if (unlikely(get_user(off, offset)))
			return -EFAULT;
		pos = off;
		ret = do_sendfile(out_fd, in_fd, &pos, count, MAX_NON_LFS);
		if (unlikely(put_user(pos, offset)))
			return -EFAULT;
		return ret;
	}

	return do_sendfile(out_fd, in_fd, NULL, count, 0);
}

SYSCALL_DEFINE4(sendfile64, int, out_fd, int, in_fd, loff_t __user *, offset, size_t, count)
{
	loff_t pos;
	ssize_t ret;

	if (offset) {
		if (unlikely(copy_from_user(&pos, offset, sizeof(loff_t))))
			return -EFAULT;
		ret = do_sendfile(out_fd, in_fd, &pos, count, 0);
		if (unlikely(put_user(pos, offset)))
			return -EFAULT;
		return ret;
	}

	return do_sendfile(out_fd, in_fd, NULL, count, 0);
}

#ifdef CONFIG_COMPAT
COMPAT_SYSCALL_DEFINE4(sendfile, int, out_fd, int, in_fd,
		compat_off_t __user *, offset, compat_size_t, count)
{
	loff_t pos;
	off_t off;
	ssize_t ret;

	if (offset) {
		if (unlikely(get_user(off, offset)))
			return -EFAULT;
		pos = off;
		ret = do_sendfile(out_fd, in_fd, &pos, count, MAX_NON_LFS);
		if (unlikely(put_user(pos, offset)))
			return -EFAULT;
		return ret;
	}

	return do_sendfile(out_fd, in_fd, NULL, count, 0);
}

COMPAT_SYSCALL_DEFINE4(sendfile64, int, out_fd, int, in_fd,
		compat_loff_t __user *, offset, compat_size_t, count)
{
	loff_t pos;
	ssize_t ret;

	if (offset) {
		if (unlikely(copy_from_user(&pos, offset, sizeof(loff_t))))
			return -EFAULT;
		ret = do_sendfile(out_fd, in_fd, &pos, count, 0);
		if (unlikely(put_user(pos, offset)))
			return -EFAULT;
		return ret;
	}

	return do_sendfile(out_fd, in_fd, NULL, count, 0);
}
#endif

/*
 * copy_file_range() differs from regular file read and write in that it
 * specifically allows return partial success.  When it does so is up to
 * the copy_file_range method.
 */
ssize_t vfs_copy_file_range(struct file *file_in, loff_t pos_in,
			    struct file *file_out, loff_t pos_out,
			    size_t len, unsigned int flags)
{
	struct inode *inode_in = file_inode(file_in);
	struct inode *inode_out = file_inode(file_out);
	ssize_t ret;

	if (flags != 0)
		return -EINVAL;

	if (S_ISDIR(inode_in->i_mode) || S_ISDIR(inode_out->i_mode))
		return -EISDIR;
	if (!S_ISREG(inode_in->i_mode) || !S_ISREG(inode_out->i_mode))
		return -EINVAL;

	ret = rw_verify_area(READ, file_in, &pos_in, len);
	if (unlikely(ret))
		return ret;

	ret = rw_verify_area(WRITE, file_out, &pos_out, len);
	if (unlikely(ret))
		return ret;

	if (!(file_in->f_mode & FMODE_READ) ||
	    !(file_out->f_mode & FMODE_WRITE) ||
	    (file_out->f_flags & O_APPEND))
		return -EBADF;

	/* this could be relaxed once a method supports cross-fs copies */
	if (inode_in->i_sb != inode_out->i_sb)
		return -EXDEV;

	if (len == 0)
		return 0;

	file_start_write(file_out);

	/*
	 * Try cloning first, this is supported by more file systems, and
	 * more efficient if both clone and copy are supported (e.g. NFS).
	 */
	if (file_in->f_op->clone_file_range) {
		ret = file_in->f_op->clone_file_range(file_in, pos_in,
				file_out, pos_out, len);
		if (ret == 0) {
			ret = len;
			goto done;
		}
	}

	if (file_out->f_op->copy_file_range) {
		ret = file_out->f_op->copy_file_range(file_in, pos_in, file_out,
						      pos_out, len, flags);
		if (ret != -EOPNOTSUPP)
			goto done;
	}

	ret = do_splice_direct(file_in, &pos_in, file_out, &pos_out,
			len > MAX_RW_COUNT ? MAX_RW_COUNT : len, 0);

done:
	if (ret > 0) {
		fsnotify_access(file_in);
		add_rchar(current, ret);
		fsnotify_modify(file_out);
		add_wchar(current, ret);
	}

	inc_syscr(current);
	inc_syscw(current);

	file_end_write(file_out);

	return ret;
}
EXPORT_SYMBOL(vfs_copy_file_range);

SYSCALL_DEFINE6(copy_file_range, int, fd_in, loff_t __user *, off_in,
		int, fd_out, loff_t __user *, off_out,
		size_t, len, unsigned int, flags)
{
	loff_t pos_in;
	loff_t pos_out;
	struct fd f_in;
	struct fd f_out;
	ssize_t ret = -EBADF;

	f_in = fdget(fd_in);
	if (!f_in.file)
		goto out2;

	f_out = fdget(fd_out);
	if (!f_out.file)
		goto out1;

	ret = -EFAULT;
	if (off_in) {
		if (copy_from_user(&pos_in, off_in, sizeof(loff_t)))
			goto out;
	} else {
		pos_in = f_in.file->f_pos;
	}

	if (off_out) {
		if (copy_from_user(&pos_out, off_out, sizeof(loff_t)))
			goto out;
	} else {
		pos_out = f_out.file->f_pos;
	}

	ret = vfs_copy_file_range(f_in.file, pos_in, f_out.file, pos_out, len,
				  flags);
	if (ret > 0) {
		pos_in += ret;
		pos_out += ret;

		if (off_in) {
			if (copy_to_user(off_in, &pos_in, sizeof(loff_t)))
				ret = -EFAULT;
		} else {
			f_in.file->f_pos = pos_in;
		}

		if (off_out) {
			if (copy_to_user(off_out, &pos_out, sizeof(loff_t)))
				ret = -EFAULT;
		} else {
			f_out.file->f_pos = pos_out;
		}
	}

out:
	fdput(f_out);
out1:
	fdput(f_in);
out2:
	return ret;
}

static int clone_verify_area(struct file *file, loff_t pos, u64 len, bool write)
{
	struct inode *inode = file_inode(file);

	if (unlikely(pos < 0))
		return -EINVAL;

	 if (unlikely((loff_t) (pos + len) < 0))
		return -EINVAL;

	if (unlikely(inode->i_flctx && mandatory_lock(inode))) {
		loff_t end = len ? pos + len - 1 : OFFSET_MAX;
		int retval;

		retval = locks_mandatory_area(inode, file, pos, end,
				write ? F_WRLCK : F_RDLCK);
		if (retval < 0)
			return retval;
	}

	return security_file_permission(file, write ? MAY_WRITE : MAY_READ);
}

/*
 * Check that the two inodes are eligible for cloning, the ranges make
 * sense, and then flush all dirty data.  Caller must ensure that the
 * inodes have been locked against any other modifications.
 *
 * Returns: 0 for "nothing to clone", 1 for "something to clone", or
 * the usual negative error code.
 */
int vfs_clone_file_prep_inodes(struct inode *inode_in, loff_t pos_in,
			       struct inode *inode_out, loff_t pos_out,
			       u64 *len, bool is_dedupe)
{
	loff_t bs = inode_out->i_sb->s_blocksize;
	loff_t blen;
	loff_t isize;
	bool same_inode = (inode_in == inode_out);
	int ret;

	/* Don't touch certain kinds of inodes */
	if (IS_IMMUTABLE(inode_out))
		return -EPERM;

	if (IS_SWAPFILE(inode_in) || IS_SWAPFILE(inode_out))
		return -ETXTBSY;

	/* Don't reflink dirs, pipes, sockets... */
	if (S_ISDIR(inode_in->i_mode) || S_ISDIR(inode_out->i_mode))
		return -EISDIR;
	if (!S_ISREG(inode_in->i_mode) || !S_ISREG(inode_out->i_mode))
		return -EINVAL;

	/* Are we going all the way to the end? */
	isize = i_size_read(inode_in);
	if (isize == 0)
		return 0;

	/* Zero length dedupe exits immediately; reflink goes to EOF. */
	if (*len == 0) {
		if (is_dedupe || pos_in == isize)
			return 0;
		if (pos_in > isize)
			return -EINVAL;
		*len = isize - pos_in;
	}

	/* Ensure offsets don't wrap and the input is inside i_size */
	if (pos_in + *len < pos_in || pos_out + *len < pos_out ||
	    pos_in + *len > isize)
		return -EINVAL;

	/* Don't allow dedupe past EOF in the dest file */
	if (is_dedupe) {
		loff_t	disize;

		disize = i_size_read(inode_out);
		if (pos_out >= disize || pos_out + *len > disize)
			return -EINVAL;
	}

	/* If we're linking to EOF, continue to the block boundary. */
	if (pos_in + *len == isize)
		blen = ALIGN(isize, bs) - pos_in;
	else
		blen = *len;

	/* Only reflink if we're aligned to block boundaries */
	if (!IS_ALIGNED(pos_in, bs) || !IS_ALIGNED(pos_in + blen, bs) ||
	    !IS_ALIGNED(pos_out, bs) || !IS_ALIGNED(pos_out + blen, bs))
		return -EINVAL;

	/* Don't allow overlapped reflink within the same file */
	if (same_inode) {
		if (pos_out + blen > pos_in && pos_out < pos_in + blen)
			return -EINVAL;
	}

	/* Wait for the completion of any pending IOs on both files */
	inode_dio_wait(inode_in);
	if (!same_inode)
		inode_dio_wait(inode_out);

	ret = filemap_write_and_wait_range(inode_in->i_mapping,
			pos_in, pos_in + *len - 1);
	if (ret)
		return ret;

	ret = filemap_write_and_wait_range(inode_out->i_mapping,
			pos_out, pos_out + *len - 1);
	if (ret)
		return ret;

	/*
	 * Check that the extents are the same.
	 */
	if (is_dedupe) {
		bool		is_same = false;

		ret = vfs_dedupe_file_range_compare(inode_in, pos_in,
				inode_out, pos_out, *len, &is_same);
		if (ret)
			return ret;
		if (!is_same)
			return -EBADE;
	}

	return 1;
}
EXPORT_SYMBOL(vfs_clone_file_prep_inodes);

int vfs_clone_file_range(struct file *file_in, loff_t pos_in,
		struct file *file_out, loff_t pos_out, u64 len)
{
	struct inode *inode_in = file_inode(file_in);
	struct inode *inode_out = file_inode(file_out);
	int ret;

	if (S_ISDIR(inode_in->i_mode) || S_ISDIR(inode_out->i_mode))
		return -EISDIR;
	if (!S_ISREG(inode_in->i_mode) || !S_ISREG(inode_out->i_mode))
		return -EINVAL;

	/*
	 * FICLONE/FICLONERANGE ioctls enforce that src and dest files are on
	 * the same mount. Practically, they only need to be on the same file
	 * system.
	 */
	if (inode_in->i_sb != inode_out->i_sb)
		return -EXDEV;

	if (!(file_in->f_mode & FMODE_READ) ||
	    !(file_out->f_mode & FMODE_WRITE) ||
	    (file_out->f_flags & O_APPEND))
		return -EBADF;

	if (!file_in->f_op->clone_file_range)
		return -EOPNOTSUPP;

	ret = clone_verify_area(file_in, pos_in, len, false);
	if (ret)
		return ret;

	ret = clone_verify_area(file_out, pos_out, len, true);
	if (ret)
		return ret;

	if (pos_in + len > i_size_read(inode_in))
		return -EINVAL;

	ret = file_in->f_op->clone_file_range(file_in, pos_in,
			file_out, pos_out, len);
	if (!ret) {
		fsnotify_access(file_in);
		fsnotify_modify(file_out);
	}

	return ret;
}
EXPORT_SYMBOL(vfs_clone_file_range);

/*
 * Read a page's worth of file data into the page cache.  Return the page
 * locked.
 */
static struct page *vfs_dedupe_get_page(struct inode *inode, loff_t offset)
{
	struct address_space *mapping;
	struct page *page;
	pgoff_t n;

	n = offset >> PAGE_SHIFT;
	mapping = inode->i_mapping;
	page = read_mapping_page(mapping, n, NULL);
	if (IS_ERR(page))
		return page;
	if (!PageUptodate(page)) {
		put_page(page);
		return ERR_PTR(-EIO);
	}
	lock_page(page);
	return page;
}

/*
 * Compare extents of two files to see if they are the same.
 * Caller must have locked both inodes to prevent write races.
 */
int vfs_dedupe_file_range_compare(struct inode *src, loff_t srcoff,
				  struct inode *dest, loff_t destoff,
				  loff_t len, bool *is_same)
{
	loff_t src_poff;
	loff_t dest_poff;
	void *src_addr;
	void *dest_addr;
	struct page *src_page;
	struct page *dest_page;
	loff_t cmp_len;
	bool same;
	int error;

	error = -EINVAL;
	same = true;
	while (len) {
		src_poff = srcoff & (PAGE_SIZE - 1);
		dest_poff = destoff & (PAGE_SIZE - 1);
		cmp_len = min(PAGE_SIZE - src_poff,
			      PAGE_SIZE - dest_poff);
		cmp_len = min(cmp_len, len);
		if (cmp_len <= 0)
			goto out_error;

		src_page = vfs_dedupe_get_page(src, srcoff);
		if (IS_ERR(src_page)) {
			error = PTR_ERR(src_page);
			goto out_error;
		}
		dest_page = vfs_dedupe_get_page(dest, destoff);
		if (IS_ERR(dest_page)) {
			error = PTR_ERR(dest_page);
			unlock_page(src_page);
			put_page(src_page);
			goto out_error;
		}
		src_addr = kmap_atomic(src_page);
		dest_addr = kmap_atomic(dest_page);

		flush_dcache_page(src_page);
		flush_dcache_page(dest_page);

		if (memcmp(src_addr + src_poff, dest_addr + dest_poff, cmp_len))
			same = false;

		kunmap_atomic(dest_addr);
		kunmap_atomic(src_addr);
		unlock_page(dest_page);
		unlock_page(src_page);
		put_page(dest_page);
		put_page(src_page);

		if (!same)
			break;

		srcoff += cmp_len;
		destoff += cmp_len;
		len -= cmp_len;
	}

	*is_same = same;
	return 0;

out_error:
	return error;
}
EXPORT_SYMBOL(vfs_dedupe_file_range_compare);

int vfs_dedupe_file_range(struct file *file, struct file_dedupe_range *same)
{
	struct file_dedupe_range_info *info;
	struct inode *src = file_inode(file);
	u64 off;
	u64 len;
	int i;
	int ret;
	bool is_admin = capable(CAP_SYS_ADMIN);
	u16 count = same->dest_count;
	struct file *dst_file;
	loff_t dst_off;
	ssize_t deduped;

	if (!(file->f_mode & FMODE_READ))
		return -EINVAL;

	if (same->reserved1 || same->reserved2)
		return -EINVAL;

	off = same->src_offset;
	len = same->src_length;

	ret = -EISDIR;
	if (S_ISDIR(src->i_mode))
		goto out;

	ret = -EINVAL;
	if (!S_ISREG(src->i_mode))
		goto out;

	ret = clone_verify_area(file, off, len, false);
	if (ret < 0)
		goto out;
	ret = 0;

	if (off + len > i_size_read(src))
		return -EINVAL;

	/* pre-format output fields to sane values */
	for (i = 0; i < count; i++) {
		same->info[i].bytes_deduped = 0ULL;
		same->info[i].status = FILE_DEDUPE_RANGE_SAME;
	}

	for (i = 0, info = same->info; i < count; i++, info++) {
		struct inode *dst;
		struct fd dst_fd = fdget(info->dest_fd);

		dst_file = dst_fd.file;
		if (!dst_file) {
			info->status = -EBADF;
			goto next_loop;
		}
		dst = file_inode(dst_file);

		ret = mnt_want_write_file(dst_file);
		if (ret) {
			info->status = ret;
			goto next_loop;
		}

		dst_off = info->dest_offset;
		ret = clone_verify_area(dst_file, dst_off, len, true);
		if (ret < 0) {
			info->status = ret;
			goto next_file;
		}
		ret = 0;

		if (info->reserved) {
			info->status = -EINVAL;
		} else if (!(is_admin || (dst_file->f_mode & FMODE_WRITE))) {
			info->status = -EINVAL;
		} else if (file->f_path.mnt != dst_file->f_path.mnt) {
			info->status = -EXDEV;
		} else if (S_ISDIR(dst->i_mode)) {
			info->status = -EISDIR;
		} else if (dst_file->f_op->dedupe_file_range == NULL) {
			info->status = -EINVAL;
		} else {
			deduped = dst_file->f_op->dedupe_file_range(file, off,
							len, dst_file,
							info->dest_offset);
			if (deduped == -EBADE)
				info->status = FILE_DEDUPE_RANGE_DIFFERS;
			else if (deduped < 0)
				info->status = deduped;
			else
				info->bytes_deduped += deduped;
		}

next_file:
		mnt_drop_write_file(dst_file);
next_loop:
		fdput(dst_fd);

		if (fatal_signal_pending(current))
			goto out;
	}

out:
	return ret;
}
EXPORT_SYMBOL(vfs_dedupe_file_range);<|MERGE_RESOLUTION|>--- conflicted
+++ resolved
@@ -1234,23 +1234,10 @@
 			    const struct compat_iovec __user *vec,
 			    unsigned long vlen, loff_t *pos, int flags)
 {
-<<<<<<< HEAD
-	ssize_t ret = -EBADF;
-
-	if (!(file->f_mode & FMODE_WRITE))
-		goto out;
-
-	ret = -EINVAL;
-	if (!(file->f_mode & FMODE_CAN_WRITE))
-		goto out;
-
-	ret = compat_do_readv_writev(WRITE, file, vec, vlen, pos, flags);
-=======
 	struct iovec iovstack[UIO_FASTIOV];
 	struct iovec *iov = iovstack;
 	struct iov_iter iter;
 	ssize_t ret;
->>>>>>> a2054256
 
 	ret = compat_import_iovec(WRITE, vec, vlen, UIO_FASTIOV, &iov, &iter);
 	if (ret >= 0) {
