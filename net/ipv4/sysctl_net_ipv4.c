--- conflicted
+++ resolved
@@ -769,7 +769,6 @@
 		.extra2		= &four,
 	},
 	{
-<<<<<<< HEAD
 		.procname	= "tcp_min_tso_segs",
 		.data		= &sysctl_tcp_min_tso_segs,
 		.maxlen		= sizeof(int),
@@ -779,17 +778,11 @@
 		.extra2		= &gso_max_segs,
 	},
 	{
-=======
->>>>>>> 803431de
 		.procname       = "tcp_default_init_rwnd",
 		.data           = &sysctl_tcp_default_init_rwnd,
 		.maxlen         = sizeof(int),
 		.mode           = 0644,
-<<<<<<< HEAD
 		.proc_handler   = proc_tcp_default_init_rwnd,
-=======
-		.proc_handler   = proc_tcp_default_init_rwnd
->>>>>>> 803431de
 	},
 	{
 		.procname	= "udp_mem",
