/*
 *	Linux INET6 implementation
 *	FIB front-end.
 *
 *	Authors:
 *	Pedro Roque		<roque@di.fc.ul.pt>
 *
 *	This program is free software; you can redistribute it and/or
 *      modify it under the terms of the GNU General Public License
 *      as published by the Free Software Foundation; either version
 *      2 of the License, or (at your option) any later version.
 */

/*	Changes:
 *
 *	YOSHIFUJI Hideaki @USAGI
 *		reworked default router selection.
 *		- respect outgoing interface
 *		- select from (probably) reachable routers (i.e.
 *		routers in REACHABLE, STALE, DELAY or PROBE states).
 *		- always select the same router if it is (probably)
 *		reachable.  otherwise, round-robin the list.
 *	Ville Nuorvala
 *		Fixed routing subtrees.
 */

#define pr_fmt(fmt) "IPv6: " fmt

#include <linux/capability.h>
#include <linux/errno.h>
#include <linux/export.h>
#include <linux/types.h>
#include <linux/times.h>
#include <linux/socket.h>
#include <linux/sockios.h>
#include <linux/net.h>
#include <linux/route.h>
#include <linux/netdevice.h>
#include <linux/in6.h>
#include <linux/mroute6.h>
#include <linux/init.h>
#include <linux/if_arp.h>
#include <linux/proc_fs.h>
#include <linux/seq_file.h>
#include <linux/nsproxy.h>
#include <linux/slab.h>
#include <net/net_namespace.h>
#include <net/snmp.h>
#include <net/ipv6.h>
#include <net/ip6_fib.h>
#include <net/ip6_route.h>
#include <net/ndisc.h>
#include <net/addrconf.h>
#include <net/tcp.h>
#include <linux/rtnetlink.h>
#include <net/dst.h>
#include <net/xfrm.h>
#include <net/netevent.h>
#include <net/netlink.h>
#include <net/nexthop.h>

#include <asm/uaccess.h>

#ifdef CONFIG_SYSCTL
#include <linux/sysctl.h>
#endif

enum rt6_nud_state {
	RT6_NUD_FAIL_HARD = -2,
	RT6_NUD_FAIL_SOFT = -1,
	RT6_NUD_SUCCEED = 1
};

static struct rt6_info *ip6_rt_copy(struct rt6_info *ort,
				    const struct in6_addr *dest);
static struct dst_entry	*ip6_dst_check(struct dst_entry *dst, u32 cookie);
static unsigned int	 ip6_default_advmss(const struct dst_entry *dst);
static unsigned int	 ip6_mtu(const struct dst_entry *dst);
static struct dst_entry *ip6_negative_advice(struct dst_entry *);
static void		ip6_dst_destroy(struct dst_entry *);
static void		ip6_dst_ifdown(struct dst_entry *,
				       struct net_device *dev, int how);
static int		 ip6_dst_gc(struct dst_ops *ops);

static int		ip6_pkt_discard(struct sk_buff *skb);
static int		ip6_pkt_discard_out(struct sk_buff *skb);
static int		ip6_pkt_prohibit(struct sk_buff *skb);
static int		ip6_pkt_prohibit_out(struct sk_buff *skb);
static void		ip6_link_failure(struct sk_buff *skb);
static void		ip6_rt_update_pmtu(struct dst_entry *dst, struct sock *sk,
					   struct sk_buff *skb, u32 mtu);
static void		rt6_do_redirect(struct dst_entry *dst, struct sock *sk,
					struct sk_buff *skb);

#ifdef CONFIG_IPV6_ROUTE_INFO
static struct rt6_info *rt6_add_route_info(struct net_device *dev,
					   const struct in6_addr *prefix, int prefixlen,
					   const struct in6_addr *gwaddr, unsigned int pref);
static struct rt6_info *rt6_get_route_info(struct net_device *dev,
					   const struct in6_addr *prefix, int prefixlen,
					   const struct in6_addr *gwaddr);
#endif

static u32 *ipv6_cow_metrics(struct dst_entry *dst, unsigned long old)
{
	struct rt6_info *rt = (struct rt6_info *) dst;
	struct inet_peer *peer;
	u32 *p = NULL;

	if (!(rt->dst.flags & DST_HOST))
		return NULL;

	peer = rt6_get_peer_create(rt);
	if (peer) {
		u32 *old_p = __DST_METRICS_PTR(old);
		unsigned long prev, new;

		p = peer->metrics;
		if (inet_metrics_new(peer))
			memcpy(p, old_p, sizeof(u32) * RTAX_MAX);

		new = (unsigned long) p;
		prev = cmpxchg(&dst->_metrics, old, new);

		if (prev != old) {
			p = __DST_METRICS_PTR(prev);
			if (prev & DST_METRICS_READ_ONLY)
				p = NULL;
		}
	}
	return p;
}

static inline const void *choose_neigh_daddr(struct rt6_info *rt,
					     struct sk_buff *skb,
					     const void *daddr)
{
	struct in6_addr *p = &rt->rt6i_gateway;

	if (!ipv6_addr_any(p))
		return (const void *) p;
	else if (skb)
		return &ipv6_hdr(skb)->daddr;
	return daddr;
}

static struct neighbour *ip6_neigh_lookup(const struct dst_entry *dst,
					  struct sk_buff *skb,
					  const void *daddr)
{
	struct rt6_info *rt = (struct rt6_info *) dst;
	struct neighbour *n;

	daddr = choose_neigh_daddr(rt, skb, daddr);
	n = __ipv6_neigh_lookup(dst->dev, daddr);
	if (n)
		return n;
	return neigh_create(&nd_tbl, daddr, dst->dev);
}

static struct dst_ops ip6_dst_ops_template = {
	.family			=	AF_INET6,
	.protocol		=	cpu_to_be16(ETH_P_IPV6),
	.gc			=	ip6_dst_gc,
	.gc_thresh		=	1024,
	.check			=	ip6_dst_check,
	.default_advmss		=	ip6_default_advmss,
	.mtu			=	ip6_mtu,
	.cow_metrics		=	ipv6_cow_metrics,
	.destroy		=	ip6_dst_destroy,
	.ifdown			=	ip6_dst_ifdown,
	.negative_advice	=	ip6_negative_advice,
	.link_failure		=	ip6_link_failure,
	.update_pmtu		=	ip6_rt_update_pmtu,
	.redirect		=	rt6_do_redirect,
	.local_out		=	__ip6_local_out,
	.neigh_lookup		=	ip6_neigh_lookup,
};

static unsigned int ip6_blackhole_mtu(const struct dst_entry *dst)
{
	unsigned int mtu = dst_metric_raw(dst, RTAX_MTU);

	return mtu ? : dst->dev->mtu;
}

static void ip6_rt_blackhole_update_pmtu(struct dst_entry *dst, struct sock *sk,
					 struct sk_buff *skb, u32 mtu)
{
}

static void ip6_rt_blackhole_redirect(struct dst_entry *dst, struct sock *sk,
				      struct sk_buff *skb)
{
}

static u32 *ip6_rt_blackhole_cow_metrics(struct dst_entry *dst,
					 unsigned long old)
{
	return NULL;
}

static struct dst_ops ip6_dst_blackhole_ops = {
	.family			=	AF_INET6,
	.protocol		=	cpu_to_be16(ETH_P_IPV6),
	.destroy		=	ip6_dst_destroy,
	.check			=	ip6_dst_check,
	.mtu			=	ip6_blackhole_mtu,
	.default_advmss		=	ip6_default_advmss,
	.update_pmtu		=	ip6_rt_blackhole_update_pmtu,
	.redirect		=	ip6_rt_blackhole_redirect,
	.cow_metrics		=	ip6_rt_blackhole_cow_metrics,
	.neigh_lookup		=	ip6_neigh_lookup,
};

static const u32 ip6_template_metrics[RTAX_MAX] = {
	[RTAX_HOPLIMIT - 1] = 0,
};

static const struct rt6_info ip6_null_entry_template = {
	.dst = {
		.__refcnt	= ATOMIC_INIT(1),
		.__use		= 1,
		.obsolete	= DST_OBSOLETE_FORCE_CHK,
		.error		= -ENETUNREACH,
		.input		= ip6_pkt_discard,
		.output		= ip6_pkt_discard_out,
	},
	.rt6i_flags	= (RTF_REJECT | RTF_NONEXTHOP),
	.rt6i_protocol  = RTPROT_KERNEL,
	.rt6i_metric	= ~(u32) 0,
	.rt6i_ref	= ATOMIC_INIT(1),
};

#ifdef CONFIG_IPV6_MULTIPLE_TABLES

static const struct rt6_info ip6_prohibit_entry_template = {
	.dst = {
		.__refcnt	= ATOMIC_INIT(1),
		.__use		= 1,
		.obsolete	= DST_OBSOLETE_FORCE_CHK,
		.error		= -EACCES,
		.input		= ip6_pkt_prohibit,
		.output		= ip6_pkt_prohibit_out,
	},
	.rt6i_flags	= (RTF_REJECT | RTF_NONEXTHOP),
	.rt6i_protocol  = RTPROT_KERNEL,
	.rt6i_metric	= ~(u32) 0,
	.rt6i_ref	= ATOMIC_INIT(1),
};

static const struct rt6_info ip6_blk_hole_entry_template = {
	.dst = {
		.__refcnt	= ATOMIC_INIT(1),
		.__use		= 1,
		.obsolete	= DST_OBSOLETE_FORCE_CHK,
		.error		= -EINVAL,
		.input		= dst_discard,
		.output		= dst_discard,
	},
	.rt6i_flags	= (RTF_REJECT | RTF_NONEXTHOP),
	.rt6i_protocol  = RTPROT_KERNEL,
	.rt6i_metric	= ~(u32) 0,
	.rt6i_ref	= ATOMIC_INIT(1),
};

#endif

/* allocate dst with ip6_dst_ops */
static inline struct rt6_info *ip6_dst_alloc(struct net *net,
					     struct net_device *dev,
					     int flags,
					     struct fib6_table *table)
{
	struct rt6_info *rt = dst_alloc(&net->ipv6.ip6_dst_ops, dev,
					0, DST_OBSOLETE_FORCE_CHK, flags);

	if (rt) {
		struct dst_entry *dst = &rt->dst;

		memset(dst + 1, 0, sizeof(*rt) - sizeof(*dst));
		rt6_init_peer(rt, table ? &table->tb6_peers : net->ipv6.peers);
		rt->rt6i_genid = rt_genid(net);
		INIT_LIST_HEAD(&rt->rt6i_siblings);
		rt->rt6i_nsiblings = 0;
	}
	return rt;
}

static void ip6_dst_destroy(struct dst_entry *dst)
{
	struct rt6_info *rt = (struct rt6_info *)dst;
	struct inet6_dev *idev = rt->rt6i_idev;
	struct dst_entry *from = dst->from;

	if (!(rt->dst.flags & DST_HOST))
		dst_destroy_metrics_generic(dst);

	if (idev) {
		rt->rt6i_idev = NULL;
		in6_dev_put(idev);
	}

	dst->from = NULL;
	dst_release(from);

	if (rt6_has_peer(rt)) {
		struct inet_peer *peer = rt6_peer_ptr(rt);
		inet_putpeer(peer);
	}
}

void rt6_bind_peer(struct rt6_info *rt, int create)
{
	struct inet_peer_base *base;
	struct inet_peer *peer;

	base = inetpeer_base_ptr(rt->_rt6i_peer);
	if (!base)
		return;

	peer = inet_getpeer_v6(base, &rt->rt6i_dst.addr, create);
	if (peer) {
		if (!rt6_set_peer(rt, peer))
			inet_putpeer(peer);
	}
}

static void ip6_dst_ifdown(struct dst_entry *dst, struct net_device *dev,
			   int how)
{
	struct rt6_info *rt = (struct rt6_info *)dst;
	struct inet6_dev *idev = rt->rt6i_idev;
	struct net_device *loopback_dev =
		dev_net(dev)->loopback_dev;

	if (dev != loopback_dev) {
		if (idev && idev->dev == dev) {
			struct inet6_dev *loopback_idev =
				in6_dev_get(loopback_dev);
			if (loopback_idev) {
				rt->rt6i_idev = loopback_idev;
				in6_dev_put(idev);
			}
		}
	}
}

static bool rt6_check_expired(const struct rt6_info *rt)
{
	if (rt->rt6i_flags & RTF_EXPIRES) {
		if (time_after(jiffies, rt->dst.expires))
			return true;
	} else if (rt->dst.from) {
		return rt6_check_expired((struct rt6_info *) rt->dst.from);
	}
	return false;
}

static bool rt6_need_strict(const struct in6_addr *daddr)
{
	return ipv6_addr_type(daddr) &
		(IPV6_ADDR_MULTICAST | IPV6_ADDR_LINKLOCAL | IPV6_ADDR_LOOPBACK);
}

/* Multipath route selection:
 *   Hash based function using packet header and flowlabel.
 * Adapted from fib_info_hashfn()
 */
static int rt6_info_hash_nhsfn(unsigned int candidate_count,
			       const struct flowi6 *fl6)
{
	unsigned int val = fl6->flowi6_proto;

	val ^= ipv6_addr_hash(&fl6->daddr);
	val ^= ipv6_addr_hash(&fl6->saddr);

	/* Work only if this not encapsulated */
	switch (fl6->flowi6_proto) {
	case IPPROTO_UDP:
	case IPPROTO_TCP:
	case IPPROTO_SCTP:
		val ^= (__force u16)fl6->fl6_sport;
		val ^= (__force u16)fl6->fl6_dport;
		break;

	case IPPROTO_ICMPV6:
		val ^= (__force u16)fl6->fl6_icmp_type;
		val ^= (__force u16)fl6->fl6_icmp_code;
		break;
	}
	/* RFC6438 recommands to use flowlabel */
	val ^= (__force u32)fl6->flowlabel;

	/* Perhaps, we need to tune, this function? */
	val = val ^ (val >> 7) ^ (val >> 12);
	return val % candidate_count;
}

static struct rt6_info *rt6_multipath_select(struct rt6_info *match,
					     struct flowi6 *fl6)
{
	struct rt6_info *sibling, *next_sibling;
	int route_choosen;

	route_choosen = rt6_info_hash_nhsfn(match->rt6i_nsiblings + 1, fl6);
	/* Don't change the route, if route_choosen == 0
	 * (siblings does not include ourself)
	 */
	if (route_choosen)
		list_for_each_entry_safe(sibling, next_sibling,
				&match->rt6i_siblings, rt6i_siblings) {
			route_choosen--;
			if (route_choosen == 0) {
				match = sibling;
				break;
			}
		}
	return match;
}

/*
 *	Route lookup. Any table->tb6_lock is implied.
 */

static inline struct rt6_info *rt6_device_match(struct net *net,
						    struct rt6_info *rt,
						    const struct in6_addr *saddr,
						    int oif,
						    int flags)
{
	struct rt6_info *local = NULL;
	struct rt6_info *sprt;

	if (!oif && ipv6_addr_any(saddr))
		goto out;

	for (sprt = rt; sprt; sprt = sprt->dst.rt6_next) {
		struct net_device *dev = sprt->dst.dev;

		if (oif) {
			if (dev->ifindex == oif)
				return sprt;
			if (dev->flags & IFF_LOOPBACK) {
				if (!sprt->rt6i_idev ||
				    sprt->rt6i_idev->dev->ifindex != oif) {
					if (flags & RT6_LOOKUP_F_IFACE && oif)
						continue;
					if (local && (!oif ||
						      local->rt6i_idev->dev->ifindex == oif))
						continue;
				}
				local = sprt;
			}
		} else {
			if (ipv6_chk_addr(net, saddr, dev,
					  flags & RT6_LOOKUP_F_IFACE))
				return sprt;
		}
	}

	if (oif) {
		if (local)
			return local;

		if (flags & RT6_LOOKUP_F_IFACE)
			return net->ipv6.ip6_null_entry;
	}
out:
	return rt;
}

#ifdef CONFIG_IPV6_ROUTER_PREF
struct __rt6_probe_work {
	struct work_struct work;
	struct in6_addr target;
	struct net_device *dev;
};

static void rt6_probe_deferred(struct work_struct *w)
{
	struct in6_addr mcaddr;
	struct __rt6_probe_work *work =
		container_of(w, struct __rt6_probe_work, work);

	addrconf_addr_solict_mult(&work->target, &mcaddr);
	ndisc_send_ns(work->dev, NULL, &work->target, &mcaddr, NULL);
	dev_put(work->dev);
	kfree(w);
}

static void rt6_probe(struct rt6_info *rt)
{
	struct neighbour *neigh;
	/*
	 * Okay, this does not seem to be appropriate
	 * for now, however, we need to check if it
	 * is really so; aka Router Reachability Probing.
	 *
	 * Router Reachability Probe MUST be rate-limited
	 * to no more than one per minute.
	 */
	if (!rt || !(rt->rt6i_flags & RTF_GATEWAY))
		return;
	rcu_read_lock_bh();
	neigh = __ipv6_neigh_lookup_noref(rt->dst.dev, &rt->rt6i_gateway);
	if (neigh) {
		write_lock(&neigh->lock);
		if (neigh->nud_state & NUD_VALID)
			goto out;
	}

	if (!neigh ||
	    time_after(jiffies, neigh->updated + rt->rt6i_idev->cnf.rtr_probe_interval)) {
		struct __rt6_probe_work *work;

		work = kmalloc(sizeof(*work), GFP_ATOMIC);

		if (neigh && work)
			neigh->updated = jiffies;

		if (neigh)
			write_unlock(&neigh->lock);

		if (work) {
			INIT_WORK(&work->work, rt6_probe_deferred);
			work->target = rt->rt6i_gateway;
			dev_hold(rt->dst.dev);
			work->dev = rt->dst.dev;
			schedule_work(&work->work);
		}
	} else {
out:
		write_unlock(&neigh->lock);
	}
	rcu_read_unlock_bh();
}
#else
static inline void rt6_probe(struct rt6_info *rt)
{
}
#endif

/*
 * Default Router Selection (RFC 2461 6.3.6)
 */
static inline int rt6_check_dev(struct rt6_info *rt, int oif)
{
	struct net_device *dev = rt->dst.dev;
	if (!oif || dev->ifindex == oif)
		return 2;
	if ((dev->flags & IFF_LOOPBACK) &&
	    rt->rt6i_idev && rt->rt6i_idev->dev->ifindex == oif)
		return 1;
	return 0;
}

static inline enum rt6_nud_state rt6_check_neigh(struct rt6_info *rt)
{
	struct neighbour *neigh;
	enum rt6_nud_state ret = RT6_NUD_FAIL_HARD;

	if (rt->rt6i_flags & RTF_NONEXTHOP ||
	    !(rt->rt6i_flags & RTF_GATEWAY))
		return RT6_NUD_SUCCEED;

	rcu_read_lock_bh();
	neigh = __ipv6_neigh_lookup_noref(rt->dst.dev, &rt->rt6i_gateway);
	if (neigh) {
		read_lock(&neigh->lock);
		if (neigh->nud_state & NUD_VALID)
			ret = RT6_NUD_SUCCEED;
#ifdef CONFIG_IPV6_ROUTER_PREF
		else if (!(neigh->nud_state & NUD_FAILED))
			ret = RT6_NUD_SUCCEED;
#endif
		read_unlock(&neigh->lock);
	} else {
		ret = IS_ENABLED(CONFIG_IPV6_ROUTER_PREF) ?
		      RT6_NUD_SUCCEED : RT6_NUD_FAIL_SOFT;
	}
	rcu_read_unlock_bh();

	return ret;
}

static int rt6_score_route(struct rt6_info *rt, int oif,
			   int strict)
{
	int m;

	m = rt6_check_dev(rt, oif);
	if (!m && (strict & RT6_LOOKUP_F_IFACE))
		return RT6_NUD_FAIL_HARD;
#ifdef CONFIG_IPV6_ROUTER_PREF
	m |= IPV6_DECODE_PREF(IPV6_EXTRACT_PREF(rt->rt6i_flags)) << 2;
#endif
	if (strict & RT6_LOOKUP_F_REACHABLE) {
		int n = rt6_check_neigh(rt);
		if (n < 0)
			return n;
	}
	return m;
}

static struct rt6_info *find_match(struct rt6_info *rt, int oif, int strict,
				   int *mpri, struct rt6_info *match,
				   bool *do_rr)
{
	int m;
	bool match_do_rr = false;

	if (rt6_check_expired(rt))
		goto out;

	m = rt6_score_route(rt, oif, strict);
	if (m == RT6_NUD_FAIL_SOFT && !IS_ENABLED(CONFIG_IPV6_ROUTER_PREF)) {
		match_do_rr = true;
		m = 0; /* lowest valid score */
	} else if (m < 0) {
		goto out;
	}

	if (strict & RT6_LOOKUP_F_REACHABLE)
		rt6_probe(rt);

	if (m > *mpri) {
		*do_rr = match_do_rr;
		*mpri = m;
		match = rt;
	}
out:
	return match;
}

static struct rt6_info *find_rr_leaf(struct fib6_node *fn,
				     struct rt6_info *rr_head,
				     u32 metric, int oif, int strict,
				     bool *do_rr)
{
	struct rt6_info *rt, *match;
	int mpri = -1;

	match = NULL;
	for (rt = rr_head; rt && rt->rt6i_metric == metric;
	     rt = rt->dst.rt6_next)
		match = find_match(rt, oif, strict, &mpri, match, do_rr);
	for (rt = fn->leaf; rt && rt != rr_head && rt->rt6i_metric == metric;
	     rt = rt->dst.rt6_next)
		match = find_match(rt, oif, strict, &mpri, match, do_rr);

	return match;
}

static struct rt6_info *rt6_select(struct fib6_node *fn, int oif, int strict)
{
	struct rt6_info *match, *rt0;
	struct net *net;
	bool do_rr = false;

	rt0 = fn->rr_ptr;
	if (!rt0)
		fn->rr_ptr = rt0 = fn->leaf;

	match = find_rr_leaf(fn, rt0, rt0->rt6i_metric, oif, strict,
			     &do_rr);

	if (do_rr) {
		struct rt6_info *next = rt0->dst.rt6_next;

		/* no entries matched; do round-robin */
		if (!next || next->rt6i_metric != rt0->rt6i_metric)
			next = fn->leaf;

		if (next != rt0)
			fn->rr_ptr = next;
	}

	net = dev_net(rt0->dst.dev);
	return match ? match : net->ipv6.ip6_null_entry;
}

#ifdef CONFIG_IPV6_ROUTE_INFO
int rt6_route_rcv(struct net_device *dev, u8 *opt, int len,
		  const struct in6_addr *gwaddr)
{
	struct route_info *rinfo = (struct route_info *) opt;
	struct in6_addr prefix_buf, *prefix;
	unsigned int pref;
	unsigned long lifetime;
	struct rt6_info *rt;

	if (len < sizeof(struct route_info)) {
		return -EINVAL;
	}

	/* Sanity check for prefix_len and length */
	if (rinfo->length > 3) {
		return -EINVAL;
	} else if (rinfo->prefix_len > 128) {
		return -EINVAL;
	} else if (rinfo->prefix_len > 64) {
		if (rinfo->length < 2) {
			return -EINVAL;
		}
	} else if (rinfo->prefix_len > 0) {
		if (rinfo->length < 1) {
			return -EINVAL;
		}
	}

	pref = rinfo->route_pref;
	if (pref == ICMPV6_ROUTER_PREF_INVALID)
		return -EINVAL;

	lifetime = addrconf_timeout_fixup(ntohl(rinfo->lifetime), HZ);

	if (rinfo->length == 3)
		prefix = (struct in6_addr *)rinfo->prefix;
	else {
		/* this function is safe */
		ipv6_addr_prefix(&prefix_buf,
				 (struct in6_addr *)rinfo->prefix,
				 rinfo->prefix_len);
		prefix = &prefix_buf;
	}

<<<<<<< HEAD
	if (rinfo->prefix_len == 0)
		rt = rt6_get_dflt_router(gwaddr, dev);
	else
		rt = rt6_get_route_info(net, prefix, rinfo->prefix_len,
					gwaddr, dev->ifindex);
=======
	rt = rt6_get_route_info(dev, prefix, rinfo->prefix_len, gwaddr);
>>>>>>> 803431de

	if (rt && !lifetime) {
		ip6_del_rt(rt);
		rt = NULL;
	}

	if (!rt && lifetime)
		rt = rt6_add_route_info(dev, prefix, rinfo->prefix_len, gwaddr, pref);
	else if (rt)
		rt->rt6i_flags = RTF_ROUTEINFO |
				 (rt->rt6i_flags & ~RTF_PREF_MASK) | RTF_PREF(pref);

	if (rt) {
		if (!addrconf_finite_timeout(lifetime))
			rt6_clean_expires(rt);
		else
			rt6_set_expires(rt, jiffies + HZ * lifetime);

		ip6_rt_put(rt);
	}
	return 0;
}
#endif

#define BACKTRACK(__net, saddr)			\
do { \
	if (rt == __net->ipv6.ip6_null_entry) {	\
		struct fib6_node *pn; \
		while (1) { \
			if (fn->fn_flags & RTN_TL_ROOT) \
				goto out; \
			pn = fn->parent; \
			if (FIB6_SUBTREE(pn) && FIB6_SUBTREE(pn) != fn) \
				fn = fib6_lookup(FIB6_SUBTREE(pn), NULL, saddr); \
			else \
				fn = pn; \
			if (fn->fn_flags & RTN_RTINFO) \
				goto restart; \
		} \
	} \
} while (0)

static struct rt6_info *ip6_pol_route_lookup(struct net *net,
					     struct fib6_table *table,
					     struct flowi6 *fl6, int flags)
{
	struct fib6_node *fn;
	struct rt6_info *rt;

	read_lock_bh(&table->tb6_lock);
	fn = fib6_lookup(&table->tb6_root, &fl6->daddr, &fl6->saddr);
restart:
	rt = fn->leaf;
	rt = rt6_device_match(net, rt, &fl6->saddr, fl6->flowi6_oif, flags);
	if (rt->rt6i_nsiblings && fl6->flowi6_oif == 0)
		rt = rt6_multipath_select(rt, fl6);
	BACKTRACK(net, &fl6->saddr);
out:
	dst_use(&rt->dst, jiffies);
	read_unlock_bh(&table->tb6_lock);
	return rt;

}

struct dst_entry * ip6_route_lookup(struct net *net, struct flowi6 *fl6,
				    int flags)
{
	return fib6_rule_lookup(net, fl6, flags, ip6_pol_route_lookup);
}
EXPORT_SYMBOL_GPL(ip6_route_lookup);

struct rt6_info *rt6_lookup(struct net *net, const struct in6_addr *daddr,
			    const struct in6_addr *saddr, int oif, int strict)
{
	struct flowi6 fl6 = {
		.flowi6_oif = oif,
		.daddr = *daddr,
	};
	struct dst_entry *dst;
	int flags = strict ? RT6_LOOKUP_F_IFACE : 0;

	if (saddr) {
		memcpy(&fl6.saddr, saddr, sizeof(*saddr));
		flags |= RT6_LOOKUP_F_HAS_SADDR;
	}

	dst = fib6_rule_lookup(net, &fl6, flags, ip6_pol_route_lookup);
	if (dst->error == 0)
		return (struct rt6_info *) dst;

	dst_release(dst);

	return NULL;
}

EXPORT_SYMBOL(rt6_lookup);

/* ip6_ins_rt is called with FREE table->tb6_lock.
   It takes new route entry, the addition fails by any reason the
   route is freed. In any case, if caller does not hold it, it may
   be destroyed.
 */

static int __ip6_ins_rt(struct rt6_info *rt, struct nl_info *info)
{
	int err;
	struct fib6_table *table;

	table = rt->rt6i_table;
	write_lock_bh(&table->tb6_lock);
	err = fib6_add(&table->tb6_root, rt, info);
	write_unlock_bh(&table->tb6_lock);

	return err;
}

int ip6_ins_rt(struct rt6_info *rt)
{
	struct nl_info info = {
		.nl_net = dev_net(rt->dst.dev),
	};
	return __ip6_ins_rt(rt, &info);
}

static struct rt6_info *rt6_alloc_cow(struct rt6_info *ort,
				      const struct in6_addr *daddr,
				      const struct in6_addr *saddr)
{
	struct rt6_info *rt;

	/*
	 *	Clone the route.
	 */

	rt = ip6_rt_copy(ort, daddr);

	if (rt) {
		if (!(rt->rt6i_flags & RTF_GATEWAY)) {
			if (ort->rt6i_dst.plen != 128 &&
			    ipv6_addr_equal(&ort->rt6i_dst.addr, daddr))
				rt->rt6i_flags |= RTF_ANYCAST;
		}

		rt->rt6i_flags |= RTF_CACHE;

#ifdef CONFIG_IPV6_SUBTREES
		if (rt->rt6i_src.plen && saddr) {
			rt->rt6i_src.addr = *saddr;
			rt->rt6i_src.plen = 128;
		}
#endif
	}

	return rt;
}

static struct rt6_info *rt6_alloc_clone(struct rt6_info *ort,
					const struct in6_addr *daddr)
{
	struct rt6_info *rt = ip6_rt_copy(ort, daddr);

	if (rt)
		rt->rt6i_flags |= RTF_CACHE;
	return rt;
}

static struct rt6_info *ip6_pol_route(struct net *net, struct fib6_table *table, int oif,
				      struct flowi6 *fl6, int flags)
{
	struct fib6_node *fn;
	struct rt6_info *rt, *nrt;
	int strict = 0;
	int attempts = 3;
	int err;
	int reachable = net->ipv6.devconf_all->forwarding ? 0 : RT6_LOOKUP_F_REACHABLE;

	strict |= flags & RT6_LOOKUP_F_IFACE;

relookup:
	read_lock_bh(&table->tb6_lock);

restart_2:
	fn = fib6_lookup(&table->tb6_root, &fl6->daddr, &fl6->saddr);

restart:
	rt = rt6_select(fn, oif, strict | reachable);
	if (rt->rt6i_nsiblings && oif == 0)
		rt = rt6_multipath_select(rt, fl6);
	BACKTRACK(net, &fl6->saddr);
	if (rt == net->ipv6.ip6_null_entry ||
	    rt->rt6i_flags & RTF_CACHE)
		goto out;

	dst_hold(&rt->dst);
	read_unlock_bh(&table->tb6_lock);

	if (!(rt->rt6i_flags & (RTF_NONEXTHOP | RTF_GATEWAY)))
		nrt = rt6_alloc_cow(rt, &fl6->daddr, &fl6->saddr);
	else if (!(rt->dst.flags & DST_HOST))
		nrt = rt6_alloc_clone(rt, &fl6->daddr);
	else
		goto out2;

	ip6_rt_put(rt);
	rt = nrt ? : net->ipv6.ip6_null_entry;

	dst_hold(&rt->dst);
	if (nrt) {
		err = ip6_ins_rt(nrt);
		if (!err)
			goto out2;
	}

	if (--attempts <= 0)
		goto out2;

	/*
	 * Race condition! In the gap, when table->tb6_lock was
	 * released someone could insert this route.  Relookup.
	 */
	ip6_rt_put(rt);
	goto relookup;

out:
	if (reachable) {
		reachable = 0;
		goto restart_2;
	}
	dst_hold(&rt->dst);
	read_unlock_bh(&table->tb6_lock);
out2:
	rt->dst.lastuse = jiffies;
	rt->dst.__use++;

	return rt;
}

static struct rt6_info *ip6_pol_route_input(struct net *net, struct fib6_table *table,
					    struct flowi6 *fl6, int flags)
{
	return ip6_pol_route(net, table, fl6->flowi6_iif, fl6, flags);
}

static struct dst_entry *ip6_route_input_lookup(struct net *net,
						struct net_device *dev,
						struct flowi6 *fl6, int flags)
{
	if (rt6_need_strict(&fl6->daddr) && dev->type != ARPHRD_PIMREG)
		flags |= RT6_LOOKUP_F_IFACE;

	return fib6_rule_lookup(net, fl6, flags, ip6_pol_route_input);
}

void ip6_route_input(struct sk_buff *skb)
{
	const struct ipv6hdr *iph = ipv6_hdr(skb);
	struct net *net = dev_net(skb->dev);
	int flags = RT6_LOOKUP_F_HAS_SADDR;
	struct flowi6 fl6 = {
		.flowi6_iif = skb->dev->ifindex,
		.daddr = iph->daddr,
		.saddr = iph->saddr,
		.flowlabel = ip6_flowinfo(iph),
		.flowi6_mark = skb->mark,
		.flowi6_proto = iph->nexthdr,
	};

	skb_dst_set(skb, ip6_route_input_lookup(net, skb->dev, &fl6, flags));
}

static struct rt6_info *ip6_pol_route_output(struct net *net, struct fib6_table *table,
					     struct flowi6 *fl6, int flags)
{
	return ip6_pol_route(net, table, fl6->flowi6_oif, fl6, flags);
}

struct dst_entry * ip6_route_output(struct net *net, const struct sock *sk,
				    struct flowi6 *fl6)
{
	int flags = 0;

	fl6->flowi6_iif = LOOPBACK_IFINDEX;

	if ((sk && sk->sk_bound_dev_if) || rt6_need_strict(&fl6->daddr))
		flags |= RT6_LOOKUP_F_IFACE;

	if (!ipv6_addr_any(&fl6->saddr))
		flags |= RT6_LOOKUP_F_HAS_SADDR;
	else if (sk)
		flags |= rt6_srcprefs2flags(inet6_sk(sk)->srcprefs);

	return fib6_rule_lookup(net, fl6, flags, ip6_pol_route_output);
}

EXPORT_SYMBOL(ip6_route_output);

struct dst_entry *ip6_blackhole_route(struct net *net, struct dst_entry *dst_orig)
{
	struct rt6_info *rt, *ort = (struct rt6_info *) dst_orig;
	struct dst_entry *new = NULL;

	rt = dst_alloc(&ip6_dst_blackhole_ops, ort->dst.dev, 1, DST_OBSOLETE_NONE, 0);
	if (rt) {
		new = &rt->dst;

		memset(new + 1, 0, sizeof(*rt) - sizeof(*new));
		rt6_init_peer(rt, net->ipv6.peers);

		new->__use = 1;
		new->input = dst_discard;
		new->output = dst_discard;

		if (dst_metrics_read_only(&ort->dst))
			new->_metrics = ort->dst._metrics;
		else
			dst_copy_metrics(new, &ort->dst);
		rt->rt6i_idev = ort->rt6i_idev;
		if (rt->rt6i_idev)
			in6_dev_hold(rt->rt6i_idev);

		rt->rt6i_gateway = ort->rt6i_gateway;
		rt->rt6i_flags = ort->rt6i_flags;
		rt->rt6i_metric = 0;

		memcpy(&rt->rt6i_dst, &ort->rt6i_dst, sizeof(struct rt6key));
#ifdef CONFIG_IPV6_SUBTREES
		memcpy(&rt->rt6i_src, &ort->rt6i_src, sizeof(struct rt6key));
#endif

		dst_free(new);
	}

	dst_release(dst_orig);
	return new ? new : ERR_PTR(-ENOMEM);
}

/*
 *	Destination cache support functions
 */

static struct dst_entry *ip6_dst_check(struct dst_entry *dst, u32 cookie)
{
	struct rt6_info *rt;

	rt = (struct rt6_info *) dst;

	/* All IPV6 dsts are created with ->obsolete set to the value
	 * DST_OBSOLETE_FORCE_CHK which forces validation calls down
	 * into this function always.
	 */
	if (rt->rt6i_genid != rt_genid(dev_net(rt->dst.dev)))
		return NULL;

	if (!rt->rt6i_node || (rt->rt6i_node->fn_sernum != cookie))
		return NULL;

	if (rt6_check_expired(rt))
		return NULL;

	return dst;
}

static struct dst_entry *ip6_negative_advice(struct dst_entry *dst)
{
	struct rt6_info *rt = (struct rt6_info *) dst;

	if (rt) {
		if (rt->rt6i_flags & RTF_CACHE) {
			if (rt6_check_expired(rt)) {
				ip6_del_rt(rt);
				dst = NULL;
			}
		} else {
			dst_release(dst);
			dst = NULL;
		}
	}
	return dst;
}

static void ip6_link_failure(struct sk_buff *skb)
{
	struct rt6_info *rt;

	icmpv6_send(skb, ICMPV6_DEST_UNREACH, ICMPV6_ADDR_UNREACH, 0);

	rt = (struct rt6_info *) skb_dst(skb);
	if (rt) {
		if (rt->rt6i_flags & RTF_CACHE) {
			dst_hold(&rt->dst);
			if (ip6_del_rt(rt))
				dst_free(&rt->dst);
		} else if (rt->rt6i_node && (rt->rt6i_flags & RTF_DEFAULT)) {
			rt->rt6i_node->fn_sernum = -1;
		}
	}
}

static void ip6_rt_update_pmtu(struct dst_entry *dst, struct sock *sk,
			       struct sk_buff *skb, u32 mtu)
{
	struct rt6_info *rt6 = (struct rt6_info*)dst;

	dst_confirm(dst);
	if (mtu < dst_mtu(dst) && rt6->rt6i_dst.plen == 128) {
		struct net *net = dev_net(dst->dev);

		rt6->rt6i_flags |= RTF_MODIFIED;
		if (mtu < IPV6_MIN_MTU) {
			u32 features = dst_metric(dst, RTAX_FEATURES);
			mtu = IPV6_MIN_MTU;
			features |= RTAX_FEATURE_ALLFRAG;
			dst_metric_set(dst, RTAX_FEATURES, features);
		}
		dst_metric_set(dst, RTAX_MTU, mtu);
		rt6_update_expires(rt6, net->ipv6.sysctl.ip6_rt_mtu_expires);
	}
}

void ip6_update_pmtu(struct sk_buff *skb, struct net *net, __be32 mtu,
		     int oif, u32 mark)
{
	const struct ipv6hdr *iph = (struct ipv6hdr *) skb->data;
	struct dst_entry *dst;
	struct flowi6 fl6;

	memset(&fl6, 0, sizeof(fl6));
	fl6.flowi6_oif = oif;
	fl6.flowi6_mark = mark ? mark : IP6_REPLY_MARK(net, skb->mark);
	fl6.flowi6_flags = 0;
	fl6.daddr = iph->daddr;
	fl6.saddr = iph->saddr;
	fl6.flowlabel = ip6_flowinfo(iph);

	dst = ip6_route_output(net, NULL, &fl6);
	if (!dst->error)
		ip6_rt_update_pmtu(dst, NULL, skb, ntohl(mtu));
	dst_release(dst);
}
EXPORT_SYMBOL_GPL(ip6_update_pmtu);

void ip6_sk_update_pmtu(struct sk_buff *skb, struct sock *sk, __be32 mtu)
{
	ip6_update_pmtu(skb, sock_net(sk), mtu,
			sk->sk_bound_dev_if, sk->sk_mark);
}
EXPORT_SYMBOL_GPL(ip6_sk_update_pmtu);

void ip6_redirect(struct sk_buff *skb, struct net *net, int oif, u32 mark)
{
	const struct ipv6hdr *iph = (struct ipv6hdr *) skb->data;
	struct dst_entry *dst;
	struct flowi6 fl6;

	memset(&fl6, 0, sizeof(fl6));
	fl6.flowi6_oif = oif;
	fl6.flowi6_mark = mark;
	fl6.flowi6_flags = 0;
	fl6.daddr = iph->daddr;
	fl6.saddr = iph->saddr;
	fl6.flowlabel = ip6_flowinfo(iph);

	dst = ip6_route_output(net, NULL, &fl6);
	if (!dst->error)
		rt6_do_redirect(dst, NULL, skb);
	dst_release(dst);
}
EXPORT_SYMBOL_GPL(ip6_redirect);

void ip6_sk_redirect(struct sk_buff *skb, struct sock *sk)
{
	ip6_redirect(skb, sock_net(sk), sk->sk_bound_dev_if, sk->sk_mark);
}
EXPORT_SYMBOL_GPL(ip6_sk_redirect);

static unsigned int ip6_default_advmss(const struct dst_entry *dst)
{
	struct net_device *dev = dst->dev;
	unsigned int mtu = dst_mtu(dst);
	struct net *net = dev_net(dev);

	mtu -= sizeof(struct ipv6hdr) + sizeof(struct tcphdr);

	if (mtu < net->ipv6.sysctl.ip6_rt_min_advmss)
		mtu = net->ipv6.sysctl.ip6_rt_min_advmss;

	/*
	 * Maximal non-jumbo IPv6 payload is IPV6_MAXPLEN and
	 * corresponding MSS is IPV6_MAXPLEN - tcp_header_size.
	 * IPV6_MAXPLEN is also valid and means: "any MSS,
	 * rely only on pmtu discovery"
	 */
	if (mtu > IPV6_MAXPLEN - sizeof(struct tcphdr))
		mtu = IPV6_MAXPLEN;
	return mtu;
}

static unsigned int ip6_mtu(const struct dst_entry *dst)
{
	struct inet6_dev *idev;
	unsigned int mtu = dst_metric_raw(dst, RTAX_MTU);

	if (mtu)
		return mtu;

	mtu = IPV6_MIN_MTU;

	rcu_read_lock();
	idev = __in6_dev_get(dst->dev);
	if (idev)
		mtu = idev->cnf.mtu6;
	rcu_read_unlock();

	return mtu;
}

static struct dst_entry *icmp6_dst_gc_list;
static DEFINE_SPINLOCK(icmp6_dst_lock);

struct dst_entry *icmp6_dst_alloc(struct net_device *dev,
				  struct flowi6 *fl6)
{
	struct dst_entry *dst;
	struct rt6_info *rt;
	struct inet6_dev *idev = in6_dev_get(dev);
	struct net *net = dev_net(dev);

	if (unlikely(!idev))
		return ERR_PTR(-ENODEV);

	rt = ip6_dst_alloc(net, dev, 0, NULL);
	if (unlikely(!rt)) {
		in6_dev_put(idev);
		dst = ERR_PTR(-ENOMEM);
		goto out;
	}

	rt->dst.flags |= DST_HOST;
	rt->dst.output  = ip6_output;
	atomic_set(&rt->dst.__refcnt, 1);
	rt->rt6i_gateway  = fl6->daddr;
	rt->rt6i_dst.addr = fl6->daddr;
	rt->rt6i_dst.plen = 128;
	rt->rt6i_idev     = idev;
	dst_metric_set(&rt->dst, RTAX_HOPLIMIT, 0);

	spin_lock_bh(&icmp6_dst_lock);
	rt->dst.next = icmp6_dst_gc_list;
	icmp6_dst_gc_list = &rt->dst;
	spin_unlock_bh(&icmp6_dst_lock);

	fib6_force_start_gc(net);

	dst = xfrm_lookup(net, &rt->dst, flowi6_to_flowi(fl6), NULL, 0);

out:
	return dst;
}

int icmp6_dst_gc(void)
{
	struct dst_entry *dst, **pprev;
	int more = 0;

	spin_lock_bh(&icmp6_dst_lock);
	pprev = &icmp6_dst_gc_list;

	while ((dst = *pprev) != NULL) {
		if (!atomic_read(&dst->__refcnt)) {
			*pprev = dst->next;
			dst_free(dst);
		} else {
			pprev = &dst->next;
			++more;
		}
	}

	spin_unlock_bh(&icmp6_dst_lock);

	return more;
}

static void icmp6_clean_all(int (*func)(struct rt6_info *rt, void *arg),
			    void *arg)
{
	struct dst_entry *dst, **pprev;

	spin_lock_bh(&icmp6_dst_lock);
	pprev = &icmp6_dst_gc_list;
	while ((dst = *pprev) != NULL) {
		struct rt6_info *rt = (struct rt6_info *) dst;
		if (func(rt, arg)) {
			*pprev = dst->next;
			dst_free(dst);
		} else {
			pprev = &dst->next;
		}
	}
	spin_unlock_bh(&icmp6_dst_lock);
}

static int ip6_dst_gc(struct dst_ops *ops)
{
	unsigned long now = jiffies;
	struct net *net = container_of(ops, struct net, ipv6.ip6_dst_ops);
	int rt_min_interval = net->ipv6.sysctl.ip6_rt_gc_min_interval;
	int rt_max_size = net->ipv6.sysctl.ip6_rt_max_size;
	int rt_elasticity = net->ipv6.sysctl.ip6_rt_gc_elasticity;
	int rt_gc_timeout = net->ipv6.sysctl.ip6_rt_gc_timeout;
	unsigned long rt_last_gc = net->ipv6.ip6_rt_last_gc;
	int entries;

	entries = dst_entries_get_fast(ops);
	if (time_after(rt_last_gc + rt_min_interval, now) &&
	    entries <= rt_max_size)
		goto out;

	net->ipv6.ip6_rt_gc_expire++;
	fib6_run_gc(net->ipv6.ip6_rt_gc_expire, net);
	net->ipv6.ip6_rt_last_gc = now;
	entries = dst_entries_get_slow(ops);
	if (entries < ops->gc_thresh)
		net->ipv6.ip6_rt_gc_expire = rt_gc_timeout>>1;
out:
	net->ipv6.ip6_rt_gc_expire -= net->ipv6.ip6_rt_gc_expire>>rt_elasticity;
	return entries > rt_max_size;
}

int ip6_dst_hoplimit(struct dst_entry *dst)
{
	int hoplimit = dst_metric_raw(dst, RTAX_HOPLIMIT);
	if (hoplimit == 0) {
		struct net_device *dev = dst->dev;
		struct inet6_dev *idev;

		rcu_read_lock();
		idev = __in6_dev_get(dev);
		if (idev)
			hoplimit = idev->cnf.hop_limit;
		else
			hoplimit = dev_net(dev)->ipv6.devconf_all->hop_limit;
		rcu_read_unlock();
	}
	return hoplimit;
}
EXPORT_SYMBOL(ip6_dst_hoplimit);

/*
 *
 */

int ip6_route_add(struct fib6_config *cfg)
{
	int err;
	struct net *net = cfg->fc_nlinfo.nl_net;
	struct rt6_info *rt = NULL;
	struct net_device *dev = NULL;
	struct inet6_dev *idev = NULL;
	struct fib6_table *table;
	int addr_type;

	if (cfg->fc_dst_len > 128 || cfg->fc_src_len > 128)
		return -EINVAL;
#ifndef CONFIG_IPV6_SUBTREES
	if (cfg->fc_src_len)
		return -EINVAL;
#endif
	if (cfg->fc_ifindex) {
		err = -ENODEV;
		dev = dev_get_by_index(net, cfg->fc_ifindex);
		if (!dev)
			goto out;
		idev = in6_dev_get(dev);
		if (!idev)
			goto out;
	}

	if (cfg->fc_metric == 0)
		cfg->fc_metric = IP6_RT_PRIO_USER;

	err = -ENOBUFS;
	if (cfg->fc_nlinfo.nlh &&
	    !(cfg->fc_nlinfo.nlh->nlmsg_flags & NLM_F_CREATE)) {
		table = fib6_get_table(net, cfg->fc_table);
		if (!table) {
			pr_warn("NLM_F_CREATE should be specified when creating new route\n");
			table = fib6_new_table(net, cfg->fc_table);
		}
	} else {
		table = fib6_new_table(net, cfg->fc_table);
	}

	if (!table)
		goto out;

	rt = ip6_dst_alloc(net, NULL, DST_NOCOUNT, table);

	if (!rt) {
		err = -ENOMEM;
		goto out;
	}

	if (cfg->fc_flags & RTF_EXPIRES)
		rt6_set_expires(rt, jiffies +
				clock_t_to_jiffies(cfg->fc_expires));
	else
		rt6_clean_expires(rt);

	if (cfg->fc_protocol == RTPROT_UNSPEC)
		cfg->fc_protocol = RTPROT_BOOT;
	rt->rt6i_protocol = cfg->fc_protocol;

	addr_type = ipv6_addr_type(&cfg->fc_dst);

	if (addr_type & IPV6_ADDR_MULTICAST)
		rt->dst.input = ip6_mc_input;
	else if (cfg->fc_flags & RTF_LOCAL)
		rt->dst.input = ip6_input;
	else
		rt->dst.input = ip6_forward;

	rt->dst.output = ip6_output;

	ipv6_addr_prefix(&rt->rt6i_dst.addr, &cfg->fc_dst, cfg->fc_dst_len);
	rt->rt6i_dst.plen = cfg->fc_dst_len;
	if (rt->rt6i_dst.plen == 128)
	       rt->dst.flags |= DST_HOST;

	if (!(rt->dst.flags & DST_HOST) && cfg->fc_mx) {
		u32 *metrics = kzalloc(sizeof(u32) * RTAX_MAX, GFP_KERNEL);
		if (!metrics) {
			err = -ENOMEM;
			goto out;
		}
		dst_init_metrics(&rt->dst, metrics, 0);
	}
#ifdef CONFIG_IPV6_SUBTREES
	ipv6_addr_prefix(&rt->rt6i_src.addr, &cfg->fc_src, cfg->fc_src_len);
	rt->rt6i_src.plen = cfg->fc_src_len;
#endif

	rt->rt6i_metric = cfg->fc_metric;

	/* We cannot add true routes via loopback here,
	   they would result in kernel looping; promote them to reject routes
	 */
	if ((cfg->fc_flags & RTF_REJECT) ||
	    (dev && (dev->flags & IFF_LOOPBACK) &&
	     !(addr_type & IPV6_ADDR_LOOPBACK) &&
	     !(cfg->fc_flags & RTF_LOCAL))) {
		/* hold loopback dev/idev if we haven't done so. */
		if (dev != net->loopback_dev) {
			if (dev) {
				dev_put(dev);
				in6_dev_put(idev);
			}
			dev = net->loopback_dev;
			dev_hold(dev);
			idev = in6_dev_get(dev);
			if (!idev) {
				err = -ENODEV;
				goto out;
			}
		}
		rt->rt6i_flags = RTF_REJECT|RTF_NONEXTHOP;
		switch (cfg->fc_type) {
		case RTN_BLACKHOLE:
			rt->dst.error = -EINVAL;
			rt->dst.output = dst_discard;
			rt->dst.input = dst_discard;
			break;
		case RTN_PROHIBIT:
			rt->dst.error = -EACCES;
			rt->dst.output = ip6_pkt_prohibit_out;
			rt->dst.input = ip6_pkt_prohibit;
			break;
		case RTN_THROW:
		default:
			rt->dst.error = (cfg->fc_type == RTN_THROW) ? -EAGAIN
					: -ENETUNREACH;
			rt->dst.output = ip6_pkt_discard_out;
			rt->dst.input = ip6_pkt_discard;
			break;
		}
		goto install_route;
	}

	if (cfg->fc_flags & RTF_GATEWAY) {
		const struct in6_addr *gw_addr;
		int gwa_type;

		gw_addr = &cfg->fc_gateway;
		rt->rt6i_gateway = *gw_addr;
		gwa_type = ipv6_addr_type(gw_addr);

		if (gwa_type != (IPV6_ADDR_LINKLOCAL|IPV6_ADDR_UNICAST)) {
			struct rt6_info *grt;

			/* IPv6 strictly inhibits using not link-local
			   addresses as nexthop address.
			   Otherwise, router will not able to send redirects.
			   It is very good, but in some (rare!) circumstances
			   (SIT, PtP, NBMA NOARP links) it is handy to allow
			   some exceptions. --ANK
			 */
			err = -EINVAL;
			if (!(gwa_type & IPV6_ADDR_UNICAST))
				goto out;

			grt = rt6_lookup(net, gw_addr, NULL, cfg->fc_ifindex, 1);

			err = -EHOSTUNREACH;
			if (!grt)
				goto out;
			if (dev) {
				if (dev != grt->dst.dev) {
					ip6_rt_put(grt);
					goto out;
				}
			} else {
				dev = grt->dst.dev;
				idev = grt->rt6i_idev;
				dev_hold(dev);
				in6_dev_hold(grt->rt6i_idev);
			}
			if (!(grt->rt6i_flags & RTF_GATEWAY))
				err = 0;
			ip6_rt_put(grt);

			if (err)
				goto out;
		}
		err = -EINVAL;
		if (!dev || (dev->flags & IFF_LOOPBACK))
			goto out;
	}

	err = -ENODEV;
	if (!dev)
		goto out;

	if (!ipv6_addr_any(&cfg->fc_prefsrc)) {
		if (!ipv6_chk_addr(net, &cfg->fc_prefsrc, dev, 0)) {
			err = -EINVAL;
			goto out;
		}
		rt->rt6i_prefsrc.addr = cfg->fc_prefsrc;
		rt->rt6i_prefsrc.plen = 128;
	} else
		rt->rt6i_prefsrc.plen = 0;

	rt->rt6i_flags = cfg->fc_flags;

install_route:
	if (cfg->fc_mx) {
		struct nlattr *nla;
		int remaining;

		nla_for_each_attr(nla, cfg->fc_mx, cfg->fc_mx_len, remaining) {
			int type = nla_type(nla);

			if (type) {
				if (type > RTAX_MAX) {
					err = -EINVAL;
					goto out;
				}

				dst_metric_set(&rt->dst, type, nla_get_u32(nla));
			}
		}
	}

	rt->dst.dev = dev;
	rt->rt6i_idev = idev;
	rt->rt6i_table = table;

	cfg->fc_nlinfo.nl_net = dev_net(dev);

	return __ip6_ins_rt(rt, &cfg->fc_nlinfo);

out:
	if (dev)
		dev_put(dev);
	if (idev)
		in6_dev_put(idev);
	if (rt)
		dst_free(&rt->dst);
	return err;
}

static int __ip6_del_rt(struct rt6_info *rt, struct nl_info *info)
{
	int err;
	struct fib6_table *table;
	struct net *net = dev_net(rt->dst.dev);

	if (rt == net->ipv6.ip6_null_entry) {
		err = -ENOENT;
		goto out;
	}

	table = rt->rt6i_table;
	write_lock_bh(&table->tb6_lock);
	err = fib6_del(rt, info);
	write_unlock_bh(&table->tb6_lock);

out:
	ip6_rt_put(rt);
	return err;
}

int ip6_del_rt(struct rt6_info *rt)
{
	struct nl_info info = {
		.nl_net = dev_net(rt->dst.dev),
	};
	return __ip6_del_rt(rt, &info);
}

static int ip6_route_del(struct fib6_config *cfg)
{
	struct fib6_table *table;
	struct fib6_node *fn;
	struct rt6_info *rt;
	int err = -ESRCH;

	table = fib6_get_table(cfg->fc_nlinfo.nl_net, cfg->fc_table);
	if (!table)
		return err;

	read_lock_bh(&table->tb6_lock);

	fn = fib6_locate(&table->tb6_root,
			 &cfg->fc_dst, cfg->fc_dst_len,
			 &cfg->fc_src, cfg->fc_src_len);

	if (fn) {
		for (rt = fn->leaf; rt; rt = rt->dst.rt6_next) {
			if (cfg->fc_ifindex &&
			    (!rt->dst.dev ||
			     rt->dst.dev->ifindex != cfg->fc_ifindex))
				continue;
			if (cfg->fc_flags & RTF_GATEWAY &&
			    !ipv6_addr_equal(&cfg->fc_gateway, &rt->rt6i_gateway))
				continue;
			if (cfg->fc_metric && cfg->fc_metric != rt->rt6i_metric)
				continue;
			dst_hold(&rt->dst);
			read_unlock_bh(&table->tb6_lock);

			return __ip6_del_rt(rt, &cfg->fc_nlinfo);
		}
	}
	read_unlock_bh(&table->tb6_lock);

	return err;
}

static void rt6_do_redirect(struct dst_entry *dst, struct sock *sk, struct sk_buff *skb)
{
	struct net *net = dev_net(skb->dev);
	struct netevent_redirect netevent;
	struct rt6_info *rt, *nrt = NULL;
	struct ndisc_options ndopts;
	struct inet6_dev *in6_dev;
	struct neighbour *neigh;
	struct rd_msg *msg;
	int optlen, on_link;
	u8 *lladdr;

	optlen = skb->tail - skb->transport_header;
	optlen -= sizeof(*msg);

	if (optlen < 0) {
		net_dbg_ratelimited("rt6_do_redirect: packet too short\n");
		return;
	}

	msg = (struct rd_msg *)icmp6_hdr(skb);

	if (ipv6_addr_is_multicast(&msg->dest)) {
		net_dbg_ratelimited("rt6_do_redirect: destination address is multicast\n");
		return;
	}

	on_link = 0;
	if (ipv6_addr_equal(&msg->dest, &msg->target)) {
		on_link = 1;
	} else if (ipv6_addr_type(&msg->target) !=
		   (IPV6_ADDR_UNICAST|IPV6_ADDR_LINKLOCAL)) {
		net_dbg_ratelimited("rt6_do_redirect: target address is not link-local unicast\n");
		return;
	}

	in6_dev = __in6_dev_get(skb->dev);
	if (!in6_dev)
		return;
	if (in6_dev->cnf.forwarding || !in6_dev->cnf.accept_redirects)
		return;

	/* RFC2461 8.1:
	 *	The IP source address of the Redirect MUST be the same as the current
	 *	first-hop router for the specified ICMP Destination Address.
	 */

	if (!ndisc_parse_options(msg->opt, optlen, &ndopts)) {
		net_dbg_ratelimited("rt6_redirect: invalid ND options\n");
		return;
	}

	lladdr = NULL;
	if (ndopts.nd_opts_tgt_lladdr) {
		lladdr = ndisc_opt_addr_data(ndopts.nd_opts_tgt_lladdr,
					     skb->dev);
		if (!lladdr) {
			net_dbg_ratelimited("rt6_redirect: invalid link-layer address length\n");
			return;
		}
	}

	rt = (struct rt6_info *) dst;
	if (rt == net->ipv6.ip6_null_entry) {
		net_dbg_ratelimited("rt6_redirect: source isn't a valid nexthop for redirect target\n");
		return;
	}

	/* Redirect received -> path was valid.
	 * Look, redirects are sent only in response to data packets,
	 * so that this nexthop apparently is reachable. --ANK
	 */
	dst_confirm(&rt->dst);

	neigh = __neigh_lookup(&nd_tbl, &msg->target, skb->dev, 1);
	if (!neigh)
		return;

	/*
	 *	We have finally decided to accept it.
	 */

	neigh_update(neigh, lladdr, NUD_STALE,
		     NEIGH_UPDATE_F_WEAK_OVERRIDE|
		     NEIGH_UPDATE_F_OVERRIDE|
		     (on_link ? 0 : (NEIGH_UPDATE_F_OVERRIDE_ISROUTER|
				     NEIGH_UPDATE_F_ISROUTER))
		     );

	nrt = ip6_rt_copy(rt, &msg->dest);
	if (!nrt)
		goto out;

	nrt->rt6i_flags = RTF_GATEWAY|RTF_UP|RTF_DYNAMIC|RTF_CACHE;
	if (on_link)
		nrt->rt6i_flags &= ~RTF_GATEWAY;

	nrt->rt6i_gateway = *(struct in6_addr *)neigh->primary_key;

	if (ip6_ins_rt(nrt))
		goto out;

	netevent.old = &rt->dst;
	netevent.new = &nrt->dst;
	netevent.daddr = &msg->dest;
	netevent.neigh = neigh;
	call_netevent_notifiers(NETEVENT_REDIRECT, &netevent);

	if (rt->rt6i_flags & RTF_CACHE) {
		rt = (struct rt6_info *) dst_clone(&rt->dst);
		ip6_del_rt(rt);
	}

out:
	neigh_release(neigh);
}

/*
 *	Misc support functions
 */

static struct rt6_info *ip6_rt_copy(struct rt6_info *ort,
				    const struct in6_addr *dest)
{
	struct net *net = dev_net(ort->dst.dev);
	struct rt6_info *rt = ip6_dst_alloc(net, ort->dst.dev, 0,
					    ort->rt6i_table);

	if (rt) {
		rt->dst.input = ort->dst.input;
		rt->dst.output = ort->dst.output;
		rt->dst.flags |= DST_HOST;

		rt->rt6i_dst.addr = *dest;
		rt->rt6i_dst.plen = 128;
		dst_copy_metrics(&rt->dst, &ort->dst);
		rt->dst.error = ort->dst.error;
		rt->rt6i_idev = ort->rt6i_idev;
		if (rt->rt6i_idev)
			in6_dev_hold(rt->rt6i_idev);
		rt->dst.lastuse = jiffies;

		if (ort->rt6i_flags & RTF_GATEWAY)
			rt->rt6i_gateway = ort->rt6i_gateway;
		else
			rt->rt6i_gateway = *dest;
		rt->rt6i_flags = ort->rt6i_flags;
		rt6_set_from(rt, ort);
		rt->rt6i_metric = 0;

#ifdef CONFIG_IPV6_SUBTREES
		memcpy(&rt->rt6i_src, &ort->rt6i_src, sizeof(struct rt6key));
#endif
		memcpy(&rt->rt6i_prefsrc, &ort->rt6i_prefsrc, sizeof(struct rt6key));
		rt->rt6i_table = ort->rt6i_table;
	}
	return rt;
}

#ifdef CONFIG_IPV6_ROUTE_INFO
static struct rt6_info *rt6_get_route_info(struct net_device *dev,
					   const struct in6_addr *prefix, int prefixlen,
					   const struct in6_addr *gwaddr)
{
	struct fib6_node *fn;
	struct rt6_info *rt = NULL;
	struct fib6_table *table;

	table = fib6_get_table(dev_net(dev),
			       addrconf_rt_table(dev, RT6_TABLE_INFO));
	if (!table)
		return NULL;

	read_lock_bh(&table->tb6_lock);
	fn = fib6_locate(&table->tb6_root, prefix ,prefixlen, NULL, 0);
	if (!fn)
		goto out;

	for (rt = fn->leaf; rt; rt = rt->dst.rt6_next) {
		if (rt->dst.dev->ifindex != dev->ifindex)
			continue;
		if ((rt->rt6i_flags & (RTF_ROUTEINFO|RTF_GATEWAY)) != (RTF_ROUTEINFO|RTF_GATEWAY))
			continue;
		if (!ipv6_addr_equal(&rt->rt6i_gateway, gwaddr))
			continue;
		dst_hold(&rt->dst);
		break;
	}
out:
	read_unlock_bh(&table->tb6_lock);
	return rt;
}

static struct rt6_info *rt6_add_route_info(struct net_device *dev,
					   const struct in6_addr *prefix, int prefixlen,
					   const struct in6_addr *gwaddr, unsigned int pref)
{
	struct fib6_config cfg = {
		.fc_table	= addrconf_rt_table(dev, RT6_TABLE_INFO),
		.fc_metric	= IP6_RT_PRIO_USER,
		.fc_ifindex	= dev->ifindex,
		.fc_dst_len	= prefixlen,
		.fc_flags	= RTF_GATEWAY | RTF_ADDRCONF | RTF_ROUTEINFO |
				  RTF_UP | RTF_PREF(pref),
		.fc_nlinfo.portid = 0,
		.fc_nlinfo.nlh = NULL,
		.fc_nlinfo.nl_net = dev_net(dev),
	};

	cfg.fc_dst = *prefix;
	cfg.fc_gateway = *gwaddr;

	/* We should treat it as a default route if prefix length is 0. */
	if (!prefixlen)
		cfg.fc_flags |= RTF_DEFAULT;

	ip6_route_add(&cfg);

	return rt6_get_route_info(dev, prefix, prefixlen, gwaddr);
}
#endif

struct rt6_info *rt6_get_dflt_router(const struct in6_addr *addr, struct net_device *dev)
{
	struct rt6_info *rt;
	struct fib6_table *table;

	table = fib6_get_table(dev_net(dev),
			       addrconf_rt_table(dev, RT6_TABLE_MAIN));
	if (!table)
		return NULL;

	read_lock_bh(&table->tb6_lock);
	for (rt = table->tb6_root.leaf; rt; rt=rt->dst.rt6_next) {
		if (dev == rt->dst.dev &&
		    ((rt->rt6i_flags & (RTF_ADDRCONF | RTF_DEFAULT)) == (RTF_ADDRCONF | RTF_DEFAULT)) &&
		    ipv6_addr_equal(&rt->rt6i_gateway, addr))
			break;
	}
	if (rt)
		dst_hold(&rt->dst);
	read_unlock_bh(&table->tb6_lock);
	return rt;
}

struct rt6_info *rt6_add_dflt_router(const struct in6_addr *gwaddr,
				     struct net_device *dev,
				     unsigned int pref)
{
	struct fib6_config cfg = {
		.fc_table	= addrconf_rt_table(dev, RT6_TABLE_DFLT),
		.fc_metric	= IP6_RT_PRIO_USER,
		.fc_ifindex	= dev->ifindex,
		.fc_flags	= RTF_GATEWAY | RTF_ADDRCONF | RTF_DEFAULT |
				  RTF_UP | RTF_EXPIRES | RTF_PREF(pref),
		.fc_nlinfo.portid = 0,
		.fc_nlinfo.nlh = NULL,
		.fc_nlinfo.nl_net = dev_net(dev),
	};

	cfg.fc_gateway = *gwaddr;

	ip6_route_add(&cfg);

	return rt6_get_dflt_router(gwaddr, dev);
}


int rt6_addrconf_purge(struct rt6_info *rt, void *arg) {
	if (rt->rt6i_flags & (RTF_DEFAULT | RTF_ADDRCONF) &&
	    (!rt->rt6i_idev || rt->rt6i_idev->cnf.accept_ra != 2))
		return -1;
	return 0;
}

void rt6_purge_dflt_routers(struct net *net)
{
	fib6_clean_all(net, rt6_addrconf_purge, 0, NULL);
}

static void rtmsg_to_fib6_config(struct net *net,
				 struct in6_rtmsg *rtmsg,
				 struct fib6_config *cfg)
{
	memset(cfg, 0, sizeof(*cfg));

	cfg->fc_table = RT6_TABLE_MAIN;
	cfg->fc_ifindex = rtmsg->rtmsg_ifindex;
	cfg->fc_metric = rtmsg->rtmsg_metric;
	cfg->fc_expires = rtmsg->rtmsg_info;
	cfg->fc_dst_len = rtmsg->rtmsg_dst_len;
	cfg->fc_src_len = rtmsg->rtmsg_src_len;
	cfg->fc_flags = rtmsg->rtmsg_flags;

	cfg->fc_nlinfo.nl_net = net;

	cfg->fc_dst = rtmsg->rtmsg_dst;
	cfg->fc_src = rtmsg->rtmsg_src;
	cfg->fc_gateway = rtmsg->rtmsg_gateway;
}

int ipv6_route_ioctl(struct net *net, unsigned int cmd, void __user *arg)
{
	struct fib6_config cfg;
	struct in6_rtmsg rtmsg;
	int err;

	switch(cmd) {
	case SIOCADDRT:		/* Add a route */
	case SIOCDELRT:		/* Delete a route */
		if (!ns_capable(net->user_ns, CAP_NET_ADMIN))
			return -EPERM;
		err = copy_from_user(&rtmsg, arg,
				     sizeof(struct in6_rtmsg));
		if (err)
			return -EFAULT;

		rtmsg_to_fib6_config(net, &rtmsg, &cfg);

		rtnl_lock();
		switch (cmd) {
		case SIOCADDRT:
			err = ip6_route_add(&cfg);
			break;
		case SIOCDELRT:
			err = ip6_route_del(&cfg);
			break;
		default:
			err = -EINVAL;
		}
		rtnl_unlock();

		return err;
	}

	return -EINVAL;
}

/*
 *	Drop the packet on the floor
 */

static int ip6_pkt_drop(struct sk_buff *skb, u8 code, int ipstats_mib_noroutes)
{
	int type;
	struct dst_entry *dst = skb_dst(skb);
	switch (ipstats_mib_noroutes) {
	case IPSTATS_MIB_INNOROUTES:
		type = ipv6_addr_type(&ipv6_hdr(skb)->daddr);
		if (type == IPV6_ADDR_ANY) {
			IP6_INC_STATS(dev_net(dst->dev), ip6_dst_idev(dst),
				      IPSTATS_MIB_INADDRERRORS);
			break;
		}
		/* FALLTHROUGH */
	case IPSTATS_MIB_OUTNOROUTES:
		IP6_INC_STATS(dev_net(dst->dev), ip6_dst_idev(dst),
			      ipstats_mib_noroutes);
		break;
	}
	icmpv6_send(skb, ICMPV6_DEST_UNREACH, code, 0);
	kfree_skb(skb);
	return 0;
}

static int ip6_pkt_discard(struct sk_buff *skb)
{
	return ip6_pkt_drop(skb, ICMPV6_NOROUTE, IPSTATS_MIB_INNOROUTES);
}

static int ip6_pkt_discard_out(struct sk_buff *skb)
{
	skb->dev = skb_dst(skb)->dev;
	return ip6_pkt_drop(skb, ICMPV6_NOROUTE, IPSTATS_MIB_OUTNOROUTES);
}

static int ip6_pkt_prohibit(struct sk_buff *skb)
{
	return ip6_pkt_drop(skb, ICMPV6_ADM_PROHIBITED, IPSTATS_MIB_INNOROUTES);
}

static int ip6_pkt_prohibit_out(struct sk_buff *skb)
{
	skb->dev = skb_dst(skb)->dev;
	return ip6_pkt_drop(skb, ICMPV6_ADM_PROHIBITED, IPSTATS_MIB_OUTNOROUTES);
}

/*
 *	Allocate a dst for local (unicast / anycast) address.
 */

struct rt6_info *addrconf_dst_alloc(struct inet6_dev *idev,
				    const struct in6_addr *addr,
				    bool anycast)
{
	struct net *net = dev_net(idev->dev);
	struct rt6_info *rt = ip6_dst_alloc(net, net->loopback_dev,
					    DST_NOCOUNT, NULL);
	if (!rt)
		return ERR_PTR(-ENOMEM);

	in6_dev_hold(idev);

	rt->dst.flags |= DST_HOST;
	rt->dst.input = ip6_input;
	rt->dst.output = ip6_output;
	rt->rt6i_idev = idev;

	rt->rt6i_flags = RTF_UP | RTF_NONEXTHOP;
	if (anycast)
		rt->rt6i_flags |= RTF_ANYCAST;
	else
		rt->rt6i_flags |= RTF_LOCAL;

	rt->rt6i_gateway  = *addr;
	rt->rt6i_dst.addr = *addr;
	rt->rt6i_dst.plen = 128;
	rt->rt6i_table = fib6_get_table(net, RT6_TABLE_LOCAL);

	atomic_set(&rt->dst.__refcnt, 1);

	return rt;
}

int ip6_route_get_saddr(struct net *net,
			struct rt6_info *rt,
			const struct in6_addr *daddr,
			unsigned int prefs,
			struct in6_addr *saddr)
{
	struct inet6_dev *idev = ip6_dst_idev((struct dst_entry*)rt);
	int err = 0;
	if (rt->rt6i_prefsrc.plen)
		*saddr = rt->rt6i_prefsrc.addr;
	else
		err = ipv6_dev_get_saddr(net, idev ? idev->dev : NULL,
					 daddr, prefs, saddr);
	return err;
}

/* remove deleted ip from prefsrc entries */
struct arg_dev_net_ip {
	struct net_device *dev;
	struct net *net;
	struct in6_addr *addr;
};

static int fib6_remove_prefsrc(struct rt6_info *rt, void *arg)
{
	struct net_device *dev = ((struct arg_dev_net_ip *)arg)->dev;
	struct net *net = ((struct arg_dev_net_ip *)arg)->net;
	struct in6_addr *addr = ((struct arg_dev_net_ip *)arg)->addr;

	if (((void *)rt->dst.dev == dev || !dev) &&
	    rt != net->ipv6.ip6_null_entry &&
	    ipv6_addr_equal(addr, &rt->rt6i_prefsrc.addr)) {
		/* remove prefsrc entry */
		rt->rt6i_prefsrc.plen = 0;
	}
	return 0;
}

void rt6_remove_prefsrc(struct inet6_ifaddr *ifp)
{
	struct net *net = dev_net(ifp->idev->dev);
	struct arg_dev_net_ip adni = {
		.dev = ifp->idev->dev,
		.net = net,
		.addr = &ifp->addr,
	};
	fib6_clean_all(net, fib6_remove_prefsrc, 0, &adni);
}

struct arg_dev_net {
	struct net_device *dev;
	struct net *net;
};

static int fib6_ifdown(struct rt6_info *rt, void *arg)
{
	const struct arg_dev_net *adn = arg;
	const struct net_device *dev = adn->dev;

	if ((rt->dst.dev == dev || !dev) &&
	    rt != adn->net->ipv6.ip6_null_entry)
		return -1;

	return 0;
}

void rt6_ifdown(struct net *net, struct net_device *dev)
{
	struct arg_dev_net adn = {
		.dev = dev,
		.net = net,
	};

	fib6_clean_all(net, fib6_ifdown, 0, &adn);
	icmp6_clean_all(fib6_ifdown, &adn);
}

struct rt6_mtu_change_arg {
	struct net_device *dev;
	unsigned int mtu;
};

static int rt6_mtu_change_route(struct rt6_info *rt, void *p_arg)
{
	struct rt6_mtu_change_arg *arg = (struct rt6_mtu_change_arg *) p_arg;
	struct inet6_dev *idev;

	/* In IPv6 pmtu discovery is not optional,
	   so that RTAX_MTU lock cannot disable it.
	   We still use this lock to block changes
	   caused by addrconf/ndisc.
	*/

	idev = __in6_dev_get(arg->dev);
	if (!idev)
		return 0;

	/* For administrative MTU increase, there is no way to discover
	   IPv6 PMTU increase, so PMTU increase should be updated here.
	   Since RFC 1981 doesn't include administrative MTU increase
	   update PMTU increase is a MUST. (i.e. jumbo frame)
	 */
	/*
	   If new MTU is less than route PMTU, this new MTU will be the
	   lowest MTU in the path, update the route PMTU to reflect PMTU
	   decreases; if new MTU is greater than route PMTU, and the
	   old MTU is the lowest MTU in the path, update the route PMTU
	   to reflect the increase. In this case if the other nodes' MTU
	   also have the lowest MTU, TOO BIG MESSAGE will be lead to
	   PMTU discouvery.
	 */
	if (rt->dst.dev == arg->dev &&
	    !dst_metric_locked(&rt->dst, RTAX_MTU) &&
	    (dst_mtu(&rt->dst) >= arg->mtu ||
	     (dst_mtu(&rt->dst) < arg->mtu &&
	      dst_mtu(&rt->dst) == idev->cnf.mtu6))) {
		dst_metric_set(&rt->dst, RTAX_MTU, arg->mtu);
	}
	return 0;
}

void rt6_mtu_change(struct net_device *dev, unsigned int mtu)
{
	struct rt6_mtu_change_arg arg = {
		.dev = dev,
		.mtu = mtu,
	};

	fib6_clean_all(dev_net(dev), rt6_mtu_change_route, 0, &arg);
}

static const struct nla_policy rtm_ipv6_policy[RTA_MAX+1] = {
	[RTA_GATEWAY]           = { .len = sizeof(struct in6_addr) },
	[RTA_OIF]               = { .type = NLA_U32 },
	[RTA_IIF]		= { .type = NLA_U32 },
	[RTA_PRIORITY]          = { .type = NLA_U32 },
	[RTA_METRICS]           = { .type = NLA_NESTED },
	[RTA_MULTIPATH]		= { .len = sizeof(struct rtnexthop) },
};

static int rtm_to_fib6_config(struct sk_buff *skb, struct nlmsghdr *nlh,
			      struct fib6_config *cfg)
{
	struct rtmsg *rtm;
	struct nlattr *tb[RTA_MAX+1];
	int err;

	err = nlmsg_parse(nlh, sizeof(*rtm), tb, RTA_MAX, rtm_ipv6_policy);
	if (err < 0)
		goto errout;

	err = -EINVAL;
	rtm = nlmsg_data(nlh);
	memset(cfg, 0, sizeof(*cfg));

	cfg->fc_table = rtm->rtm_table;
	cfg->fc_dst_len = rtm->rtm_dst_len;
	cfg->fc_src_len = rtm->rtm_src_len;
	cfg->fc_flags = RTF_UP;
	cfg->fc_protocol = rtm->rtm_protocol;
	cfg->fc_type = rtm->rtm_type;

	if (rtm->rtm_type == RTN_UNREACHABLE ||
	    rtm->rtm_type == RTN_BLACKHOLE ||
	    rtm->rtm_type == RTN_PROHIBIT ||
	    rtm->rtm_type == RTN_THROW)
		cfg->fc_flags |= RTF_REJECT;

	if (rtm->rtm_type == RTN_LOCAL)
		cfg->fc_flags |= RTF_LOCAL;

	cfg->fc_nlinfo.portid = NETLINK_CB(skb).portid;
	cfg->fc_nlinfo.nlh = nlh;
	cfg->fc_nlinfo.nl_net = sock_net(skb->sk);

	if (tb[RTA_GATEWAY]) {
		nla_memcpy(&cfg->fc_gateway, tb[RTA_GATEWAY], 16);
		cfg->fc_flags |= RTF_GATEWAY;
	}

	if (tb[RTA_DST]) {
		int plen = (rtm->rtm_dst_len + 7) >> 3;

		if (nla_len(tb[RTA_DST]) < plen)
			goto errout;

		nla_memcpy(&cfg->fc_dst, tb[RTA_DST], plen);
	}

	if (tb[RTA_SRC]) {
		int plen = (rtm->rtm_src_len + 7) >> 3;

		if (nla_len(tb[RTA_SRC]) < plen)
			goto errout;

		nla_memcpy(&cfg->fc_src, tb[RTA_SRC], plen);
	}

	if (tb[RTA_PREFSRC])
		nla_memcpy(&cfg->fc_prefsrc, tb[RTA_PREFSRC], 16);

	if (tb[RTA_OIF])
		cfg->fc_ifindex = nla_get_u32(tb[RTA_OIF]);

	if (tb[RTA_PRIORITY])
		cfg->fc_metric = nla_get_u32(tb[RTA_PRIORITY]);

	if (tb[RTA_METRICS]) {
		cfg->fc_mx = nla_data(tb[RTA_METRICS]);
		cfg->fc_mx_len = nla_len(tb[RTA_METRICS]);
	}

	if (tb[RTA_TABLE])
		cfg->fc_table = nla_get_u32(tb[RTA_TABLE]);

	if (tb[RTA_MULTIPATH]) {
		cfg->fc_mp = nla_data(tb[RTA_MULTIPATH]);
		cfg->fc_mp_len = nla_len(tb[RTA_MULTIPATH]);
	}

	err = 0;
errout:
	return err;
}

static int ip6_route_multipath(struct fib6_config *cfg, int add)
{
	struct fib6_config r_cfg;
	struct rtnexthop *rtnh;
	int remaining;
	int attrlen;
	int err = 0, last_err = 0;

beginning:
	rtnh = (struct rtnexthop *)cfg->fc_mp;
	remaining = cfg->fc_mp_len;

	/* Parse a Multipath Entry */
	while (rtnh_ok(rtnh, remaining)) {
		memcpy(&r_cfg, cfg, sizeof(*cfg));
		if (rtnh->rtnh_ifindex)
			r_cfg.fc_ifindex = rtnh->rtnh_ifindex;

		attrlen = rtnh_attrlen(rtnh);
		if (attrlen > 0) {
			struct nlattr *nla, *attrs = rtnh_attrs(rtnh);

			nla = nla_find(attrs, attrlen, RTA_GATEWAY);
			if (nla) {
				nla_memcpy(&r_cfg.fc_gateway, nla, 16);
				r_cfg.fc_flags |= RTF_GATEWAY;
			}
		}
		err = add ? ip6_route_add(&r_cfg) : ip6_route_del(&r_cfg);
		if (err) {
			last_err = err;
			/* If we are trying to remove a route, do not stop the
			 * loop when ip6_route_del() fails (because next hop is
			 * already gone), we should try to remove all next hops.
			 */
			if (add) {
				/* If add fails, we should try to delete all
				 * next hops that have been already added.
				 */
				add = 0;
				goto beginning;
			}
		}
		/* Because each route is added like a single route we remove
		 * this flag after the first nexthop (if there is a collision,
		 * we have already fail to add the first nexthop:
		 * fib6_add_rt2node() has reject it).
		 */
		cfg->fc_nlinfo.nlh->nlmsg_flags &= ~NLM_F_EXCL;
		rtnh = rtnh_next(rtnh, &remaining);
	}

	return last_err;
}

static int inet6_rtm_delroute(struct sk_buff *skb, struct nlmsghdr* nlh)
{
	struct fib6_config cfg;
	int err;

	err = rtm_to_fib6_config(skb, nlh, &cfg);
	if (err < 0)
		return err;

	if (cfg.fc_mp)
		return ip6_route_multipath(&cfg, 0);
	else
		return ip6_route_del(&cfg);
}

static int inet6_rtm_newroute(struct sk_buff *skb, struct nlmsghdr* nlh)
{
	struct fib6_config cfg;
	int err;

	err = rtm_to_fib6_config(skb, nlh, &cfg);
	if (err < 0)
		return err;

	if (cfg.fc_mp)
		return ip6_route_multipath(&cfg, 1);
	else
		return ip6_route_add(&cfg);
}

static inline size_t rt6_nlmsg_size(void)
{
	return NLMSG_ALIGN(sizeof(struct rtmsg))
	       + nla_total_size(16) /* RTA_SRC */
	       + nla_total_size(16) /* RTA_DST */
	       + nla_total_size(16) /* RTA_GATEWAY */
	       + nla_total_size(16) /* RTA_PREFSRC */
	       + nla_total_size(4) /* RTA_TABLE */
	       + nla_total_size(4) /* RTA_IIF */
	       + nla_total_size(4) /* RTA_OIF */
	       + nla_total_size(4) /* RTA_PRIORITY */
	       + RTAX_MAX * nla_total_size(4) /* RTA_METRICS */
	       + nla_total_size(sizeof(struct rta_cacheinfo));
}

static int rt6_fill_node(struct net *net,
			 struct sk_buff *skb, struct rt6_info *rt,
			 struct in6_addr *dst, struct in6_addr *src,
			 int iif, int type, u32 portid, u32 seq,
			 int prefix, int nowait, unsigned int flags)
{
	struct rtmsg *rtm;
	struct nlmsghdr *nlh;
	long expires;
	u32 table;

	if (prefix) {	/* user wants prefix routes only */
		if (!(rt->rt6i_flags & RTF_PREFIX_RT)) {
			/* success since this is not a prefix route */
			return 1;
		}
	}

	nlh = nlmsg_put(skb, portid, seq, type, sizeof(*rtm), flags);
	if (!nlh)
		return -EMSGSIZE;

	rtm = nlmsg_data(nlh);
	rtm->rtm_family = AF_INET6;
	rtm->rtm_dst_len = rt->rt6i_dst.plen;
	rtm->rtm_src_len = rt->rt6i_src.plen;
	rtm->rtm_tos = 0;
	if (rt->rt6i_table)
		table = rt->rt6i_table->tb6_id;
	else
		table = RT6_TABLE_UNSPEC;
	rtm->rtm_table = table;
	if (nla_put_u32(skb, RTA_TABLE, table))
		goto nla_put_failure;
	if (rt->rt6i_flags & RTF_REJECT) {
		switch (rt->dst.error) {
		case -EINVAL:
			rtm->rtm_type = RTN_BLACKHOLE;
			break;
		case -EACCES:
			rtm->rtm_type = RTN_PROHIBIT;
			break;
		case -EAGAIN:
			rtm->rtm_type = RTN_THROW;
			break;
		default:
			rtm->rtm_type = RTN_UNREACHABLE;
			break;
		}
	}
	else if (rt->rt6i_flags & RTF_LOCAL)
		rtm->rtm_type = RTN_LOCAL;
	else if (rt->dst.dev && (rt->dst.dev->flags & IFF_LOOPBACK))
		rtm->rtm_type = RTN_LOCAL;
	else
		rtm->rtm_type = RTN_UNICAST;
	rtm->rtm_flags = 0;
	rtm->rtm_scope = RT_SCOPE_UNIVERSE;
	rtm->rtm_protocol = rt->rt6i_protocol;
	if (rt->rt6i_flags & RTF_DYNAMIC)
		rtm->rtm_protocol = RTPROT_REDIRECT;
	else if (rt->rt6i_flags & RTF_ADDRCONF) {
		if (rt->rt6i_flags & (RTF_DEFAULT | RTF_ROUTEINFO))
			rtm->rtm_protocol = RTPROT_RA;
		else
			rtm->rtm_protocol = RTPROT_KERNEL;
	}

	if (rt->rt6i_flags & RTF_CACHE)
		rtm->rtm_flags |= RTM_F_CLONED;

	if (dst) {
		if (nla_put(skb, RTA_DST, 16, dst))
			goto nla_put_failure;
		rtm->rtm_dst_len = 128;
	} else if (rtm->rtm_dst_len)
		if (nla_put(skb, RTA_DST, 16, &rt->rt6i_dst.addr))
			goto nla_put_failure;
#ifdef CONFIG_IPV6_SUBTREES
	if (src) {
		if (nla_put(skb, RTA_SRC, 16, src))
			goto nla_put_failure;
		rtm->rtm_src_len = 128;
	} else if (rtm->rtm_src_len &&
		   nla_put(skb, RTA_SRC, 16, &rt->rt6i_src.addr))
		goto nla_put_failure;
#endif
	if (iif) {
#ifdef CONFIG_IPV6_MROUTE
		if (ipv6_addr_is_multicast(&rt->rt6i_dst.addr)) {
			int err = ip6mr_get_route(net, skb, rtm, nowait);
			if (err <= 0) {
				if (!nowait) {
					if (err == 0)
						return 0;
					goto nla_put_failure;
				} else {
					if (err == -EMSGSIZE)
						goto nla_put_failure;
				}
			}
		} else
#endif
			if (nla_put_u32(skb, RTA_IIF, iif))
				goto nla_put_failure;
	} else if (dst) {
		struct in6_addr saddr_buf;
		if (ip6_route_get_saddr(net, rt, dst, 0, &saddr_buf) == 0 &&
		    nla_put(skb, RTA_PREFSRC, 16, &saddr_buf))
			goto nla_put_failure;
	}

	if (rt->rt6i_prefsrc.plen) {
		struct in6_addr saddr_buf;
		saddr_buf = rt->rt6i_prefsrc.addr;
		if (nla_put(skb, RTA_PREFSRC, 16, &saddr_buf))
			goto nla_put_failure;
	}

	if (rtnetlink_put_metrics(skb, dst_metrics_ptr(&rt->dst)) < 0)
		goto nla_put_failure;

	if (rt->rt6i_flags & RTF_GATEWAY) {
		if (nla_put(skb, RTA_GATEWAY, 16, &rt->rt6i_gateway) < 0)
			goto nla_put_failure;
	}

	if (rt->dst.dev &&
	    nla_put_u32(skb, RTA_OIF, rt->dst.dev->ifindex))
		goto nla_put_failure;
	if (nla_put_u32(skb, RTA_PRIORITY, rt->rt6i_metric))
		goto nla_put_failure;

	expires = (rt->rt6i_flags & RTF_EXPIRES) ? rt->dst.expires - jiffies : 0;

	if (rtnl_put_cacheinfo(skb, &rt->dst, 0, expires, rt->dst.error) < 0)
		goto nla_put_failure;

	return nlmsg_end(skb, nlh);

nla_put_failure:
	nlmsg_cancel(skb, nlh);
	return -EMSGSIZE;
}

int rt6_dump_route(struct rt6_info *rt, void *p_arg)
{
	struct rt6_rtnl_dump_arg *arg = (struct rt6_rtnl_dump_arg *) p_arg;
	int prefix;

	if (nlmsg_len(arg->cb->nlh) >= sizeof(struct rtmsg)) {
		struct rtmsg *rtm = nlmsg_data(arg->cb->nlh);
		prefix = (rtm->rtm_flags & RTM_F_PREFIX) != 0;
	} else
		prefix = 0;

	return rt6_fill_node(arg->net,
		     arg->skb, rt, NULL, NULL, 0, RTM_NEWROUTE,
		     NETLINK_CB(arg->cb->skb).portid, arg->cb->nlh->nlmsg_seq,
		     prefix, 0, NLM_F_MULTI);
}

static int inet6_rtm_getroute(struct sk_buff *in_skb, struct nlmsghdr* nlh)
{
	struct net *net = sock_net(in_skb->sk);
	struct nlattr *tb[RTA_MAX+1];
	struct rt6_info *rt;
	struct sk_buff *skb;
	struct rtmsg *rtm;
	struct flowi6 fl6;
	int err, iif = 0, oif = 0;

	err = nlmsg_parse(nlh, sizeof(*rtm), tb, RTA_MAX, rtm_ipv6_policy);
	if (err < 0)
		goto errout;

	err = -EINVAL;
	memset(&fl6, 0, sizeof(fl6));

	if (tb[RTA_SRC]) {
		if (nla_len(tb[RTA_SRC]) < sizeof(struct in6_addr))
			goto errout;

		fl6.saddr = *(struct in6_addr *)nla_data(tb[RTA_SRC]);
	}

	if (tb[RTA_DST]) {
		if (nla_len(tb[RTA_DST]) < sizeof(struct in6_addr))
			goto errout;

		fl6.daddr = *(struct in6_addr *)nla_data(tb[RTA_DST]);
	}

	if (tb[RTA_IIF])
		iif = nla_get_u32(tb[RTA_IIF]);

	if (tb[RTA_OIF])
		oif = nla_get_u32(tb[RTA_OIF]);

	if (iif) {
		struct net_device *dev;
		int flags = 0;

		dev = __dev_get_by_index(net, iif);
		if (!dev) {
			err = -ENODEV;
			goto errout;
		}

		fl6.flowi6_iif = iif;

		if (!ipv6_addr_any(&fl6.saddr))
			flags |= RT6_LOOKUP_F_HAS_SADDR;

		rt = (struct rt6_info *)ip6_route_input_lookup(net, dev, &fl6,
							       flags);
	} else {
		fl6.flowi6_oif = oif;

		rt = (struct rt6_info *)ip6_route_output(net, NULL, &fl6);
	}

	skb = alloc_skb(NLMSG_GOODSIZE, GFP_KERNEL);
	if (!skb) {
		ip6_rt_put(rt);
		err = -ENOBUFS;
		goto errout;
	}

	/* Reserve room for dummy headers, this skb can pass
	   through good chunk of routing engine.
	 */
	skb_reset_mac_header(skb);
	skb_reserve(skb, MAX_HEADER + sizeof(struct ipv6hdr));

	skb_dst_set(skb, &rt->dst);

	err = rt6_fill_node(net, skb, rt, &fl6.daddr, &fl6.saddr, iif,
			    RTM_NEWROUTE, NETLINK_CB(in_skb).portid,
			    nlh->nlmsg_seq, 0, 0, 0);
	if (err < 0) {
		kfree_skb(skb);
		goto errout;
	}

	err = rtnl_unicast(skb, net, NETLINK_CB(in_skb).portid);
errout:
	return err;
}

void inet6_rt_notify(int event, struct rt6_info *rt, struct nl_info *info)
{
	struct sk_buff *skb;
	struct net *net = info->nl_net;
	u32 seq;
	int err;

	err = -ENOBUFS;
	seq = info->nlh ? info->nlh->nlmsg_seq : 0;

	skb = nlmsg_new(rt6_nlmsg_size(), gfp_any());
	if (!skb)
		goto errout;

	err = rt6_fill_node(net, skb, rt, NULL, NULL, 0,
				event, info->portid, seq, 0, 0, 0);
	if (err < 0) {
		/* -EMSGSIZE implies BUG in rt6_nlmsg_size() */
		WARN_ON(err == -EMSGSIZE);
		kfree_skb(skb);
		goto errout;
	}
	rtnl_notify(skb, net, info->portid, RTNLGRP_IPV6_ROUTE,
		    info->nlh, gfp_any());
	return;
errout:
	if (err < 0)
		rtnl_set_sk_err(net, RTNLGRP_IPV6_ROUTE, err);
}

static int ip6_route_dev_notify(struct notifier_block *this,
				unsigned long event, void *data)
{
	struct net_device *dev = (struct net_device *)data;
	struct net *net = dev_net(dev);

	if (event == NETDEV_REGISTER && (dev->flags & IFF_LOOPBACK)) {
		net->ipv6.ip6_null_entry->dst.dev = dev;
		net->ipv6.ip6_null_entry->rt6i_idev = in6_dev_get(dev);
#ifdef CONFIG_IPV6_MULTIPLE_TABLES
		net->ipv6.ip6_prohibit_entry->dst.dev = dev;
		net->ipv6.ip6_prohibit_entry->rt6i_idev = in6_dev_get(dev);
		net->ipv6.ip6_blk_hole_entry->dst.dev = dev;
		net->ipv6.ip6_blk_hole_entry->rt6i_idev = in6_dev_get(dev);
#endif
	}

	return NOTIFY_OK;
}

/*
 *	/proc
 */

#ifdef CONFIG_PROC_FS

struct rt6_proc_arg
{
	char *buffer;
	int offset;
	int length;
	int skip;
	int len;
};

static int rt6_info_route(struct rt6_info *rt, void *p_arg)
{
	struct seq_file *m = p_arg;

	seq_printf(m, "%pi6 %02x ", &rt->rt6i_dst.addr, rt->rt6i_dst.plen);

#ifdef CONFIG_IPV6_SUBTREES
	seq_printf(m, "%pi6 %02x ", &rt->rt6i_src.addr, rt->rt6i_src.plen);
#else
	seq_puts(m, "00000000000000000000000000000000 00 ");
#endif
	if (rt->rt6i_flags & RTF_GATEWAY) {
		seq_printf(m, "%pi6", &rt->rt6i_gateway);
	} else {
		seq_puts(m, "00000000000000000000000000000000");
	}
	seq_printf(m, " %08x %08x %08x %08x %8s\n",
		   rt->rt6i_metric, atomic_read(&rt->dst.__refcnt),
		   rt->dst.__use, rt->rt6i_flags,
		   rt->dst.dev ? rt->dst.dev->name : "");
	return 0;
}

static int ipv6_route_show(struct seq_file *m, void *v)
{
	struct net *net = (struct net *)m->private;
	fib6_clean_all_ro(net, rt6_info_route, 0, m);
	return 0;
}

static int ipv6_route_open(struct inode *inode, struct file *file)
{
	return single_open_net(inode, file, ipv6_route_show);
}

static const struct file_operations ipv6_route_proc_fops = {
	.owner		= THIS_MODULE,
	.open		= ipv6_route_open,
	.read		= seq_read,
	.llseek		= seq_lseek,
	.release	= single_release_net,
};

static int rt6_stats_seq_show(struct seq_file *seq, void *v)
{
	struct net *net = (struct net *)seq->private;
	seq_printf(seq, "%04x %04x %04x %04x %04x %04x %04x\n",
		   net->ipv6.rt6_stats->fib_nodes,
		   net->ipv6.rt6_stats->fib_route_nodes,
		   net->ipv6.rt6_stats->fib_rt_alloc,
		   net->ipv6.rt6_stats->fib_rt_entries,
		   net->ipv6.rt6_stats->fib_rt_cache,
		   dst_entries_get_slow(&net->ipv6.ip6_dst_ops),
		   net->ipv6.rt6_stats->fib_discarded_routes);

	return 0;
}

static int rt6_stats_seq_open(struct inode *inode, struct file *file)
{
	return single_open_net(inode, file, rt6_stats_seq_show);
}

static const struct file_operations rt6_stats_seq_fops = {
	.owner	 = THIS_MODULE,
	.open	 = rt6_stats_seq_open,
	.read	 = seq_read,
	.llseek	 = seq_lseek,
	.release = single_release_net,
};
#endif	/* CONFIG_PROC_FS */

#ifdef CONFIG_SYSCTL

static
int ipv6_sysctl_rtcache_flush(ctl_table *ctl, int write,
			      void __user *buffer, size_t *lenp, loff_t *ppos)
{
	struct net *net;
	int delay;
	if (!write)
		return -EINVAL;

	net = (struct net *)ctl->extra1;
	delay = net->ipv6.sysctl.flush_delay;
	proc_dointvec(ctl, write, buffer, lenp, ppos);
	fib6_run_gc(delay <= 0 ? ~0UL : (unsigned long)delay, net);
	return 0;
}

ctl_table ipv6_route_table_template[] = {
	{
		.procname	=	"flush",
		.data		=	&init_net.ipv6.sysctl.flush_delay,
		.maxlen		=	sizeof(int),
		.mode		=	0200,
		.proc_handler	=	ipv6_sysctl_rtcache_flush
	},
	{
		.procname	=	"gc_thresh",
		.data		=	&ip6_dst_ops_template.gc_thresh,
		.maxlen		=	sizeof(int),
		.mode		=	0644,
		.proc_handler	=	proc_dointvec,
	},
	{
		.procname	=	"max_size",
		.data		=	&init_net.ipv6.sysctl.ip6_rt_max_size,
		.maxlen		=	sizeof(int),
		.mode		=	0644,
		.proc_handler	=	proc_dointvec,
	},
	{
		.procname	=	"gc_min_interval",
		.data		=	&init_net.ipv6.sysctl.ip6_rt_gc_min_interval,
		.maxlen		=	sizeof(int),
		.mode		=	0644,
		.proc_handler	=	proc_dointvec_jiffies,
	},
	{
		.procname	=	"gc_timeout",
		.data		=	&init_net.ipv6.sysctl.ip6_rt_gc_timeout,
		.maxlen		=	sizeof(int),
		.mode		=	0644,
		.proc_handler	=	proc_dointvec_jiffies,
	},
	{
		.procname	=	"gc_interval",
		.data		=	&init_net.ipv6.sysctl.ip6_rt_gc_interval,
		.maxlen		=	sizeof(int),
		.mode		=	0644,
		.proc_handler	=	proc_dointvec_jiffies,
	},
	{
		.procname	=	"gc_elasticity",
		.data		=	&init_net.ipv6.sysctl.ip6_rt_gc_elasticity,
		.maxlen		=	sizeof(int),
		.mode		=	0644,
		.proc_handler	=	proc_dointvec,
	},
	{
		.procname	=	"mtu_expires",
		.data		=	&init_net.ipv6.sysctl.ip6_rt_mtu_expires,
		.maxlen		=	sizeof(int),
		.mode		=	0644,
		.proc_handler	=	proc_dointvec_jiffies,
	},
	{
		.procname	=	"min_adv_mss",
		.data		=	&init_net.ipv6.sysctl.ip6_rt_min_advmss,
		.maxlen		=	sizeof(int),
		.mode		=	0644,
		.proc_handler	=	proc_dointvec,
	},
	{
		.procname	=	"gc_min_interval_ms",
		.data		=	&init_net.ipv6.sysctl.ip6_rt_gc_min_interval,
		.maxlen		=	sizeof(int),
		.mode		=	0644,
		.proc_handler	=	proc_dointvec_ms_jiffies,
	},
	{ }
};

struct ctl_table * __net_init ipv6_route_sysctl_init(struct net *net)
{
	struct ctl_table *table;

	table = kmemdup(ipv6_route_table_template,
			sizeof(ipv6_route_table_template),
			GFP_KERNEL);

	if (table) {
		table[0].data = &net->ipv6.sysctl.flush_delay;
		table[0].extra1 = net;
		table[1].data = &net->ipv6.ip6_dst_ops.gc_thresh;
		table[2].data = &net->ipv6.sysctl.ip6_rt_max_size;
		table[3].data = &net->ipv6.sysctl.ip6_rt_gc_min_interval;
		table[4].data = &net->ipv6.sysctl.ip6_rt_gc_timeout;
		table[5].data = &net->ipv6.sysctl.ip6_rt_gc_interval;
		table[6].data = &net->ipv6.sysctl.ip6_rt_gc_elasticity;
		table[7].data = &net->ipv6.sysctl.ip6_rt_mtu_expires;
		table[8].data = &net->ipv6.sysctl.ip6_rt_min_advmss;
		table[9].data = &net->ipv6.sysctl.ip6_rt_gc_min_interval;

		/* Don't export sysctls to unprivileged users */
		if (net->user_ns != &init_user_ns)
			table[0].procname = NULL;
	}

	return table;
}
#endif

static int __net_init ip6_route_net_init(struct net *net)
{
	int ret = -ENOMEM;

	memcpy(&net->ipv6.ip6_dst_ops, &ip6_dst_ops_template,
	       sizeof(net->ipv6.ip6_dst_ops));

	if (dst_entries_init(&net->ipv6.ip6_dst_ops) < 0)
		goto out_ip6_dst_ops;

	net->ipv6.ip6_null_entry = kmemdup(&ip6_null_entry_template,
					   sizeof(*net->ipv6.ip6_null_entry),
					   GFP_KERNEL);
	if (!net->ipv6.ip6_null_entry)
		goto out_ip6_dst_entries;
	net->ipv6.ip6_null_entry->dst.path =
		(struct dst_entry *)net->ipv6.ip6_null_entry;
	net->ipv6.ip6_null_entry->dst.ops = &net->ipv6.ip6_dst_ops;
	dst_init_metrics(&net->ipv6.ip6_null_entry->dst,
			 ip6_template_metrics, true);

#ifdef CONFIG_IPV6_MULTIPLE_TABLES
	net->ipv6.ip6_prohibit_entry = kmemdup(&ip6_prohibit_entry_template,
					       sizeof(*net->ipv6.ip6_prohibit_entry),
					       GFP_KERNEL);
	if (!net->ipv6.ip6_prohibit_entry)
		goto out_ip6_null_entry;
	net->ipv6.ip6_prohibit_entry->dst.path =
		(struct dst_entry *)net->ipv6.ip6_prohibit_entry;
	net->ipv6.ip6_prohibit_entry->dst.ops = &net->ipv6.ip6_dst_ops;
	dst_init_metrics(&net->ipv6.ip6_prohibit_entry->dst,
			 ip6_template_metrics, true);

	net->ipv6.ip6_blk_hole_entry = kmemdup(&ip6_blk_hole_entry_template,
					       sizeof(*net->ipv6.ip6_blk_hole_entry),
					       GFP_KERNEL);
	if (!net->ipv6.ip6_blk_hole_entry)
		goto out_ip6_prohibit_entry;
	net->ipv6.ip6_blk_hole_entry->dst.path =
		(struct dst_entry *)net->ipv6.ip6_blk_hole_entry;
	net->ipv6.ip6_blk_hole_entry->dst.ops = &net->ipv6.ip6_dst_ops;
	dst_init_metrics(&net->ipv6.ip6_blk_hole_entry->dst,
			 ip6_template_metrics, true);
#endif

	net->ipv6.sysctl.flush_delay = 0;
	net->ipv6.sysctl.ip6_rt_max_size = 4096;
	net->ipv6.sysctl.ip6_rt_gc_min_interval = HZ / 2;
	net->ipv6.sysctl.ip6_rt_gc_timeout = 60*HZ;
	net->ipv6.sysctl.ip6_rt_gc_interval = 30*HZ;
	net->ipv6.sysctl.ip6_rt_gc_elasticity = 9;
	net->ipv6.sysctl.ip6_rt_mtu_expires = 10*60*HZ;
	net->ipv6.sysctl.ip6_rt_min_advmss = IPV6_MIN_MTU - 20 - 40;

	net->ipv6.ip6_rt_gc_expire = 30*HZ;

	ret = 0;
out:
	return ret;

#ifdef CONFIG_IPV6_MULTIPLE_TABLES
out_ip6_prohibit_entry:
	kfree(net->ipv6.ip6_prohibit_entry);
out_ip6_null_entry:
	kfree(net->ipv6.ip6_null_entry);
#endif
out_ip6_dst_entries:
	dst_entries_destroy(&net->ipv6.ip6_dst_ops);
out_ip6_dst_ops:
	goto out;
}

static void __net_exit ip6_route_net_exit(struct net *net)
{
	kfree(net->ipv6.ip6_null_entry);
#ifdef CONFIG_IPV6_MULTIPLE_TABLES
	kfree(net->ipv6.ip6_prohibit_entry);
	kfree(net->ipv6.ip6_blk_hole_entry);
#endif
	dst_entries_destroy(&net->ipv6.ip6_dst_ops);
}

static int __net_init ip6_route_net_init_late(struct net *net)
{
#ifdef CONFIG_PROC_FS
	proc_create("ipv6_route", 0, net->proc_net, &ipv6_route_proc_fops);
	proc_create("rt6_stats", S_IRUGO, net->proc_net, &rt6_stats_seq_fops);
#endif
	return 0;
}

static void __net_exit ip6_route_net_exit_late(struct net *net)
{
#ifdef CONFIG_PROC_FS
	remove_proc_entry("ipv6_route", net->proc_net);
	remove_proc_entry("rt6_stats", net->proc_net);
#endif
}

static struct pernet_operations ip6_route_net_ops = {
	.init = ip6_route_net_init,
	.exit = ip6_route_net_exit,
};

static int __net_init ipv6_inetpeer_init(struct net *net)
{
	struct inet_peer_base *bp = kmalloc(sizeof(*bp), GFP_KERNEL);

	if (!bp)
		return -ENOMEM;
	inet_peer_base_init(bp);
	net->ipv6.peers = bp;
	return 0;
}

static void __net_exit ipv6_inetpeer_exit(struct net *net)
{
	struct inet_peer_base *bp = net->ipv6.peers;

	net->ipv6.peers = NULL;
	inetpeer_invalidate_tree(bp);
	kfree(bp);
}

static struct pernet_operations ipv6_inetpeer_ops = {
	.init	=	ipv6_inetpeer_init,
	.exit	=	ipv6_inetpeer_exit,
};

static struct pernet_operations ip6_route_net_late_ops = {
	.init = ip6_route_net_init_late,
	.exit = ip6_route_net_exit_late,
};

static struct notifier_block ip6_route_dev_notifier = {
	.notifier_call = ip6_route_dev_notify,
	.priority = 0,
};

int __init ip6_route_init(void)
{
	int ret;

	ret = -ENOMEM;
	ip6_dst_ops_template.kmem_cachep =
		kmem_cache_create("ip6_dst_cache", sizeof(struct rt6_info), 0,
				  SLAB_HWCACHE_ALIGN, NULL);
	if (!ip6_dst_ops_template.kmem_cachep)
		goto out;

	ret = dst_entries_init(&ip6_dst_blackhole_ops);
	if (ret)
		goto out_kmem_cache;

	ret = register_pernet_subsys(&ipv6_inetpeer_ops);
	if (ret)
		goto out_dst_entries;

	ret = register_pernet_subsys(&ip6_route_net_ops);
	if (ret)
		goto out_register_inetpeer;

	ip6_dst_blackhole_ops.kmem_cachep = ip6_dst_ops_template.kmem_cachep;

	/* Registering of the loopback is done before this portion of code,
	 * the loopback reference in rt6_info will not be taken, do it
	 * manually for init_net */
	init_net.ipv6.ip6_null_entry->dst.dev = init_net.loopback_dev;
	init_net.ipv6.ip6_null_entry->rt6i_idev = in6_dev_get(init_net.loopback_dev);
  #ifdef CONFIG_IPV6_MULTIPLE_TABLES
	init_net.ipv6.ip6_prohibit_entry->dst.dev = init_net.loopback_dev;
	init_net.ipv6.ip6_prohibit_entry->rt6i_idev = in6_dev_get(init_net.loopback_dev);
	init_net.ipv6.ip6_blk_hole_entry->dst.dev = init_net.loopback_dev;
	init_net.ipv6.ip6_blk_hole_entry->rt6i_idev = in6_dev_get(init_net.loopback_dev);
  #endif
	ret = fib6_init();
	if (ret)
		goto out_register_subsys;

	ret = xfrm6_init();
	if (ret)
		goto out_fib6_init;

	ret = fib6_rules_init();
	if (ret)
		goto xfrm6_init;

	ret = register_pernet_subsys(&ip6_route_net_late_ops);
	if (ret)
		goto fib6_rules_init;

	ret = -ENOBUFS;
	if (__rtnl_register(PF_INET6, RTM_NEWROUTE, inet6_rtm_newroute, NULL, NULL) ||
	    __rtnl_register(PF_INET6, RTM_DELROUTE, inet6_rtm_delroute, NULL, NULL) ||
	    __rtnl_register(PF_INET6, RTM_GETROUTE, inet6_rtm_getroute, NULL, NULL))
		goto out_register_late_subsys;

	ret = register_netdevice_notifier(&ip6_route_dev_notifier);
	if (ret)
		goto out_register_late_subsys;

out:
	return ret;

out_register_late_subsys:
	unregister_pernet_subsys(&ip6_route_net_late_ops);
fib6_rules_init:
	fib6_rules_cleanup();
xfrm6_init:
	xfrm6_fini();
out_fib6_init:
	fib6_gc_cleanup();
out_register_subsys:
	unregister_pernet_subsys(&ip6_route_net_ops);
out_register_inetpeer:
	unregister_pernet_subsys(&ipv6_inetpeer_ops);
out_dst_entries:
	dst_entries_destroy(&ip6_dst_blackhole_ops);
out_kmem_cache:
	kmem_cache_destroy(ip6_dst_ops_template.kmem_cachep);
	goto out;
}

void ip6_route_cleanup(void)
{
	unregister_netdevice_notifier(&ip6_route_dev_notifier);
	unregister_pernet_subsys(&ip6_route_net_late_ops);
	fib6_rules_cleanup();
	xfrm6_fini();
	fib6_gc_cleanup();
	unregister_pernet_subsys(&ipv6_inetpeer_ops);
	unregister_pernet_subsys(&ip6_route_net_ops);
	dst_entries_destroy(&ip6_dst_blackhole_ops);
	kmem_cache_destroy(ip6_dst_ops_template.kmem_cachep);
}<|MERGE_RESOLUTION|>--- conflicted
+++ resolved
@@ -93,12 +93,13 @@
 					struct sk_buff *skb);
 
 #ifdef CONFIG_IPV6_ROUTE_INFO
-static struct rt6_info *rt6_add_route_info(struct net_device *dev,
+static struct rt6_info *rt6_add_route_info(struct net *net,
 					   const struct in6_addr *prefix, int prefixlen,
-					   const struct in6_addr *gwaddr, unsigned int pref);
-static struct rt6_info *rt6_get_route_info(struct net_device *dev,
+					   const struct in6_addr *gwaddr, int ifindex,
+					   unsigned int pref);
+static struct rt6_info *rt6_get_route_info(struct net *net,
 					   const struct in6_addr *prefix, int prefixlen,
-					   const struct in6_addr *gwaddr);
+					   const struct in6_addr *gwaddr, int ifindex);
 #endif
 
 static u32 *ipv6_cow_metrics(struct dst_entry *dst, unsigned long old)
@@ -684,6 +685,7 @@
 int rt6_route_rcv(struct net_device *dev, u8 *opt, int len,
 		  const struct in6_addr *gwaddr)
 {
+	struct net *net = dev_net(dev);
 	struct route_info *rinfo = (struct route_info *) opt;
 	struct in6_addr prefix_buf, *prefix;
 	unsigned int pref;
@@ -725,15 +727,11 @@
 		prefix = &prefix_buf;
 	}
 
-<<<<<<< HEAD
 	if (rinfo->prefix_len == 0)
 		rt = rt6_get_dflt_router(gwaddr, dev);
 	else
 		rt = rt6_get_route_info(net, prefix, rinfo->prefix_len,
 					gwaddr, dev->ifindex);
-=======
-	rt = rt6_get_route_info(dev, prefix, rinfo->prefix_len, gwaddr);
->>>>>>> 803431de
 
 	if (rt && !lifetime) {
 		ip6_del_rt(rt);
@@ -741,7 +739,8 @@
 	}
 
 	if (!rt && lifetime)
-		rt = rt6_add_route_info(dev, prefix, rinfo->prefix_len, gwaddr, pref);
+		rt = rt6_add_route_info(net, prefix, rinfo->prefix_len, gwaddr, dev->ifindex,
+					pref);
 	else if (rt)
 		rt->rt6i_flags = RTF_ROUTEINFO |
 				 (rt->rt6i_flags & ~RTF_PREF_MASK) | RTF_PREF(pref);
@@ -1162,7 +1161,7 @@
 
 	memset(&fl6, 0, sizeof(fl6));
 	fl6.flowi6_oif = oif;
-	fl6.flowi6_mark = mark ? mark : IP6_REPLY_MARK(net, skb->mark);
+	fl6.flowi6_mark = mark;
 	fl6.flowi6_flags = 0;
 	fl6.daddr = iph->daddr;
 	fl6.saddr = iph->saddr;
@@ -1852,16 +1851,15 @@
 }
 
 #ifdef CONFIG_IPV6_ROUTE_INFO
-static struct rt6_info *rt6_get_route_info(struct net_device *dev,
+static struct rt6_info *rt6_get_route_info(struct net *net,
 					   const struct in6_addr *prefix, int prefixlen,
-					   const struct in6_addr *gwaddr)
+					   const struct in6_addr *gwaddr, int ifindex)
 {
 	struct fib6_node *fn;
 	struct rt6_info *rt = NULL;
 	struct fib6_table *table;
 
-	table = fib6_get_table(dev_net(dev),
-			       addrconf_rt_table(dev, RT6_TABLE_INFO));
+	table = fib6_get_table(net, RT6_TABLE_INFO);
 	if (!table)
 		return NULL;
 
@@ -1871,7 +1869,7 @@
 		goto out;
 
 	for (rt = fn->leaf; rt; rt = rt->dst.rt6_next) {
-		if (rt->dst.dev->ifindex != dev->ifindex)
+		if (rt->dst.dev->ifindex != ifindex)
 			continue;
 		if ((rt->rt6i_flags & (RTF_ROUTEINFO|RTF_GATEWAY)) != (RTF_ROUTEINFO|RTF_GATEWAY))
 			continue;
@@ -1885,20 +1883,21 @@
 	return rt;
 }
 
-static struct rt6_info *rt6_add_route_info(struct net_device *dev,
+static struct rt6_info *rt6_add_route_info(struct net *net,
 					   const struct in6_addr *prefix, int prefixlen,
-					   const struct in6_addr *gwaddr, unsigned int pref)
+					   const struct in6_addr *gwaddr, int ifindex,
+					   unsigned int pref)
 {
 	struct fib6_config cfg = {
-		.fc_table	= addrconf_rt_table(dev, RT6_TABLE_INFO),
+		.fc_table	= RT6_TABLE_INFO,
 		.fc_metric	= IP6_RT_PRIO_USER,
-		.fc_ifindex	= dev->ifindex,
+		.fc_ifindex	= ifindex,
 		.fc_dst_len	= prefixlen,
 		.fc_flags	= RTF_GATEWAY | RTF_ADDRCONF | RTF_ROUTEINFO |
 				  RTF_UP | RTF_PREF(pref),
 		.fc_nlinfo.portid = 0,
 		.fc_nlinfo.nlh = NULL,
-		.fc_nlinfo.nl_net = dev_net(dev),
+		.fc_nlinfo.nl_net = net,
 	};
 
 	cfg.fc_dst = *prefix;
@@ -1910,7 +1909,7 @@
 
 	ip6_route_add(&cfg);
 
-	return rt6_get_route_info(dev, prefix, prefixlen, gwaddr);
+	return rt6_get_route_info(net, prefix, prefixlen, gwaddr, ifindex);
 }
 #endif
 
@@ -1919,8 +1918,7 @@
 	struct rt6_info *rt;
 	struct fib6_table *table;
 
-	table = fib6_get_table(dev_net(dev),
-			       addrconf_rt_table(dev, RT6_TABLE_MAIN));
+	table = fib6_get_table(dev_net(dev), RT6_TABLE_DFLT);
 	if (!table)
 		return NULL;
 
@@ -1942,7 +1940,7 @@
 				     unsigned int pref)
 {
 	struct fib6_config cfg = {
-		.fc_table	= addrconf_rt_table(dev, RT6_TABLE_DFLT),
+		.fc_table	= RT6_TABLE_DFLT,
 		.fc_metric	= IP6_RT_PRIO_USER,
 		.fc_ifindex	= dev->ifindex,
 		.fc_flags	= RTF_GATEWAY | RTF_ADDRCONF | RTF_DEFAULT |
@@ -1960,16 +1958,26 @@
 }
 
 
-int rt6_addrconf_purge(struct rt6_info *rt, void *arg) {
+void rt6_purge_dflt_routers(struct net *net)
+{
+	struct rt6_info *rt;
+	struct fib6_table *table;
+	table = fib6_get_table(net, RT6_TABLE_DFLT);
+	if (!table)
+		return;
+restart:
+	read_lock_bh(&table->tb6_lock);
+	for (rt = table->tb6_root.leaf; rt; rt = rt->dst.rt6_next) {
 	if (rt->rt6i_flags & (RTF_DEFAULT | RTF_ADDRCONF) &&
-	    (!rt->rt6i_idev || rt->rt6i_idev->cnf.accept_ra != 2))
-		return -1;
-	return 0;
-}
-
-void rt6_purge_dflt_routers(struct net *net)
-{
-	fib6_clean_all(net, rt6_addrconf_purge, 0, NULL);
+		    (!rt->rt6i_idev || rt->rt6i_idev->cnf.accept_ra != 2)) {
+			dst_hold(&rt->dst);
+			read_unlock_bh(&table->tb6_lock);
+			ip6_del_rt(rt);
+			goto restart;
+}
+
+	}
+	read_unlock_bh(&table->tb6_lock);
 }
 
 static void rtmsg_to_fib6_config(struct net *net,
