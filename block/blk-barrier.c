/*
 * Functions related to barrier IO handling
 */
#include <linux/kernel.h>
#include <linux/module.h>
#include <linux/bio.h>
#include <linux/blkdev.h>

#include "blk.h"

/**
 * blk_queue_ordered - does this queue support ordered writes
 * @q:        the request queue
 * @ordered:  one of QUEUE_ORDERED_*
 * @prepare_flush_fn: rq setup helper for cache flush ordered writes
 *
 * Description:
 *   For journalled file systems, doing ordered writes on a commit
 *   block instead of explicitly doing wait_on_buffer (which is bad
 *   for performance) can be a big win. Block drivers supporting this
 *   feature should call this function and indicate so.
 *
 **/
int blk_queue_ordered(struct request_queue *q, unsigned ordered,
		      prepare_flush_fn *prepare_flush_fn)
{
	if (!prepare_flush_fn && (ordered & (QUEUE_ORDERED_DO_PREFLUSH |
					     QUEUE_ORDERED_DO_POSTFLUSH))) {
		printk(KERN_ERR "%s: prepare_flush_fn required\n", __func__);
		return -EINVAL;
	}

	if (ordered != QUEUE_ORDERED_NONE &&
	    ordered != QUEUE_ORDERED_DRAIN &&
	    ordered != QUEUE_ORDERED_DRAIN_FLUSH &&
	    ordered != QUEUE_ORDERED_DRAIN_FUA &&
	    ordered != QUEUE_ORDERED_TAG &&
	    ordered != QUEUE_ORDERED_TAG_FLUSH &&
	    ordered != QUEUE_ORDERED_TAG_FUA) {
		printk(KERN_ERR "blk_queue_ordered: bad value %d\n", ordered);
		return -EINVAL;
	}

	q->ordered = ordered;
	q->next_ordered = ordered;
	q->prepare_flush_fn = prepare_flush_fn;

	return 0;
}
EXPORT_SYMBOL(blk_queue_ordered);

/*
 * Cache flushing for ordered writes handling
 */
unsigned blk_ordered_cur_seq(struct request_queue *q)
{
	if (!q->ordseq)
		return 0;
	return 1 << ffz(q->ordseq);
}

unsigned blk_ordered_req_seq(struct request *rq)
{
	struct request_queue *q = rq->q;

	BUG_ON(q->ordseq == 0);

	if (rq == &q->pre_flush_rq)
		return QUEUE_ORDSEQ_PREFLUSH;
	if (rq == &q->bar_rq)
		return QUEUE_ORDSEQ_BAR;
	if (rq == &q->post_flush_rq)
		return QUEUE_ORDSEQ_POSTFLUSH;

	/*
	 * !fs requests don't need to follow barrier ordering.  Always
	 * put them at the front.  This fixes the following deadlock.
	 *
	 * http://thread.gmane.org/gmane.linux.kernel/537473
	 */
	if (!blk_fs_request(rq))
		return QUEUE_ORDSEQ_DRAIN;

	if ((rq->cmd_flags & REQ_ORDERED_COLOR) ==
	    (q->orig_bar_rq->cmd_flags & REQ_ORDERED_COLOR))
		return QUEUE_ORDSEQ_DRAIN;
	else
		return QUEUE_ORDSEQ_DONE;
}

bool blk_ordered_complete_seq(struct request_queue *q, unsigned seq, int error)
{
	struct request *rq;

	if (error && !q->orderr)
		q->orderr = error;

	BUG_ON(q->ordseq & seq);
	q->ordseq |= seq;

	if (blk_ordered_cur_seq(q) != QUEUE_ORDSEQ_DONE)
		return false;

	/*
	 * Okay, sequence complete.
	 */
	q->ordseq = 0;
	rq = q->orig_bar_rq;
	__blk_end_request_all(rq, q->orderr);
	return true;
}

static void pre_flush_end_io(struct request *rq, int error)
{
	elv_completed_request(rq->q, rq);
	blk_ordered_complete_seq(rq->q, QUEUE_ORDSEQ_PREFLUSH, error);
}

static void bar_end_io(struct request *rq, int error)
{
	elv_completed_request(rq->q, rq);
	blk_ordered_complete_seq(rq->q, QUEUE_ORDSEQ_BAR, error);
}

static void post_flush_end_io(struct request *rq, int error)
{
	elv_completed_request(rq->q, rq);
	blk_ordered_complete_seq(rq->q, QUEUE_ORDSEQ_POSTFLUSH, error);
}

static void queue_flush(struct request_queue *q, unsigned which)
{
	struct request *rq;
	rq_end_io_fn *end_io;

	if (which == QUEUE_ORDERED_DO_PREFLUSH) {
		rq = &q->pre_flush_rq;
		end_io = pre_flush_end_io;
	} else {
		rq = &q->post_flush_rq;
		end_io = post_flush_end_io;
	}

	blk_rq_init(q, rq);
	rq->cmd_flags = REQ_HARDBARRIER;
	rq->rq_disk = q->bar_rq.rq_disk;
	rq->end_io = end_io;
	q->prepare_flush_fn(q, rq);

	elv_insert(q, rq, ELEVATOR_INSERT_FRONT);
}

static inline bool start_ordered(struct request_queue *q, struct request **rqp)
{
	struct request *rq = *rqp;
	unsigned skip = 0;

	q->orderr = 0;
	q->ordered = q->next_ordered;
	q->ordseq |= QUEUE_ORDSEQ_STARTED;

	/*
	 * For an empty barrier, there's no actual BAR request, which
	 * in turn makes POSTFLUSH unnecessary.  Mask them off.
	 */
	if (!blk_rq_sectors(rq)) {
		q->ordered &= ~(QUEUE_ORDERED_DO_BAR |
				QUEUE_ORDERED_DO_POSTFLUSH);
		/*
		 * Empty barrier on a write-through device w/ ordered
		 * tag has no command to issue and without any command
		 * to issue, ordering by tag can't be used.  Drain
		 * instead.
		 */
		if ((q->ordered & QUEUE_ORDERED_BY_TAG) &&
		    !(q->ordered & QUEUE_ORDERED_DO_PREFLUSH)) {
			q->ordered &= ~QUEUE_ORDERED_BY_TAG;
			q->ordered |= QUEUE_ORDERED_BY_DRAIN;
		}
	}

	/* stash away the original request */
	blk_dequeue_request(rq);
	q->orig_bar_rq = rq;
	rq = NULL;

	/*
	 * Queue ordered sequence.  As we stack them at the head, we
	 * need to queue in reverse order.  Note that we rely on that
	 * no fs request uses ELEVATOR_INSERT_FRONT and thus no fs
	 * request gets inbetween ordered sequence.
	 */
	if (q->ordered & QUEUE_ORDERED_DO_POSTFLUSH) {
		queue_flush(q, QUEUE_ORDERED_DO_POSTFLUSH);
		rq = &q->post_flush_rq;
	} else
		skip |= QUEUE_ORDSEQ_POSTFLUSH;

	if (q->ordered & QUEUE_ORDERED_DO_BAR) {
		rq = &q->bar_rq;

		/* initialize proxy request and queue it */
		blk_rq_init(q, rq);
		if (bio_data_dir(q->orig_bar_rq->bio) == WRITE)
			rq->cmd_flags |= REQ_RW;
		if (q->ordered & QUEUE_ORDERED_DO_FUA)
			rq->cmd_flags |= REQ_FUA;
		init_request_from_bio(rq, q->orig_bar_rq->bio);
		rq->end_io = bar_end_io;

		elv_insert(q, rq, ELEVATOR_INSERT_FRONT);
	} else
		skip |= QUEUE_ORDSEQ_BAR;

	if (q->ordered & QUEUE_ORDERED_DO_PREFLUSH) {
		queue_flush(q, QUEUE_ORDERED_DO_PREFLUSH);
		rq = &q->pre_flush_rq;
	} else
		skip |= QUEUE_ORDSEQ_PREFLUSH;

	if ((q->ordered & QUEUE_ORDERED_BY_DRAIN) && queue_in_flight(q))
		rq = NULL;
	else
		skip |= QUEUE_ORDSEQ_DRAIN;

	*rqp = rq;

	/*
	 * Complete skipped sequences.  If whole sequence is complete,
	 * return false to tell elevator that this request is gone.
	 */
	return !blk_ordered_complete_seq(q, skip, 0);
}

bool blk_do_ordered(struct request_queue *q, struct request **rqp)
{
	struct request *rq = *rqp;
	const int is_barrier = blk_fs_request(rq) && blk_barrier_rq(rq);

	if (!q->ordseq) {
		if (!is_barrier)
			return true;

		if (q->next_ordered != QUEUE_ORDERED_NONE)
			return start_ordered(q, rqp);
		else {
			/*
			 * Queue ordering not supported.  Terminate
			 * with prejudice.
			 */
			blk_dequeue_request(rq);
			__blk_end_request_all(rq, -EOPNOTSUPP);
			*rqp = NULL;
			return false;
		}
	}

	/*
	 * Ordered sequence in progress
	 */

	/* Special requests are not subject to ordering rules. */
	if (!blk_fs_request(rq) &&
	    rq != &q->pre_flush_rq && rq != &q->post_flush_rq)
		return true;

	if (q->ordered & QUEUE_ORDERED_BY_TAG) {
		/* Ordered by tag.  Blocking the next barrier is enough. */
		if (is_barrier && rq != &q->bar_rq)
			*rqp = NULL;
	} else {
		/* Ordered by draining.  Wait for turn. */
		WARN_ON(blk_ordered_req_seq(rq) < blk_ordered_cur_seq(q));
		if (blk_ordered_req_seq(rq) > blk_ordered_cur_seq(q))
			*rqp = NULL;
	}

	return true;
}

static void bio_end_empty_barrier(struct bio *bio, int err)
{
	if (err) {
		if (err == -EOPNOTSUPP)
			set_bit(BIO_EOPNOTSUPP, &bio->bi_flags);
		clear_bit(BIO_UPTODATE, &bio->bi_flags);
	}

	complete(bio->bi_private);
}

/**
 * blkdev_issue_flush - queue a flush
 * @bdev:	blockdev to issue flush for
 * @error_sector:	error sector
 *
 * Description:
 *    Issue a flush for the block device in question. Caller can supply
 *    room for storing the error offset in case of a flush error, if they
 *    wish to.
 */
int blkdev_issue_flush(struct block_device *bdev, sector_t *error_sector)
{
	DECLARE_COMPLETION_ONSTACK(wait);
	struct request_queue *q;
	struct bio *bio;
	int ret;

	if (bdev->bd_disk == NULL)
		return -ENXIO;

	q = bdev_get_queue(bdev);
	if (!q)
		return -ENXIO;

	bio = bio_alloc(GFP_KERNEL, 0);
	bio->bi_end_io = bio_end_empty_barrier;
	bio->bi_private = &wait;
	bio->bi_bdev = bdev;
	submit_bio(WRITE_BARRIER, bio);

	wait_for_completion(&wait);

	/*
	 * The driver must store the error location in ->bi_sector, if
	 * it supports it. For non-stacked drivers, this should be copied
	 * from blk_rq_pos(rq).
	 */
	if (error_sector)
		*error_sector = bio->bi_sector;

	ret = 0;
	if (bio_flagged(bio, BIO_EOPNOTSUPP))
		ret = -EOPNOTSUPP;
	else if (!bio_flagged(bio, BIO_UPTODATE))
		ret = -EIO;

	bio_put(bio);
	return ret;
}
EXPORT_SYMBOL(blkdev_issue_flush);

static void blkdev_discard_end_io(struct bio *bio, int err)
{
	if (err) {
		if (err == -EOPNOTSUPP)
			set_bit(BIO_EOPNOTSUPP, &bio->bi_flags);
		clear_bit(BIO_UPTODATE, &bio->bi_flags);
	}

	if (bio->bi_private)
		complete(bio->bi_private);
<<<<<<< HEAD
=======
	__free_page(bio_page(bio));
>>>>>>> ad1cd745

	bio_put(bio);
}

/**
 * blkdev_issue_discard - queue a discard
 * @bdev:	blockdev to issue discard for
 * @sector:	start sector
 * @nr_sects:	number of sectors to discard
 * @gfp_mask:	memory allocation flags (for bio_alloc)
 * @flags:	DISCARD_FL_* flags to control behaviour
 *
 * Description:
 *    Issue a discard request for the sectors in question.
 */
int blkdev_issue_discard(struct block_device *bdev, sector_t sector,
		sector_t nr_sects, gfp_t gfp_mask, int flags)
{
	DECLARE_COMPLETION_ONSTACK(wait);
	struct request_queue *q = bdev_get_queue(bdev);
	int type = flags & DISCARD_FL_BARRIER ?
		DISCARD_BARRIER : DISCARD_NOBARRIER;
<<<<<<< HEAD
=======
	struct bio *bio;
	struct page *page;
>>>>>>> ad1cd745
	int ret = 0;

	if (!q)
		return -ENXIO;

	if (!blk_queue_discard(q))
		return -EOPNOTSUPP;

	while (nr_sects && !ret) {
<<<<<<< HEAD
		struct bio *bio = bio_alloc(gfp_mask, 0);
		if (!bio)
			return -ENOMEM;
=======
		unsigned int sector_size = q->limits.logical_block_size;
		unsigned int max_discard_sectors =
			min(q->limits.max_discard_sectors, UINT_MAX >> 9);
>>>>>>> ad1cd745

		bio = bio_alloc(gfp_mask, 1);
		if (!bio)
			goto out;
		bio->bi_sector = sector;
		bio->bi_end_io = blkdev_discard_end_io;
		bio->bi_bdev = bdev;
		if (flags & DISCARD_FL_WAIT)
			bio->bi_private = &wait;

		/*
		 * Add a zeroed one-sector payload as that's what
		 * our current implementations need.  If we'll ever need
		 * more the interface will need revisiting.
		 */
		page = alloc_page(GFP_KERNEL | __GFP_ZERO);
		if (!page)
			goto out_free_bio;
		if (bio_add_pc_page(q, bio, page, sector_size, 0) < sector_size)
			goto out_free_page;

		/*
		 * And override the bio size - the way discard works we
		 * touch many more blocks on disk than the actual payload
		 * length.
		 */
		if (nr_sects > max_discard_sectors) {
			bio->bi_size = max_discard_sectors << 9;
			nr_sects -= max_discard_sectors;
			sector += max_discard_sectors;
		} else {
			bio->bi_size = nr_sects << 9;
			nr_sects = 0;
		}

		bio_get(bio);
		submit_bio(type, bio);

		if (flags & DISCARD_FL_WAIT)
			wait_for_completion(&wait);

		if (bio_flagged(bio, BIO_EOPNOTSUPP))
			ret = -EOPNOTSUPP;
		else if (!bio_flagged(bio, BIO_UPTODATE))
			ret = -EIO;
		bio_put(bio);
	}
	return ret;
out_free_page:
	__free_page(page);
out_free_bio:
	bio_put(bio);
out:
	return -ENOMEM;
}
EXPORT_SYMBOL(blkdev_issue_discard);<|MERGE_RESOLUTION|>--- conflicted
+++ resolved
@@ -350,10 +350,7 @@
 
 	if (bio->bi_private)
 		complete(bio->bi_private);
-<<<<<<< HEAD
-=======
 	__free_page(bio_page(bio));
->>>>>>> ad1cd745
 
 	bio_put(bio);
 }
@@ -376,11 +373,8 @@
 	struct request_queue *q = bdev_get_queue(bdev);
 	int type = flags & DISCARD_FL_BARRIER ?
 		DISCARD_BARRIER : DISCARD_NOBARRIER;
-<<<<<<< HEAD
-=======
 	struct bio *bio;
 	struct page *page;
->>>>>>> ad1cd745
 	int ret = 0;
 
 	if (!q)
@@ -390,15 +384,9 @@
 		return -EOPNOTSUPP;
 
 	while (nr_sects && !ret) {
-<<<<<<< HEAD
-		struct bio *bio = bio_alloc(gfp_mask, 0);
-		if (!bio)
-			return -ENOMEM;
-=======
 		unsigned int sector_size = q->limits.logical_block_size;
 		unsigned int max_discard_sectors =
 			min(q->limits.max_discard_sectors, UINT_MAX >> 9);
->>>>>>> ad1cd745
 
 		bio = bio_alloc(gfp_mask, 1);
 		if (!bio)
