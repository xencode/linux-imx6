/*
 *
 *  patch_hdmi.c - routines for HDMI/DisplayPort codecs
 *
 *  Copyright(c) 2008-2010 Intel Corporation. All rights reserved.
 *  Copyright (c) 2006 ATI Technologies Inc.
 *  Copyright (c) 2008 NVIDIA Corp.  All rights reserved.
 *  Copyright (c) 2008 Wei Ni <wni@nvidia.com>
 *
 *  Authors:
 *			Wu Fengguang <wfg@linux.intel.com>
 *
 *  Maintained by:
 *			Wu Fengguang <wfg@linux.intel.com>
 *
 *  This program is free software; you can redistribute it and/or modify it
 *  under the terms of the GNU General Public License as published by the Free
 *  Software Foundation; either version 2 of the License, or (at your option)
 *  any later version.
 *
 *  This program is distributed in the hope that it will be useful, but
 *  WITHOUT ANY WARRANTY; without even the implied warranty of MERCHANTABILITY
 *  or FITNESS FOR A PARTICULAR PURPOSE.  See the GNU General Public License
 *  for more details.
 *
 *  You should have received a copy of the GNU General Public License
 *  along with this program; if not, write to the Free Software Foundation,
 *  Inc., 59 Temple Place - Suite 330, Boston, MA  02111-1307, USA.
 */

#include <linux/init.h>
#include <linux/delay.h>
#include <linux/slab.h>
#include <linux/module.h>
#include <sound/core.h>
#include <sound/jack.h>
#include "hda_codec.h"
#include "hda_local.h"

static bool static_hdmi_pcm;
module_param(static_hdmi_pcm, bool, 0644);
MODULE_PARM_DESC(static_hdmi_pcm, "Don't restrict PCM parameters per ELD info");

/*
 * The HDMI/DisplayPort configuration can be highly dynamic. A graphics device
 * could support N independent pipes, each of them can be connected to one or
 * more ports (DVI, HDMI or DisplayPort).
 *
 * The HDA correspondence of pipes/ports are converter/pin nodes.
 */
#define MAX_HDMI_CVTS	4
#define MAX_HDMI_PINS	4

struct hdmi_spec_per_cvt {
	hda_nid_t cvt_nid;
	int assigned;
	unsigned int channels_min;
	unsigned int channels_max;
	u32 rates;
	u64 formats;
	unsigned int maxbps;
};

struct hdmi_spec_per_pin {
	hda_nid_t pin_nid;
	int num_mux_nids;
	hda_nid_t mux_nids[HDA_MAX_CONNECTIONS];

	struct hda_codec *codec;
	struct hdmi_eld sink_eld;
	struct delayed_work work;
<<<<<<< HEAD
=======
	int repoll_count;
>>>>>>> 8c3f5d8a
};

struct hdmi_spec {
	int num_cvts;
	struct hdmi_spec_per_cvt cvts[MAX_HDMI_CVTS];

	int num_pins;
	struct hdmi_spec_per_pin pins[MAX_HDMI_PINS];
	struct hda_pcm pcm_rec[MAX_HDMI_PINS];

	/*
	 * Non-generic ATI/NVIDIA specific
	 */
	struct hda_multi_out multiout;
	const struct hda_pcm_stream *pcm_playback;
};


struct hdmi_audio_infoframe {
	u8 type; /* 0x84 */
	u8 ver;  /* 0x01 */
	u8 len;  /* 0x0a */

	u8 checksum;

	u8 CC02_CT47;	/* CC in bits 0:2, CT in 4:7 */
	u8 SS01_SF24;
	u8 CXT04;
	u8 CA;
	u8 LFEPBL01_LSV36_DM_INH7;
};

struct dp_audio_infoframe {
	u8 type; /* 0x84 */
	u8 len;  /* 0x1b */
	u8 ver;  /* 0x11 << 2 */

	u8 CC02_CT47;	/* match with HDMI infoframe from this on */
	u8 SS01_SF24;
	u8 CXT04;
	u8 CA;
	u8 LFEPBL01_LSV36_DM_INH7;
};

union audio_infoframe {
	struct hdmi_audio_infoframe hdmi;
	struct dp_audio_infoframe dp;
	u8 bytes[0];
};

/*
 * CEA speaker placement:
 *
 *        FLH       FCH        FRH
 *  FLW    FL  FLC   FC   FRC   FR   FRW
 *
 *                                  LFE
 *                     TC
 *
 *          RL  RLC   RC   RRC   RR
 *
 * The Left/Right Surround channel _notions_ LS/RS in SMPTE 320M corresponds to
 * CEA RL/RR; The SMPTE channel _assignment_ C/LFE is swapped to CEA LFE/FC.
 */
enum cea_speaker_placement {
	FL  = (1 <<  0),	/* Front Left           */
	FC  = (1 <<  1),	/* Front Center         */
	FR  = (1 <<  2),	/* Front Right          */
	FLC = (1 <<  3),	/* Front Left Center    */
	FRC = (1 <<  4),	/* Front Right Center   */
	RL  = (1 <<  5),	/* Rear Left            */
	RC  = (1 <<  6),	/* Rear Center          */
	RR  = (1 <<  7),	/* Rear Right           */
	RLC = (1 <<  8),	/* Rear Left Center     */
	RRC = (1 <<  9),	/* Rear Right Center    */
	LFE = (1 << 10),	/* Low Frequency Effect */
	FLW = (1 << 11),	/* Front Left Wide      */
	FRW = (1 << 12),	/* Front Right Wide     */
	FLH = (1 << 13),	/* Front Left High      */
	FCH = (1 << 14),	/* Front Center High    */
	FRH = (1 << 15),	/* Front Right High     */
	TC  = (1 << 16),	/* Top Center           */
};

/*
 * ELD SA bits in the CEA Speaker Allocation data block
 */
static int eld_speaker_allocation_bits[] = {
	[0] = FL | FR,
	[1] = LFE,
	[2] = FC,
	[3] = RL | RR,
	[4] = RC,
	[5] = FLC | FRC,
	[6] = RLC | RRC,
	/* the following are not defined in ELD yet */
	[7] = FLW | FRW,
	[8] = FLH | FRH,
	[9] = TC,
	[10] = FCH,
};

struct cea_channel_speaker_allocation {
	int ca_index;
	int speakers[8];

	/* derived values, just for convenience */
	int channels;
	int spk_mask;
};

/*
 * ALSA sequence is:
 *
 *       surround40   surround41   surround50   surround51   surround71
 * ch0   front left   =            =            =            =
 * ch1   front right  =            =            =            =
 * ch2   rear left    =            =            =            =
 * ch3   rear right   =            =            =            =
 * ch4                LFE          center       center       center
 * ch5                                          LFE          LFE
 * ch6                                                       side left
 * ch7                                                       side right
 *
 * surround71 = {FL, FR, RLC, RRC, FC, LFE, RL, RR}
 */
static int hdmi_channel_mapping[0x32][8] = {
	/* stereo */
	[0x00] = { 0x00, 0x11, 0xf2, 0xf3, 0xf4, 0xf5, 0xf6, 0xf7 },
	/* 2.1 */
	[0x01] = { 0x00, 0x11, 0x22, 0xf3, 0xf4, 0xf5, 0xf6, 0xf7 },
	/* Dolby Surround */
	[0x02] = { 0x00, 0x11, 0x23, 0xf2, 0xf4, 0xf5, 0xf6, 0xf7 },
	/* surround40 */
	[0x08] = { 0x00, 0x11, 0x24, 0x35, 0xf3, 0xf2, 0xf6, 0xf7 },
	/* 4ch */
	[0x03] = { 0x00, 0x11, 0x23, 0x32, 0x44, 0xf5, 0xf6, 0xf7 },
	/* surround41 */
	[0x09] = { 0x00, 0x11, 0x24, 0x35, 0x42, 0xf3, 0xf6, 0xf7 },
	/* surround50 */
	[0x0a] = { 0x00, 0x11, 0x24, 0x35, 0x43, 0xf2, 0xf6, 0xf7 },
	/* surround51 */
	[0x0b] = { 0x00, 0x11, 0x24, 0x35, 0x43, 0x52, 0xf6, 0xf7 },
	/* 7.1 */
	[0x13] = { 0x00, 0x11, 0x26, 0x37, 0x43, 0x52, 0x64, 0x75 },
};

/*
 * This is an ordered list!
 *
 * The preceding ones have better chances to be selected by
 * hdmi_channel_allocation().
 */
static struct cea_channel_speaker_allocation channel_allocations[] = {
/*			  channel:   7     6    5    4    3     2    1    0  */
{ .ca_index = 0x00,  .speakers = {   0,    0,   0,   0,   0,    0,  FR,  FL } },
				 /* 2.1 */
{ .ca_index = 0x01,  .speakers = {   0,    0,   0,   0,   0,  LFE,  FR,  FL } },
				 /* Dolby Surround */
{ .ca_index = 0x02,  .speakers = {   0,    0,   0,   0,  FC,    0,  FR,  FL } },
				 /* surround40 */
{ .ca_index = 0x08,  .speakers = {   0,    0,  RR,  RL,   0,    0,  FR,  FL } },
				 /* surround41 */
{ .ca_index = 0x09,  .speakers = {   0,    0,  RR,  RL,   0,  LFE,  FR,  FL } },
				 /* surround50 */
{ .ca_index = 0x0a,  .speakers = {   0,    0,  RR,  RL,  FC,    0,  FR,  FL } },
				 /* surround51 */
{ .ca_index = 0x0b,  .speakers = {   0,    0,  RR,  RL,  FC,  LFE,  FR,  FL } },
				 /* 6.1 */
{ .ca_index = 0x0f,  .speakers = {   0,   RC,  RR,  RL,  FC,  LFE,  FR,  FL } },
				 /* surround71 */
{ .ca_index = 0x13,  .speakers = { RRC,  RLC,  RR,  RL,  FC,  LFE,  FR,  FL } },

{ .ca_index = 0x03,  .speakers = {   0,    0,   0,   0,  FC,  LFE,  FR,  FL } },
{ .ca_index = 0x04,  .speakers = {   0,    0,   0,  RC,   0,    0,  FR,  FL } },
{ .ca_index = 0x05,  .speakers = {   0,    0,   0,  RC,   0,  LFE,  FR,  FL } },
{ .ca_index = 0x06,  .speakers = {   0,    0,   0,  RC,  FC,    0,  FR,  FL } },
{ .ca_index = 0x07,  .speakers = {   0,    0,   0,  RC,  FC,  LFE,  FR,  FL } },
{ .ca_index = 0x0c,  .speakers = {   0,   RC,  RR,  RL,   0,    0,  FR,  FL } },
{ .ca_index = 0x0d,  .speakers = {   0,   RC,  RR,  RL,   0,  LFE,  FR,  FL } },
{ .ca_index = 0x0e,  .speakers = {   0,   RC,  RR,  RL,  FC,    0,  FR,  FL } },
{ .ca_index = 0x10,  .speakers = { RRC,  RLC,  RR,  RL,   0,    0,  FR,  FL } },
{ .ca_index = 0x11,  .speakers = { RRC,  RLC,  RR,  RL,   0,  LFE,  FR,  FL } },
{ .ca_index = 0x12,  .speakers = { RRC,  RLC,  RR,  RL,  FC,    0,  FR,  FL } },
{ .ca_index = 0x14,  .speakers = { FRC,  FLC,   0,   0,   0,    0,  FR,  FL } },
{ .ca_index = 0x15,  .speakers = { FRC,  FLC,   0,   0,   0,  LFE,  FR,  FL } },
{ .ca_index = 0x16,  .speakers = { FRC,  FLC,   0,   0,  FC,    0,  FR,  FL } },
{ .ca_index = 0x17,  .speakers = { FRC,  FLC,   0,   0,  FC,  LFE,  FR,  FL } },
{ .ca_index = 0x18,  .speakers = { FRC,  FLC,   0,  RC,   0,    0,  FR,  FL } },
{ .ca_index = 0x19,  .speakers = { FRC,  FLC,   0,  RC,   0,  LFE,  FR,  FL } },
{ .ca_index = 0x1a,  .speakers = { FRC,  FLC,   0,  RC,  FC,    0,  FR,  FL } },
{ .ca_index = 0x1b,  .speakers = { FRC,  FLC,   0,  RC,  FC,  LFE,  FR,  FL } },
{ .ca_index = 0x1c,  .speakers = { FRC,  FLC,  RR,  RL,   0,    0,  FR,  FL } },
{ .ca_index = 0x1d,  .speakers = { FRC,  FLC,  RR,  RL,   0,  LFE,  FR,  FL } },
{ .ca_index = 0x1e,  .speakers = { FRC,  FLC,  RR,  RL,  FC,    0,  FR,  FL } },
{ .ca_index = 0x1f,  .speakers = { FRC,  FLC,  RR,  RL,  FC,  LFE,  FR,  FL } },
{ .ca_index = 0x20,  .speakers = {   0,  FCH,  RR,  RL,  FC,    0,  FR,  FL } },
{ .ca_index = 0x21,  .speakers = {   0,  FCH,  RR,  RL,  FC,  LFE,  FR,  FL } },
{ .ca_index = 0x22,  .speakers = {  TC,    0,  RR,  RL,  FC,    0,  FR,  FL } },
{ .ca_index = 0x23,  .speakers = {  TC,    0,  RR,  RL,  FC,  LFE,  FR,  FL } },
{ .ca_index = 0x24,  .speakers = { FRH,  FLH,  RR,  RL,   0,    0,  FR,  FL } },
{ .ca_index = 0x25,  .speakers = { FRH,  FLH,  RR,  RL,   0,  LFE,  FR,  FL } },
{ .ca_index = 0x26,  .speakers = { FRW,  FLW,  RR,  RL,   0,    0,  FR,  FL } },
{ .ca_index = 0x27,  .speakers = { FRW,  FLW,  RR,  RL,   0,  LFE,  FR,  FL } },
{ .ca_index = 0x28,  .speakers = {  TC,   RC,  RR,  RL,  FC,    0,  FR,  FL } },
{ .ca_index = 0x29,  .speakers = {  TC,   RC,  RR,  RL,  FC,  LFE,  FR,  FL } },
{ .ca_index = 0x2a,  .speakers = { FCH,   RC,  RR,  RL,  FC,    0,  FR,  FL } },
{ .ca_index = 0x2b,  .speakers = { FCH,   RC,  RR,  RL,  FC,  LFE,  FR,  FL } },
{ .ca_index = 0x2c,  .speakers = {  TC,  FCH,  RR,  RL,  FC,    0,  FR,  FL } },
{ .ca_index = 0x2d,  .speakers = {  TC,  FCH,  RR,  RL,  FC,  LFE,  FR,  FL } },
{ .ca_index = 0x2e,  .speakers = { FRH,  FLH,  RR,  RL,  FC,    0,  FR,  FL } },
{ .ca_index = 0x2f,  .speakers = { FRH,  FLH,  RR,  RL,  FC,  LFE,  FR,  FL } },
{ .ca_index = 0x30,  .speakers = { FRW,  FLW,  RR,  RL,  FC,    0,  FR,  FL } },
{ .ca_index = 0x31,  .speakers = { FRW,  FLW,  RR,  RL,  FC,  LFE,  FR,  FL } },
};


/*
 * HDMI routines
 */

static int pin_nid_to_pin_index(struct hdmi_spec *spec, hda_nid_t pin_nid)
{
	int pin_idx;

	for (pin_idx = 0; pin_idx < spec->num_pins; pin_idx++)
		if (spec->pins[pin_idx].pin_nid == pin_nid)
			return pin_idx;

	snd_printk(KERN_WARNING "HDMI: pin nid %d not registered\n", pin_nid);
	return -EINVAL;
}

static int hinfo_to_pin_index(struct hdmi_spec *spec,
			      struct hda_pcm_stream *hinfo)
{
	int pin_idx;

	for (pin_idx = 0; pin_idx < spec->num_pins; pin_idx++)
		if (&spec->pcm_rec[pin_idx].stream[0] == hinfo)
			return pin_idx;

	snd_printk(KERN_WARNING "HDMI: hinfo %p not registered\n", hinfo);
	return -EINVAL;
}

static int cvt_nid_to_cvt_index(struct hdmi_spec *spec, hda_nid_t cvt_nid)
{
	int cvt_idx;

	for (cvt_idx = 0; cvt_idx < spec->num_cvts; cvt_idx++)
		if (spec->cvts[cvt_idx].cvt_nid == cvt_nid)
			return cvt_idx;

	snd_printk(KERN_WARNING "HDMI: cvt nid %d not registered\n", cvt_nid);
	return -EINVAL;
}

static int hdmi_eld_ctl_info(struct snd_kcontrol *kcontrol,
			struct snd_ctl_elem_info *uinfo)
{
	struct hda_codec *codec = snd_kcontrol_chip(kcontrol);
	struct hdmi_spec *spec;
	int pin_idx;

	spec = codec->spec;
	uinfo->type = SNDRV_CTL_ELEM_TYPE_BYTES;

	pin_idx = kcontrol->private_value;
	uinfo->count = spec->pins[pin_idx].sink_eld.eld_size;

	return 0;
}

static int hdmi_eld_ctl_get(struct snd_kcontrol *kcontrol,
			struct snd_ctl_elem_value *ucontrol)
{
	struct hda_codec *codec = snd_kcontrol_chip(kcontrol);
	struct hdmi_spec *spec;
	int pin_idx;

	spec = codec->spec;
	pin_idx = kcontrol->private_value;

	memcpy(ucontrol->value.bytes.data,
		spec->pins[pin_idx].sink_eld.eld_buffer, ELD_MAX_SIZE);

	return 0;
}

static struct snd_kcontrol_new eld_bytes_ctl = {
	.access = SNDRV_CTL_ELEM_ACCESS_READ | SNDRV_CTL_ELEM_ACCESS_VOLATILE,
	.iface = SNDRV_CTL_ELEM_IFACE_PCM,
	.name = "ELD",
	.info = hdmi_eld_ctl_info,
	.get = hdmi_eld_ctl_get,
};

static int hdmi_create_eld_ctl(struct hda_codec *codec, int pin_idx,
			int device)
{
	struct snd_kcontrol *kctl;
	struct hdmi_spec *spec = codec->spec;
	int err;

	kctl = snd_ctl_new1(&eld_bytes_ctl, codec);
	if (!kctl)
		return -ENOMEM;
	kctl->private_value = pin_idx;
	kctl->id.device = device;

	err = snd_hda_ctl_add(codec, spec->pins[pin_idx].pin_nid, kctl);
	if (err < 0)
		return err;

	return 0;
}

#ifdef BE_PARANOID
static void hdmi_get_dip_index(struct hda_codec *codec, hda_nid_t pin_nid,
				int *packet_index, int *byte_index)
{
	int val;

	val = snd_hda_codec_read(codec, pin_nid, 0,
				 AC_VERB_GET_HDMI_DIP_INDEX, 0);

	*packet_index = val >> 5;
	*byte_index = val & 0x1f;
}
#endif

static void hdmi_set_dip_index(struct hda_codec *codec, hda_nid_t pin_nid,
				int packet_index, int byte_index)
{
	int val;

	val = (packet_index << 5) | (byte_index & 0x1f);

	snd_hda_codec_write(codec, pin_nid, 0, AC_VERB_SET_HDMI_DIP_INDEX, val);
}

static void hdmi_write_dip_byte(struct hda_codec *codec, hda_nid_t pin_nid,
				unsigned char val)
{
	snd_hda_codec_write(codec, pin_nid, 0, AC_VERB_SET_HDMI_DIP_DATA, val);
}

static void hdmi_init_pin(struct hda_codec *codec, hda_nid_t pin_nid)
{
	/* Unmute */
	if (get_wcaps(codec, pin_nid) & AC_WCAP_OUT_AMP)
		snd_hda_codec_write(codec, pin_nid, 0,
				AC_VERB_SET_AMP_GAIN_MUTE, AMP_OUT_UNMUTE);
	/* Disable pin out until stream is active*/
	snd_hda_codec_write(codec, pin_nid, 0,
			    AC_VERB_SET_PIN_WIDGET_CONTROL, 0);
}

static int hdmi_get_channel_count(struct hda_codec *codec, hda_nid_t cvt_nid)
{
	return 1 + snd_hda_codec_read(codec, cvt_nid, 0,
					AC_VERB_GET_CVT_CHAN_COUNT, 0);
}

static void hdmi_set_channel_count(struct hda_codec *codec,
				   hda_nid_t cvt_nid, int chs)
{
	if (chs != hdmi_get_channel_count(codec, cvt_nid))
		snd_hda_codec_write(codec, cvt_nid, 0,
				    AC_VERB_SET_CVT_CHAN_COUNT, chs - 1);
}


/*
 * Channel mapping routines
 */

/*
 * Compute derived values in channel_allocations[].
 */
static void init_channel_allocations(void)
{
	int i, j;
	struct cea_channel_speaker_allocation *p;

	for (i = 0; i < ARRAY_SIZE(channel_allocations); i++) {
		p = channel_allocations + i;
		p->channels = 0;
		p->spk_mask = 0;
		for (j = 0; j < ARRAY_SIZE(p->speakers); j++)
			if (p->speakers[j]) {
				p->channels++;
				p->spk_mask |= p->speakers[j];
			}
	}
}

/*
 * The transformation takes two steps:
 *
 *	eld->spk_alloc => (eld_speaker_allocation_bits[]) => spk_mask
 *	      spk_mask => (channel_allocations[])         => ai->CA
 *
 * TODO: it could select the wrong CA from multiple candidates.
*/
static int hdmi_channel_allocation(struct hdmi_eld *eld, int channels)
{
	int i;
	int ca = 0;
	int spk_mask = 0;
	char buf[SND_PRINT_CHANNEL_ALLOCATION_ADVISED_BUFSIZE];

	/*
	 * CA defaults to 0 for basic stereo audio
	 */
	if (channels <= 2)
		return 0;

	/*
	 * expand ELD's speaker allocation mask
	 *
	 * ELD tells the speaker mask in a compact(paired) form,
	 * expand ELD's notions to match the ones used by Audio InfoFrame.
	 */
	for (i = 0; i < ARRAY_SIZE(eld_speaker_allocation_bits); i++) {
		if (eld->spk_alloc & (1 << i))
			spk_mask |= eld_speaker_allocation_bits[i];
	}

	/* search for the first working match in the CA table */
	for (i = 0; i < ARRAY_SIZE(channel_allocations); i++) {
		if (channels == channel_allocations[i].channels &&
		    (spk_mask & channel_allocations[i].spk_mask) ==
				channel_allocations[i].spk_mask) {
			ca = channel_allocations[i].ca_index;
			break;
		}
	}

	snd_print_channel_allocation(eld->spk_alloc, buf, sizeof(buf));
	snd_printdd("HDMI: select CA 0x%x for %d-channel allocation: %s\n",
		    ca, channels, buf);

	return ca;
}

static void hdmi_debug_channel_mapping(struct hda_codec *codec,
				       hda_nid_t pin_nid)
{
#ifdef CONFIG_SND_DEBUG_VERBOSE
	int i;
	int slot;

	for (i = 0; i < 8; i++) {
		slot = snd_hda_codec_read(codec, pin_nid, 0,
						AC_VERB_GET_HDMI_CHAN_SLOT, i);
		printk(KERN_DEBUG "HDMI: ASP channel %d => slot %d\n",
						slot >> 4, slot & 0xf);
	}
#endif
}


static void hdmi_setup_channel_mapping(struct hda_codec *codec,
				       hda_nid_t pin_nid,
				       int ca)
{
	int i;
	int err;

	if (hdmi_channel_mapping[ca][1] == 0) {
		for (i = 0; i < channel_allocations[ca].channels; i++)
			hdmi_channel_mapping[ca][i] = i | (i << 4);
		for (; i < 8; i++)
			hdmi_channel_mapping[ca][i] = 0xf | (i << 4);
	}

	for (i = 0; i < 8; i++) {
		err = snd_hda_codec_write(codec, pin_nid, 0,
					  AC_VERB_SET_HDMI_CHAN_SLOT,
					  hdmi_channel_mapping[ca][i]);
		if (err) {
			snd_printdd(KERN_NOTICE
				    "HDMI: channel mapping failed\n");
			break;
		}
	}

	hdmi_debug_channel_mapping(codec, pin_nid);
}


/*
 * Audio InfoFrame routines
 */

/*
 * Enable Audio InfoFrame Transmission
 */
static void hdmi_start_infoframe_trans(struct hda_codec *codec,
				       hda_nid_t pin_nid)
{
	hdmi_set_dip_index(codec, pin_nid, 0x0, 0x0);
	snd_hda_codec_write(codec, pin_nid, 0, AC_VERB_SET_HDMI_DIP_XMIT,
						AC_DIPXMIT_BEST);
}

/*
 * Disable Audio InfoFrame Transmission
 */
static void hdmi_stop_infoframe_trans(struct hda_codec *codec,
				      hda_nid_t pin_nid)
{
	hdmi_set_dip_index(codec, pin_nid, 0x0, 0x0);
	snd_hda_codec_write(codec, pin_nid, 0, AC_VERB_SET_HDMI_DIP_XMIT,
						AC_DIPXMIT_DISABLE);
}

static void hdmi_debug_dip_size(struct hda_codec *codec, hda_nid_t pin_nid)
{
#ifdef CONFIG_SND_DEBUG_VERBOSE
	int i;
	int size;

	size = snd_hdmi_get_eld_size(codec, pin_nid);
	printk(KERN_DEBUG "HDMI: ELD buf size is %d\n", size);

	for (i = 0; i < 8; i++) {
		size = snd_hda_codec_read(codec, pin_nid, 0,
						AC_VERB_GET_HDMI_DIP_SIZE, i);
		printk(KERN_DEBUG "HDMI: DIP GP[%d] buf size is %d\n", i, size);
	}
#endif
}

static void hdmi_clear_dip_buffers(struct hda_codec *codec, hda_nid_t pin_nid)
{
#ifdef BE_PARANOID
	int i, j;
	int size;
	int pi, bi;
	for (i = 0; i < 8; i++) {
		size = snd_hda_codec_read(codec, pin_nid, 0,
						AC_VERB_GET_HDMI_DIP_SIZE, i);
		if (size == 0)
			continue;

		hdmi_set_dip_index(codec, pin_nid, i, 0x0);
		for (j = 1; j < 1000; j++) {
			hdmi_write_dip_byte(codec, pin_nid, 0x0);
			hdmi_get_dip_index(codec, pin_nid, &pi, &bi);
			if (pi != i)
				snd_printd(KERN_INFO "dip index %d: %d != %d\n",
						bi, pi, i);
			if (bi == 0) /* byte index wrapped around */
				break;
		}
		snd_printd(KERN_INFO
			"HDMI: DIP GP[%d] buf reported size=%d, written=%d\n",
			i, size, j);
	}
#endif
}

static void hdmi_checksum_audio_infoframe(struct hdmi_audio_infoframe *hdmi_ai)
{
	u8 *bytes = (u8 *)hdmi_ai;
	u8 sum = 0;
	int i;

	hdmi_ai->checksum = 0;

	for (i = 0; i < sizeof(*hdmi_ai); i++)
		sum += bytes[i];

	hdmi_ai->checksum = -sum;
}

static void hdmi_fill_audio_infoframe(struct hda_codec *codec,
				      hda_nid_t pin_nid,
				      u8 *dip, int size)
{
	int i;

	hdmi_debug_dip_size(codec, pin_nid);
	hdmi_clear_dip_buffers(codec, pin_nid); /* be paranoid */

	hdmi_set_dip_index(codec, pin_nid, 0x0, 0x0);
	for (i = 0; i < size; i++)
		hdmi_write_dip_byte(codec, pin_nid, dip[i]);
}

static bool hdmi_infoframe_uptodate(struct hda_codec *codec, hda_nid_t pin_nid,
				    u8 *dip, int size)
{
	u8 val;
	int i;

	if (snd_hda_codec_read(codec, pin_nid, 0, AC_VERB_GET_HDMI_DIP_XMIT, 0)
							    != AC_DIPXMIT_BEST)
		return false;

	hdmi_set_dip_index(codec, pin_nid, 0x0, 0x0);
	for (i = 0; i < size; i++) {
		val = snd_hda_codec_read(codec, pin_nid, 0,
					 AC_VERB_GET_HDMI_DIP_DATA, 0);
		if (val != dip[i])
			return false;
	}

	return true;
}

static void hdmi_setup_audio_infoframe(struct hda_codec *codec, int pin_idx,
					struct snd_pcm_substream *substream)
{
	struct hdmi_spec *spec = codec->spec;
	struct hdmi_spec_per_pin *per_pin = &spec->pins[pin_idx];
	hda_nid_t pin_nid = per_pin->pin_nid;
	int channels = substream->runtime->channels;
	struct hdmi_eld *eld;
	int ca;
	union audio_infoframe ai;

	eld = &spec->pins[pin_idx].sink_eld;
	if (!eld->monitor_present)
		return;

	ca = hdmi_channel_allocation(eld, channels);

	memset(&ai, 0, sizeof(ai));
	if (eld->conn_type == 0) { /* HDMI */
		struct hdmi_audio_infoframe *hdmi_ai = &ai.hdmi;

		hdmi_ai->type		= 0x84;
		hdmi_ai->ver		= 0x01;
		hdmi_ai->len		= 0x0a;
		hdmi_ai->CC02_CT47	= channels - 1;
		hdmi_ai->CA		= ca;
		hdmi_checksum_audio_infoframe(hdmi_ai);
	} else if (eld->conn_type == 1) { /* DisplayPort */
		struct dp_audio_infoframe *dp_ai = &ai.dp;

		dp_ai->type		= 0x84;
		dp_ai->len		= 0x1b;
		dp_ai->ver		= 0x11 << 2;
		dp_ai->CC02_CT47	= channels - 1;
		dp_ai->CA		= ca;
	} else {
		snd_printd("HDMI: unknown connection type at pin %d\n",
			    pin_nid);
		return;
	}

	/*
	 * sizeof(ai) is used instead of sizeof(*hdmi_ai) or
	 * sizeof(*dp_ai) to avoid partial match/update problems when
	 * the user switches between HDMI/DP monitors.
	 */
	if (!hdmi_infoframe_uptodate(codec, pin_nid, ai.bytes,
					sizeof(ai))) {
		snd_printdd("hdmi_setup_audio_infoframe: "
			    "pin=%d channels=%d\n",
			    pin_nid,
			    channels);
		hdmi_setup_channel_mapping(codec, pin_nid, ca);
		hdmi_stop_infoframe_trans(codec, pin_nid);
		hdmi_fill_audio_infoframe(codec, pin_nid,
					    ai.bytes, sizeof(ai));
		hdmi_start_infoframe_trans(codec, pin_nid);
	}
}


/*
 * Unsolicited events
 */

<<<<<<< HEAD
static void hdmi_present_sense(struct hdmi_spec_per_pin *per_pin, bool retry);
=======
static void hdmi_present_sense(struct hdmi_spec_per_pin *per_pin, int repoll);
>>>>>>> 8c3f5d8a

static void hdmi_intrinsic_event(struct hda_codec *codec, unsigned int res)
{
	struct hdmi_spec *spec = codec->spec;
	int pin_nid = res >> AC_UNSOL_RES_TAG_SHIFT;
	int pd = !!(res & AC_UNSOL_RES_PD);
	int eldv = !!(res & AC_UNSOL_RES_ELDV);
	int pin_idx;

	printk(KERN_INFO
		"HDMI hot plug event: Codec=%d Pin=%d Presence_Detect=%d ELD_Valid=%d\n",
		codec->addr, pin_nid, pd, eldv);

	pin_idx = pin_nid_to_pin_index(spec, pin_nid);
	if (pin_idx < 0)
		return;

<<<<<<< HEAD
	hdmi_present_sense(&spec->pins[pin_idx], true);
=======
	hdmi_present_sense(&spec->pins[pin_idx], 1);
>>>>>>> 8c3f5d8a
}

static void hdmi_non_intrinsic_event(struct hda_codec *codec, unsigned int res)
{
	int tag = res >> AC_UNSOL_RES_TAG_SHIFT;
	int subtag = (res & AC_UNSOL_RES_SUBTAG) >> AC_UNSOL_RES_SUBTAG_SHIFT;
	int cp_state = !!(res & AC_UNSOL_RES_CP_STATE);
	int cp_ready = !!(res & AC_UNSOL_RES_CP_READY);

	printk(KERN_INFO
		"HDMI CP event: CODEC=%d PIN=%d SUBTAG=0x%x CP_STATE=%d CP_READY=%d\n",
		codec->addr,
		tag,
		subtag,
		cp_state,
		cp_ready);

	/* TODO */
	if (cp_state)
		;
	if (cp_ready)
		;
}


static void hdmi_unsol_event(struct hda_codec *codec, unsigned int res)
{
	struct hdmi_spec *spec = codec->spec;
	int tag = res >> AC_UNSOL_RES_TAG_SHIFT;
	int subtag = (res & AC_UNSOL_RES_SUBTAG) >> AC_UNSOL_RES_SUBTAG_SHIFT;

	if (pin_nid_to_pin_index(spec, tag) < 0) {
		snd_printd(KERN_INFO "Unexpected HDMI event tag 0x%x\n", tag);
		return;
	}

	if (subtag == 0)
		hdmi_intrinsic_event(codec, res);
	else
		hdmi_non_intrinsic_event(codec, res);
}

/*
 * Callbacks
 */

/* HBR should be Non-PCM, 8 channels */
#define is_hbr_format(format) \
	((format & AC_FMT_TYPE_NON_PCM) && (format & AC_FMT_CHAN_MASK) == 7)

static int hdmi_setup_stream(struct hda_codec *codec, hda_nid_t cvt_nid,
			      hda_nid_t pin_nid, u32 stream_tag, int format)
{
	int pinctl;
	int new_pinctl = 0;

	if (snd_hda_query_pin_caps(codec, pin_nid) & AC_PINCAP_HBR) {
		pinctl = snd_hda_codec_read(codec, pin_nid, 0,
					    AC_VERB_GET_PIN_WIDGET_CONTROL, 0);

		new_pinctl = pinctl & ~AC_PINCTL_EPT;
		if (is_hbr_format(format))
			new_pinctl |= AC_PINCTL_EPT_HBR;
		else
			new_pinctl |= AC_PINCTL_EPT_NATIVE;

		snd_printdd("hdmi_setup_stream: "
			    "NID=0x%x, %spinctl=0x%x\n",
			    pin_nid,
			    pinctl == new_pinctl ? "" : "new-",
			    new_pinctl);

		if (pinctl != new_pinctl)
			snd_hda_codec_write(codec, pin_nid, 0,
					    AC_VERB_SET_PIN_WIDGET_CONTROL,
					    new_pinctl);

	}
	if (is_hbr_format(format) && !new_pinctl) {
		snd_printdd("hdmi_setup_stream: HBR is not supported\n");
		return -EINVAL;
	}

	snd_hda_codec_setup_stream(codec, cvt_nid, stream_tag, 0, format);
	return 0;
}

/*
 * HDA PCM callbacks
 */
static int hdmi_pcm_open(struct hda_pcm_stream *hinfo,
			 struct hda_codec *codec,
			 struct snd_pcm_substream *substream)
{
	struct hdmi_spec *spec = codec->spec;
	struct snd_pcm_runtime *runtime = substream->runtime;
	int pin_idx, cvt_idx, mux_idx = 0;
	struct hdmi_spec_per_pin *per_pin;
	struct hdmi_eld *eld;
	struct hdmi_spec_per_cvt *per_cvt = NULL;
	int pinctl;

	/* Validate hinfo */
	pin_idx = hinfo_to_pin_index(spec, hinfo);
	if (snd_BUG_ON(pin_idx < 0))
		return -EINVAL;
	per_pin = &spec->pins[pin_idx];
	eld = &per_pin->sink_eld;

	/* Dynamically assign converter to stream */
	for (cvt_idx = 0; cvt_idx < spec->num_cvts; cvt_idx++) {
		per_cvt = &spec->cvts[cvt_idx];

		/* Must not already be assigned */
		if (per_cvt->assigned)
			continue;
		/* Must be in pin's mux's list of converters */
		for (mux_idx = 0; mux_idx < per_pin->num_mux_nids; mux_idx++)
			if (per_pin->mux_nids[mux_idx] == per_cvt->cvt_nid)
				break;
		/* Not in mux list */
		if (mux_idx == per_pin->num_mux_nids)
			continue;
		break;
	}
	/* No free converters */
	if (cvt_idx == spec->num_cvts)
		return -ENODEV;

	/* Claim converter */
	per_cvt->assigned = 1;
	hinfo->nid = per_cvt->cvt_nid;

	snd_hda_codec_write(codec, per_pin->pin_nid, 0,
			    AC_VERB_SET_CONNECT_SEL,
			    mux_idx);
	pinctl = snd_hda_codec_read(codec, per_pin->pin_nid, 0,
				    AC_VERB_GET_PIN_WIDGET_CONTROL, 0);
	snd_hda_codec_write(codec, per_pin->pin_nid, 0,
			    AC_VERB_SET_PIN_WIDGET_CONTROL,
			    pinctl | PIN_OUT);
	snd_hda_spdif_ctls_assign(codec, pin_idx, per_cvt->cvt_nid);

	/* Initially set the converter's capabilities */
	hinfo->channels_min = per_cvt->channels_min;
	hinfo->channels_max = per_cvt->channels_max;
	hinfo->rates = per_cvt->rates;
	hinfo->formats = per_cvt->formats;
	hinfo->maxbps = per_cvt->maxbps;

	/* Restrict capabilities by ELD if this isn't disabled */
	if (!static_hdmi_pcm && eld->eld_valid) {
		snd_hdmi_eld_update_pcm_info(eld, hinfo);
		if (hinfo->channels_min > hinfo->channels_max ||
		    !hinfo->rates || !hinfo->formats)
			return -ENODEV;
	}

	/* Store the updated parameters */
	runtime->hw.channels_min = hinfo->channels_min;
	runtime->hw.channels_max = hinfo->channels_max;
	runtime->hw.formats = hinfo->formats;
	runtime->hw.rates = hinfo->rates;

	snd_pcm_hw_constraint_step(substream->runtime, 0,
				   SNDRV_PCM_HW_PARAM_CHANNELS, 2);
	return 0;
}

/*
 * HDA/HDMI auto parsing
 */
static int hdmi_read_pin_conn(struct hda_codec *codec, int pin_idx)
{
	struct hdmi_spec *spec = codec->spec;
	struct hdmi_spec_per_pin *per_pin = &spec->pins[pin_idx];
	hda_nid_t pin_nid = per_pin->pin_nid;

	if (!(get_wcaps(codec, pin_nid) & AC_WCAP_CONN_LIST)) {
		snd_printk(KERN_WARNING
			   "HDMI: pin %d wcaps %#x "
			   "does not support connection list\n",
			   pin_nid, get_wcaps(codec, pin_nid));
		return -EINVAL;
	}

	per_pin->num_mux_nids = snd_hda_get_connections(codec, pin_nid,
							per_pin->mux_nids,
							HDA_MAX_CONNECTIONS);

	return 0;
}

<<<<<<< HEAD
static void hdmi_present_sense(struct hdmi_spec_per_pin *per_pin, bool retry)
=======
static void hdmi_present_sense(struct hdmi_spec_per_pin *per_pin, int repoll)
>>>>>>> 8c3f5d8a
{
	struct hda_codec *codec = per_pin->codec;
	struct hdmi_eld *eld = &per_pin->sink_eld;
	hda_nid_t pin_nid = per_pin->pin_nid;
	/*
	 * Always execute a GetPinSense verb here, even when called from
	 * hdmi_intrinsic_event; for some NVIDIA HW, the unsolicited
	 * response's PD bit is not the real PD value, but indicates that
	 * the real PD value changed. An older version of the HD-audio
	 * specification worked this way. Hence, we just ignore the data in
	 * the unsolicited response to avoid custom WARs.
	 */
	int present = snd_hda_pin_sense(codec, pin_nid);
	bool eld_valid = false;

	memset(eld, 0, offsetof(struct hdmi_eld, eld_buffer));

	eld->monitor_present	= !!(present & AC_PINSENSE_PRESENCE);
	if (eld->monitor_present)
		eld_valid	= !!(present & AC_PINSENSE_ELDV);

	printk(KERN_INFO
		"HDMI status: Codec=%d Pin=%d Presence_Detect=%d ELD_Valid=%d\n",
		codec->addr, pin_nid, eld->monitor_present, eld_valid);

	if (eld_valid) {
		if (!snd_hdmi_get_eld(eld, codec, pin_nid))
			snd_hdmi_show_eld(eld);
<<<<<<< HEAD
		else if (retry) {
=======
		else if (repoll) {
>>>>>>> 8c3f5d8a
			queue_delayed_work(codec->bus->workq,
					   &per_pin->work,
					   msecs_to_jiffies(300));
		}
	}

	snd_hda_input_jack_report(codec, pin_nid);
}

static void hdmi_repoll_eld(struct work_struct *work)
{
	struct hdmi_spec_per_pin *per_pin =
	container_of(to_delayed_work(work), struct hdmi_spec_per_pin, work);

<<<<<<< HEAD
	hdmi_present_sense(per_pin, false);
=======
	if (per_pin->repoll_count++ > 6)
		per_pin->repoll_count = 0;

	hdmi_present_sense(per_pin, per_pin->repoll_count);
>>>>>>> 8c3f5d8a
}

static int hdmi_add_pin(struct hda_codec *codec, hda_nid_t pin_nid)
{
	struct hdmi_spec *spec = codec->spec;
	unsigned int caps, config;
	int pin_idx;
	struct hdmi_spec_per_pin *per_pin;
	int err;

	caps = snd_hda_param_read(codec, pin_nid, AC_PAR_PIN_CAP);
	if (!(caps & (AC_PINCAP_HDMI | AC_PINCAP_DP)))
		return 0;

	config = snd_hda_codec_read(codec, pin_nid, 0,
				AC_VERB_GET_CONFIG_DEFAULT, 0);
	if (get_defcfg_connect(config) == AC_JACK_PORT_NONE)
		return 0;

	if (snd_BUG_ON(spec->num_pins >= MAX_HDMI_PINS))
		return -E2BIG;

	pin_idx = spec->num_pins;
	per_pin = &spec->pins[pin_idx];

	per_pin->pin_nid = pin_nid;

	err = hdmi_read_pin_conn(codec, pin_idx);
	if (err < 0)
		return err;

	spec->num_pins++;

	return 0;
}

static int hdmi_add_cvt(struct hda_codec *codec, hda_nid_t cvt_nid)
{
	struct hdmi_spec *spec = codec->spec;
	int cvt_idx;
	struct hdmi_spec_per_cvt *per_cvt;
	unsigned int chans;
	int err;

	if (snd_BUG_ON(spec->num_cvts >= MAX_HDMI_CVTS))
		return -E2BIG;

	chans = get_wcaps(codec, cvt_nid);
	chans = get_wcaps_channels(chans);

	cvt_idx = spec->num_cvts;
	per_cvt = &spec->cvts[cvt_idx];

	per_cvt->cvt_nid = cvt_nid;
	per_cvt->channels_min = 2;
	if (chans <= 16)
		per_cvt->channels_max = chans;

	err = snd_hda_query_supported_pcm(codec, cvt_nid,
					  &per_cvt->rates,
					  &per_cvt->formats,
					  &per_cvt->maxbps);
	if (err < 0)
		return err;

	spec->num_cvts++;

	return 0;
}

static int hdmi_parse_codec(struct hda_codec *codec)
{
	hda_nid_t nid;
	int i, nodes;

	nodes = snd_hda_get_sub_nodes(codec, codec->afg, &nid);
	if (!nid || nodes < 0) {
		snd_printk(KERN_WARNING "HDMI: failed to get afg sub nodes\n");
		return -EINVAL;
	}

	for (i = 0; i < nodes; i++, nid++) {
		unsigned int caps;
		unsigned int type;

		caps = snd_hda_param_read(codec, nid, AC_PAR_AUDIO_WIDGET_CAP);
		type = get_wcaps_type(caps);

		if (!(caps & AC_WCAP_DIGITAL))
			continue;

		switch (type) {
		case AC_WID_AUD_OUT:
			hdmi_add_cvt(codec, nid);
			break;
		case AC_WID_PIN:
			hdmi_add_pin(codec, nid);
			break;
		}
	}

	/*
	 * G45/IbexPeak don't support EPSS: the unsolicited pin hot plug event
	 * can be lost and presence sense verb will become inaccurate if the
	 * HDA link is powered off at hot plug or hw initialization time.
	 */
#ifdef CONFIG_SND_HDA_POWER_SAVE
	if (!(snd_hda_param_read(codec, codec->afg, AC_PAR_POWER_STATE) &
	      AC_PWRST_EPSS))
		codec->bus->power_keep_link_on = 1;
#endif

	return 0;
}

/*
 */
static char *generic_hdmi_pcm_names[MAX_HDMI_PINS] = {
	"HDMI 0",
	"HDMI 1",
	"HDMI 2",
	"HDMI 3",
};

/*
 * HDMI callbacks
 */

static int generic_hdmi_playback_pcm_prepare(struct hda_pcm_stream *hinfo,
					   struct hda_codec *codec,
					   unsigned int stream_tag,
					   unsigned int format,
					   struct snd_pcm_substream *substream)
{
	hda_nid_t cvt_nid = hinfo->nid;
	struct hdmi_spec *spec = codec->spec;
	int pin_idx = hinfo_to_pin_index(spec, hinfo);
	hda_nid_t pin_nid = spec->pins[pin_idx].pin_nid;

	hdmi_set_channel_count(codec, cvt_nid, substream->runtime->channels);

	hdmi_setup_audio_infoframe(codec, pin_idx, substream);

	return hdmi_setup_stream(codec, cvt_nid, pin_nid, stream_tag, format);
}

static int generic_hdmi_playback_pcm_cleanup(struct hda_pcm_stream *hinfo,
					     struct hda_codec *codec,
					     struct snd_pcm_substream *substream)
{
	struct hdmi_spec *spec = codec->spec;
	int cvt_idx, pin_idx;
	struct hdmi_spec_per_cvt *per_cvt;
	struct hdmi_spec_per_pin *per_pin;
	int pinctl;

	snd_hda_codec_cleanup_stream(codec, hinfo->nid);

	if (hinfo->nid) {
		cvt_idx = cvt_nid_to_cvt_index(spec, hinfo->nid);
		if (snd_BUG_ON(cvt_idx < 0))
			return -EINVAL;
		per_cvt = &spec->cvts[cvt_idx];

		snd_BUG_ON(!per_cvt->assigned);
		per_cvt->assigned = 0;
		hinfo->nid = 0;

		pin_idx = hinfo_to_pin_index(spec, hinfo);
		if (snd_BUG_ON(pin_idx < 0))
			return -EINVAL;
		per_pin = &spec->pins[pin_idx];

		pinctl = snd_hda_codec_read(codec, per_pin->pin_nid, 0,
					    AC_VERB_GET_PIN_WIDGET_CONTROL, 0);
		snd_hda_codec_write(codec, per_pin->pin_nid, 0,
				    AC_VERB_SET_PIN_WIDGET_CONTROL,
				    pinctl & ~PIN_OUT);
		snd_hda_spdif_ctls_unassign(codec, pin_idx);
	}

	return 0;
}

static const struct hda_pcm_ops generic_ops = {
	.open = hdmi_pcm_open,
	.prepare = generic_hdmi_playback_pcm_prepare,
	.cleanup = generic_hdmi_playback_pcm_cleanup,
};

static int generic_hdmi_build_pcms(struct hda_codec *codec)
{
	struct hdmi_spec *spec = codec->spec;
	int pin_idx;

	for (pin_idx = 0; pin_idx < spec->num_pins; pin_idx++) {
		struct hda_pcm *info;
		struct hda_pcm_stream *pstr;

		info = &spec->pcm_rec[pin_idx];
		info->name = generic_hdmi_pcm_names[pin_idx];
		info->pcm_type = HDA_PCM_TYPE_HDMI;

		pstr = &info->stream[SNDRV_PCM_STREAM_PLAYBACK];
		pstr->substreams = 1;
		pstr->ops = generic_ops;
		/* other pstr fields are set in open */
	}

	codec->num_pcms = spec->num_pins;
	codec->pcm_info = spec->pcm_rec;

	return 0;
}

static int generic_hdmi_build_jack(struct hda_codec *codec, int pin_idx)
{
	int err;
	char hdmi_str[32];
	struct hdmi_spec *spec = codec->spec;
	struct hdmi_spec_per_pin *per_pin = &spec->pins[pin_idx];
	int pcmdev = spec->pcm_rec[pin_idx].device;

	snprintf(hdmi_str, sizeof(hdmi_str), "HDMI/DP,pcm=%d", pcmdev);

	err = snd_hda_input_jack_add(codec, per_pin->pin_nid,
			     SND_JACK_VIDEOOUT, pcmdev > 0 ? hdmi_str : NULL);
	if (err < 0)
		return err;

<<<<<<< HEAD
	hdmi_present_sense(per_pin, false);
=======
	hdmi_present_sense(per_pin, 0);
>>>>>>> 8c3f5d8a
	return 0;
}

static int generic_hdmi_build_controls(struct hda_codec *codec)
{
	struct hdmi_spec *spec = codec->spec;
	int err;
	int pin_idx;

	for (pin_idx = 0; pin_idx < spec->num_pins; pin_idx++) {
		struct hdmi_spec_per_pin *per_pin = &spec->pins[pin_idx];

		err = generic_hdmi_build_jack(codec, pin_idx);
		if (err < 0)
			return err;

		err = snd_hda_create_spdif_out_ctls(codec,
						    per_pin->pin_nid,
						    per_pin->mux_nids[0]);
		if (err < 0)
			return err;
		snd_hda_spdif_ctls_unassign(codec, pin_idx);

		/* add control for ELD Bytes */
		err = hdmi_create_eld_ctl(codec,
					pin_idx,
					spec->pcm_rec[pin_idx].device);

		if (err < 0)
			return err;
	}

	return 0;
}

static int generic_hdmi_init(struct hda_codec *codec)
{
	struct hdmi_spec *spec = codec->spec;
	int pin_idx;

	for (pin_idx = 0; pin_idx < spec->num_pins; pin_idx++) {
		struct hdmi_spec_per_pin *per_pin = &spec->pins[pin_idx];
		hda_nid_t pin_nid = per_pin->pin_nid;
		struct hdmi_eld *eld = &per_pin->sink_eld;

		hdmi_init_pin(codec, pin_nid);
		snd_hda_codec_write(codec, pin_nid, 0,
				    AC_VERB_SET_UNSOLICITED_ENABLE,
				    AC_USRSP_EN | pin_nid);

		per_pin->codec = codec;
		INIT_DELAYED_WORK(&per_pin->work, hdmi_repoll_eld);
		snd_hda_eld_proc_new(codec, eld, pin_idx);
	}
	return 0;
}

static void generic_hdmi_free(struct hda_codec *codec)
{
	struct hdmi_spec *spec = codec->spec;
	int pin_idx;

	for (pin_idx = 0; pin_idx < spec->num_pins; pin_idx++) {
		struct hdmi_spec_per_pin *per_pin = &spec->pins[pin_idx];
		struct hdmi_eld *eld = &per_pin->sink_eld;

		cancel_delayed_work(&per_pin->work);
		snd_hda_eld_proc_free(codec, eld);
	}
	snd_hda_input_jack_free(codec);

	flush_workqueue(codec->bus->workq);
	kfree(spec);
}

static const struct hda_codec_ops generic_hdmi_patch_ops = {
	.init			= generic_hdmi_init,
	.free			= generic_hdmi_free,
	.build_pcms		= generic_hdmi_build_pcms,
	.build_controls		= generic_hdmi_build_controls,
	.unsol_event		= hdmi_unsol_event,
};

static int patch_generic_hdmi(struct hda_codec *codec)
{
	struct hdmi_spec *spec;

	spec = kzalloc(sizeof(*spec), GFP_KERNEL);
	if (spec == NULL)
		return -ENOMEM;

	codec->spec = spec;
	if (hdmi_parse_codec(codec) < 0) {
		codec->spec = NULL;
		kfree(spec);
		return -EINVAL;
	}
	codec->patch_ops = generic_hdmi_patch_ops;

	init_channel_allocations();

	return 0;
}

/*
 * Shared non-generic implementations
 */

static int simple_playback_build_pcms(struct hda_codec *codec)
{
	struct hdmi_spec *spec = codec->spec;
	struct hda_pcm *info = spec->pcm_rec;
	int i;

	codec->num_pcms = spec->num_cvts;
	codec->pcm_info = info;

	for (i = 0; i < codec->num_pcms; i++, info++) {
		unsigned int chans;
		struct hda_pcm_stream *pstr;

		chans = get_wcaps(codec, spec->cvts[i].cvt_nid);
		chans = get_wcaps_channels(chans);

		info->name = generic_hdmi_pcm_names[i];
		info->pcm_type = HDA_PCM_TYPE_HDMI;
		pstr = &info->stream[SNDRV_PCM_STREAM_PLAYBACK];
		snd_BUG_ON(!spec->pcm_playback);
		*pstr = *spec->pcm_playback;
		pstr->nid = spec->cvts[i].cvt_nid;
		if (pstr->channels_max <= 2 && chans && chans <= 16)
			pstr->channels_max = chans;
	}

	return 0;
}

static int simple_playback_build_controls(struct hda_codec *codec)
{
	struct hdmi_spec *spec = codec->spec;
	int err;
	int i;

	for (i = 0; i < codec->num_pcms; i++) {
		err = snd_hda_create_spdif_out_ctls(codec,
						    spec->cvts[i].cvt_nid,
						    spec->cvts[i].cvt_nid);
		if (err < 0)
			return err;
	}

	return 0;
}

static void simple_playback_free(struct hda_codec *codec)
{
	struct hdmi_spec *spec = codec->spec;

	kfree(spec);
}

/*
 * Nvidia specific implementations
 */

#define Nv_VERB_SET_Channel_Allocation          0xF79
#define Nv_VERB_SET_Info_Frame_Checksum         0xF7A
#define Nv_VERB_SET_Audio_Protection_On         0xF98
#define Nv_VERB_SET_Audio_Protection_Off        0xF99

#define nvhdmi_master_con_nid_7x	0x04
#define nvhdmi_master_pin_nid_7x	0x05

static const hda_nid_t nvhdmi_con_nids_7x[4] = {
	/*front, rear, clfe, rear_surr */
	0x6, 0x8, 0xa, 0xc,
};

static const struct hda_verb nvhdmi_basic_init_7x[] = {
	/* set audio protect on */
	{ 0x1, Nv_VERB_SET_Audio_Protection_On, 0x1},
	/* enable digital output on pin widget */
	{ 0x5, AC_VERB_SET_PIN_WIDGET_CONTROL, PIN_OUT | 0x5 },
	{ 0x7, AC_VERB_SET_PIN_WIDGET_CONTROL, PIN_OUT | 0x5 },
	{ 0x9, AC_VERB_SET_PIN_WIDGET_CONTROL, PIN_OUT | 0x5 },
	{ 0xb, AC_VERB_SET_PIN_WIDGET_CONTROL, PIN_OUT | 0x5 },
	{ 0xd, AC_VERB_SET_PIN_WIDGET_CONTROL, PIN_OUT | 0x5 },
	{} /* terminator */
};

#ifdef LIMITED_RATE_FMT_SUPPORT
/* support only the safe format and rate */
#define SUPPORTED_RATES		SNDRV_PCM_RATE_48000
#define SUPPORTED_MAXBPS	16
#define SUPPORTED_FORMATS	SNDRV_PCM_FMTBIT_S16_LE
#else
/* support all rates and formats */
#define SUPPORTED_RATES \
	(SNDRV_PCM_RATE_32000 | SNDRV_PCM_RATE_44100 | SNDRV_PCM_RATE_48000 |\
	SNDRV_PCM_RATE_88200 | SNDRV_PCM_RATE_96000 | SNDRV_PCM_RATE_176400 |\
	 SNDRV_PCM_RATE_192000)
#define SUPPORTED_MAXBPS	24
#define SUPPORTED_FORMATS \
	(SNDRV_PCM_FMTBIT_S16_LE | SNDRV_PCM_FMTBIT_S32_LE)
#endif

static int nvhdmi_7x_init(struct hda_codec *codec)
{
	snd_hda_sequence_write(codec, nvhdmi_basic_init_7x);
	return 0;
}

static unsigned int channels_2_6_8[] = {
	2, 6, 8
};

static unsigned int channels_2_8[] = {
	2, 8
};

static struct snd_pcm_hw_constraint_list hw_constraints_2_6_8_channels = {
	.count = ARRAY_SIZE(channels_2_6_8),
	.list = channels_2_6_8,
	.mask = 0,
};

static struct snd_pcm_hw_constraint_list hw_constraints_2_8_channels = {
	.count = ARRAY_SIZE(channels_2_8),
	.list = channels_2_8,
	.mask = 0,
};

static int simple_playback_pcm_open(struct hda_pcm_stream *hinfo,
				    struct hda_codec *codec,
				    struct snd_pcm_substream *substream)
{
	struct hdmi_spec *spec = codec->spec;
	struct snd_pcm_hw_constraint_list *hw_constraints_channels = NULL;

	switch (codec->preset->id) {
	case 0x10de0002:
	case 0x10de0003:
	case 0x10de0005:
	case 0x10de0006:
		hw_constraints_channels = &hw_constraints_2_8_channels;
		break;
	case 0x10de0007:
		hw_constraints_channels = &hw_constraints_2_6_8_channels;
		break;
	default:
		break;
	}

	if (hw_constraints_channels != NULL) {
		snd_pcm_hw_constraint_list(substream->runtime, 0,
				SNDRV_PCM_HW_PARAM_CHANNELS,
				hw_constraints_channels);
	} else {
		snd_pcm_hw_constraint_step(substream->runtime, 0,
					   SNDRV_PCM_HW_PARAM_CHANNELS, 2);
	}

	return snd_hda_multi_out_dig_open(codec, &spec->multiout);
}

static int simple_playback_pcm_close(struct hda_pcm_stream *hinfo,
				     struct hda_codec *codec,
				     struct snd_pcm_substream *substream)
{
	struct hdmi_spec *spec = codec->spec;
	return snd_hda_multi_out_dig_close(codec, &spec->multiout);
}

static int simple_playback_pcm_prepare(struct hda_pcm_stream *hinfo,
				       struct hda_codec *codec,
				       unsigned int stream_tag,
				       unsigned int format,
				       struct snd_pcm_substream *substream)
{
	struct hdmi_spec *spec = codec->spec;
	return snd_hda_multi_out_dig_prepare(codec, &spec->multiout,
					     stream_tag, format, substream);
}

static void nvhdmi_8ch_7x_set_info_frame_parameters(struct hda_codec *codec,
						    int channels)
{
	unsigned int chanmask;
	int chan = channels ? (channels - 1) : 1;

	switch (channels) {
	default:
	case 0:
	case 2:
		chanmask = 0x00;
		break;
	case 4:
		chanmask = 0x08;
		break;
	case 6:
		chanmask = 0x0b;
		break;
	case 8:
		chanmask = 0x13;
		break;
	}

	/* Set the audio infoframe channel allocation and checksum fields.  The
	 * channel count is computed implicitly by the hardware. */
	snd_hda_codec_write(codec, 0x1, 0,
			Nv_VERB_SET_Channel_Allocation, chanmask);

	snd_hda_codec_write(codec, 0x1, 0,
			Nv_VERB_SET_Info_Frame_Checksum,
			(0x71 - chan - chanmask));
}

static int nvhdmi_8ch_7x_pcm_close(struct hda_pcm_stream *hinfo,
				   struct hda_codec *codec,
				   struct snd_pcm_substream *substream)
{
	struct hdmi_spec *spec = codec->spec;
	int i;

	snd_hda_codec_write(codec, nvhdmi_master_con_nid_7x,
			0, AC_VERB_SET_CHANNEL_STREAMID, 0);
	for (i = 0; i < 4; i++) {
		/* set the stream id */
		snd_hda_codec_write(codec, nvhdmi_con_nids_7x[i], 0,
				AC_VERB_SET_CHANNEL_STREAMID, 0);
		/* set the stream format */
		snd_hda_codec_write(codec, nvhdmi_con_nids_7x[i], 0,
				AC_VERB_SET_STREAM_FORMAT, 0);
	}

	/* The audio hardware sends a channel count of 0x7 (8ch) when all the
	 * streams are disabled. */
	nvhdmi_8ch_7x_set_info_frame_parameters(codec, 8);

	return snd_hda_multi_out_dig_close(codec, &spec->multiout);
}

static int nvhdmi_8ch_7x_pcm_prepare(struct hda_pcm_stream *hinfo,
				     struct hda_codec *codec,
				     unsigned int stream_tag,
				     unsigned int format,
				     struct snd_pcm_substream *substream)
{
	int chs;
	unsigned int dataDCC2, channel_id;
	int i;
	struct hdmi_spec *spec = codec->spec;
	struct hda_spdif_out *spdif =
		snd_hda_spdif_out_of_nid(codec, spec->cvts[0].cvt_nid);

	mutex_lock(&codec->spdif_mutex);

	chs = substream->runtime->channels;

	dataDCC2 = 0x2;

	/* turn off SPDIF once; otherwise the IEC958 bits won't be updated */
	if (codec->spdif_status_reset && (spdif->ctls & AC_DIG1_ENABLE))
		snd_hda_codec_write(codec,
				nvhdmi_master_con_nid_7x,
				0,
				AC_VERB_SET_DIGI_CONVERT_1,
				spdif->ctls & ~AC_DIG1_ENABLE & 0xff);

	/* set the stream id */
	snd_hda_codec_write(codec, nvhdmi_master_con_nid_7x, 0,
			AC_VERB_SET_CHANNEL_STREAMID, (stream_tag << 4) | 0x0);

	/* set the stream format */
	snd_hda_codec_write(codec, nvhdmi_master_con_nid_7x, 0,
			AC_VERB_SET_STREAM_FORMAT, format);

	/* turn on again (if needed) */
	/* enable and set the channel status audio/data flag */
	if (codec->spdif_status_reset && (spdif->ctls & AC_DIG1_ENABLE)) {
		snd_hda_codec_write(codec,
				nvhdmi_master_con_nid_7x,
				0,
				AC_VERB_SET_DIGI_CONVERT_1,
				spdif->ctls & 0xff);
		snd_hda_codec_write(codec,
				nvhdmi_master_con_nid_7x,
				0,
				AC_VERB_SET_DIGI_CONVERT_2, dataDCC2);
	}

	for (i = 0; i < 4; i++) {
		if (chs == 2)
			channel_id = 0;
		else
			channel_id = i * 2;

		/* turn off SPDIF once;
		 *otherwise the IEC958 bits won't be updated
		 */
		if (codec->spdif_status_reset &&
		(spdif->ctls & AC_DIG1_ENABLE))
			snd_hda_codec_write(codec,
				nvhdmi_con_nids_7x[i],
				0,
				AC_VERB_SET_DIGI_CONVERT_1,
				spdif->ctls & ~AC_DIG1_ENABLE & 0xff);
		/* set the stream id */
		snd_hda_codec_write(codec,
				nvhdmi_con_nids_7x[i],
				0,
				AC_VERB_SET_CHANNEL_STREAMID,
				(stream_tag << 4) | channel_id);
		/* set the stream format */
		snd_hda_codec_write(codec,
				nvhdmi_con_nids_7x[i],
				0,
				AC_VERB_SET_STREAM_FORMAT,
				format);
		/* turn on again (if needed) */
		/* enable and set the channel status audio/data flag */
		if (codec->spdif_status_reset &&
		(spdif->ctls & AC_DIG1_ENABLE)) {
			snd_hda_codec_write(codec,
					nvhdmi_con_nids_7x[i],
					0,
					AC_VERB_SET_DIGI_CONVERT_1,
					spdif->ctls & 0xff);
			snd_hda_codec_write(codec,
					nvhdmi_con_nids_7x[i],
					0,
					AC_VERB_SET_DIGI_CONVERT_2, dataDCC2);
		}
	}

	nvhdmi_8ch_7x_set_info_frame_parameters(codec, chs);

	mutex_unlock(&codec->spdif_mutex);
	return 0;
}

static const struct hda_pcm_stream nvhdmi_pcm_playback_8ch_7x = {
	.substreams = 1,
	.channels_min = 2,
	.channels_max = 8,
	.nid = nvhdmi_master_con_nid_7x,
	.rates = SUPPORTED_RATES,
	.maxbps = SUPPORTED_MAXBPS,
	.formats = SUPPORTED_FORMATS,
	.ops = {
		.open = simple_playback_pcm_open,
		.close = nvhdmi_8ch_7x_pcm_close,
		.prepare = nvhdmi_8ch_7x_pcm_prepare
	},
};

static const struct hda_pcm_stream nvhdmi_pcm_playback_2ch = {
	.substreams = 1,
	.channels_min = 2,
	.channels_max = 2,
	.nid = nvhdmi_master_con_nid_7x,
	.rates = SUPPORTED_RATES,
	.maxbps = SUPPORTED_MAXBPS,
	.formats = SUPPORTED_FORMATS,
	.ops = {
		.open = simple_playback_pcm_open,
		.close = simple_playback_pcm_close,
		.prepare = simple_playback_pcm_prepare
	},
};

static const struct hda_codec_ops nvhdmi_patch_ops_8ch_7x = {
	.build_controls = simple_playback_build_controls,
	.build_pcms = simple_playback_build_pcms,
	.init = nvhdmi_7x_init,
	.free = simple_playback_free,
};

static const struct hda_codec_ops nvhdmi_patch_ops_2ch = {
	.build_controls = simple_playback_build_controls,
	.build_pcms = simple_playback_build_pcms,
	.init = nvhdmi_7x_init,
	.free = simple_playback_free,
};

static int patch_nvhdmi_2ch(struct hda_codec *codec)
{
	struct hdmi_spec *spec;

	spec = kzalloc(sizeof(*spec), GFP_KERNEL);
	if (spec == NULL)
		return -ENOMEM;

	codec->spec = spec;

	spec->multiout.num_dacs = 0;  /* no analog */
	spec->multiout.max_channels = 2;
	spec->multiout.dig_out_nid = nvhdmi_master_con_nid_7x;
	spec->num_cvts = 1;
	spec->cvts[0].cvt_nid = nvhdmi_master_con_nid_7x;
	spec->pcm_playback = &nvhdmi_pcm_playback_2ch;

	codec->patch_ops = nvhdmi_patch_ops_2ch;

	return 0;
}

static int patch_nvhdmi_8ch_7x(struct hda_codec *codec)
{
	struct hdmi_spec *spec;
	int err = patch_nvhdmi_2ch(codec);

	if (err < 0)
		return err;
	spec = codec->spec;
	spec->multiout.max_channels = 8;
	spec->pcm_playback = &nvhdmi_pcm_playback_8ch_7x;
	codec->patch_ops = nvhdmi_patch_ops_8ch_7x;

	/* Initialize the audio infoframe channel mask and checksum to something
	 * valid */
	nvhdmi_8ch_7x_set_info_frame_parameters(codec, 8);

	return 0;
}

/*
 * ATI-specific implementations
 *
 * FIXME: we may omit the whole this and use the generic code once after
 * it's confirmed to work.
 */

#define ATIHDMI_CVT_NID		0x02	/* audio converter */
#define ATIHDMI_PIN_NID		0x03	/* HDMI output pin */

static int atihdmi_playback_pcm_prepare(struct hda_pcm_stream *hinfo,
					struct hda_codec *codec,
					unsigned int stream_tag,
					unsigned int format,
					struct snd_pcm_substream *substream)
{
	struct hdmi_spec *spec = codec->spec;
	int chans = substream->runtime->channels;
	int i, err;

	err = simple_playback_pcm_prepare(hinfo, codec, stream_tag, format,
					  substream);
	if (err < 0)
		return err;
	snd_hda_codec_write(codec, spec->cvts[0].cvt_nid, 0,
			    AC_VERB_SET_CVT_CHAN_COUNT, chans - 1);
	/* FIXME: XXX */
	for (i = 0; i < chans; i++) {
		snd_hda_codec_write(codec, spec->cvts[0].cvt_nid, 0,
				    AC_VERB_SET_HDMI_CHAN_SLOT,
				    (i << 4) | i);
	}
	return 0;
}

static const struct hda_pcm_stream atihdmi_pcm_digital_playback = {
	.substreams = 1,
	.channels_min = 2,
	.channels_max = 2,
	.nid = ATIHDMI_CVT_NID,
	.ops = {
		.open = simple_playback_pcm_open,
		.close = simple_playback_pcm_close,
		.prepare = atihdmi_playback_pcm_prepare
	},
};

static const struct hda_verb atihdmi_basic_init[] = {
	/* enable digital output on pin widget */
	{ 0x03, AC_VERB_SET_PIN_WIDGET_CONTROL, PIN_OUT },
	{} /* terminator */
};

static int atihdmi_init(struct hda_codec *codec)
{
	struct hdmi_spec *spec = codec->spec;

	snd_hda_sequence_write(codec, atihdmi_basic_init);
	/* SI codec requires to unmute the pin */
	if (get_wcaps(codec, spec->pins[0].pin_nid) & AC_WCAP_OUT_AMP)
		snd_hda_codec_write(codec, spec->pins[0].pin_nid, 0,
				    AC_VERB_SET_AMP_GAIN_MUTE,
				    AMP_OUT_UNMUTE);
	return 0;
}

static const struct hda_codec_ops atihdmi_patch_ops = {
	.build_controls = simple_playback_build_controls,
	.build_pcms = simple_playback_build_pcms,
	.init = atihdmi_init,
	.free = simple_playback_free,
};


static int patch_atihdmi(struct hda_codec *codec)
{
	struct hdmi_spec *spec;

	spec = kzalloc(sizeof(*spec), GFP_KERNEL);
	if (spec == NULL)
		return -ENOMEM;

	codec->spec = spec;

	spec->multiout.num_dacs = 0;	  /* no analog */
	spec->multiout.max_channels = 2;
	spec->multiout.dig_out_nid = ATIHDMI_CVT_NID;
	spec->num_cvts = 1;
	spec->cvts[0].cvt_nid = ATIHDMI_CVT_NID;
	spec->pins[0].pin_nid = ATIHDMI_PIN_NID;
	spec->pcm_playback = &atihdmi_pcm_digital_playback;

	codec->patch_ops = atihdmi_patch_ops;

	return 0;
}


/*
 * patch entries
 */
static const struct hda_codec_preset snd_hda_preset_hdmi[] = {
{ .id = 0x1002793c, .name = "RS600 HDMI",	.patch = patch_atihdmi },
{ .id = 0x10027919, .name = "RS600 HDMI",	.patch = patch_atihdmi },
{ .id = 0x1002791a, .name = "RS690/780 HDMI",	.patch = patch_atihdmi },
{ .id = 0x1002aa01, .name = "R6xx HDMI",	.patch = patch_generic_hdmi },
{ .id = 0x10951390, .name = "SiI1390 HDMI",	.patch = patch_generic_hdmi },
{ .id = 0x10951392, .name = "SiI1392 HDMI",	.patch = patch_generic_hdmi },
{ .id = 0x17e80047, .name = "Chrontel HDMI",	.patch = patch_generic_hdmi },
{ .id = 0x10de0002, .name = "MCP77/78 HDMI",	.patch = patch_nvhdmi_8ch_7x },
{ .id = 0x10de0003, .name = "MCP77/78 HDMI",	.patch = patch_nvhdmi_8ch_7x },
{ .id = 0x10de0005, .name = "MCP77/78 HDMI",	.patch = patch_nvhdmi_8ch_7x },
{ .id = 0x10de0006, .name = "MCP77/78 HDMI",	.patch = patch_nvhdmi_8ch_7x },
{ .id = 0x10de0007, .name = "MCP79/7A HDMI",	.patch = patch_nvhdmi_8ch_7x },
{ .id = 0x10de000a, .name = "GPU 0a HDMI/DP",	.patch = patch_generic_hdmi },
{ .id = 0x10de000b, .name = "GPU 0b HDMI/DP",	.patch = patch_generic_hdmi },
{ .id = 0x10de000c, .name = "MCP89 HDMI",	.patch = patch_generic_hdmi },
{ .id = 0x10de000d, .name = "GPU 0d HDMI/DP",	.patch = patch_generic_hdmi },
{ .id = 0x10de0010, .name = "GPU 10 HDMI/DP",	.patch = patch_generic_hdmi },
{ .id = 0x10de0011, .name = "GPU 11 HDMI/DP",	.patch = patch_generic_hdmi },
{ .id = 0x10de0012, .name = "GPU 12 HDMI/DP",	.patch = patch_generic_hdmi },
{ .id = 0x10de0013, .name = "GPU 13 HDMI/DP",	.patch = patch_generic_hdmi },
{ .id = 0x10de0014, .name = "GPU 14 HDMI/DP",	.patch = patch_generic_hdmi },
{ .id = 0x10de0015, .name = "GPU 15 HDMI/DP",	.patch = patch_generic_hdmi },
{ .id = 0x10de0016, .name = "GPU 16 HDMI/DP",	.patch = patch_generic_hdmi },
/* 17 is known to be absent */
{ .id = 0x10de0018, .name = "GPU 18 HDMI/DP",	.patch = patch_generic_hdmi },
{ .id = 0x10de0019, .name = "GPU 19 HDMI/DP",	.patch = patch_generic_hdmi },
{ .id = 0x10de001a, .name = "GPU 1a HDMI/DP",	.patch = patch_generic_hdmi },
{ .id = 0x10de001b, .name = "GPU 1b HDMI/DP",	.patch = patch_generic_hdmi },
{ .id = 0x10de001c, .name = "GPU 1c HDMI/DP",	.patch = patch_generic_hdmi },
{ .id = 0x10de0040, .name = "GPU 40 HDMI/DP",	.patch = patch_generic_hdmi },
{ .id = 0x10de0041, .name = "GPU 41 HDMI/DP",	.patch = patch_generic_hdmi },
{ .id = 0x10de0042, .name = "GPU 42 HDMI/DP",	.patch = patch_generic_hdmi },
{ .id = 0x10de0043, .name = "GPU 43 HDMI/DP",	.patch = patch_generic_hdmi },
{ .id = 0x10de0044, .name = "GPU 44 HDMI/DP",	.patch = patch_generic_hdmi },
{ .id = 0x10de0067, .name = "MCP67 HDMI",	.patch = patch_nvhdmi_2ch },
{ .id = 0x10de8001, .name = "MCP73 HDMI",	.patch = patch_nvhdmi_2ch },
{ .id = 0x80860054, .name = "IbexPeak HDMI",	.patch = patch_generic_hdmi },
{ .id = 0x80862801, .name = "Bearlake HDMI",	.patch = patch_generic_hdmi },
{ .id = 0x80862802, .name = "Cantiga HDMI",	.patch = patch_generic_hdmi },
{ .id = 0x80862803, .name = "Eaglelake HDMI",	.patch = patch_generic_hdmi },
{ .id = 0x80862804, .name = "IbexPeak HDMI",	.patch = patch_generic_hdmi },
{ .id = 0x80862805, .name = "CougarPoint HDMI",	.patch = patch_generic_hdmi },
{ .id = 0x80862806, .name = "PantherPoint HDMI", .patch = patch_generic_hdmi },
{ .id = 0x808629fb, .name = "Crestline HDMI",	.patch = patch_generic_hdmi },
{} /* terminator */
};

MODULE_ALIAS("snd-hda-codec-id:1002793c");
MODULE_ALIAS("snd-hda-codec-id:10027919");
MODULE_ALIAS("snd-hda-codec-id:1002791a");
MODULE_ALIAS("snd-hda-codec-id:1002aa01");
MODULE_ALIAS("snd-hda-codec-id:10951390");
MODULE_ALIAS("snd-hda-codec-id:10951392");
MODULE_ALIAS("snd-hda-codec-id:10de0002");
MODULE_ALIAS("snd-hda-codec-id:10de0003");
MODULE_ALIAS("snd-hda-codec-id:10de0005");
MODULE_ALIAS("snd-hda-codec-id:10de0006");
MODULE_ALIAS("snd-hda-codec-id:10de0007");
MODULE_ALIAS("snd-hda-codec-id:10de000a");
MODULE_ALIAS("snd-hda-codec-id:10de000b");
MODULE_ALIAS("snd-hda-codec-id:10de000c");
MODULE_ALIAS("snd-hda-codec-id:10de000d");
MODULE_ALIAS("snd-hda-codec-id:10de0010");
MODULE_ALIAS("snd-hda-codec-id:10de0011");
MODULE_ALIAS("snd-hda-codec-id:10de0012");
MODULE_ALIAS("snd-hda-codec-id:10de0013");
MODULE_ALIAS("snd-hda-codec-id:10de0014");
MODULE_ALIAS("snd-hda-codec-id:10de0015");
MODULE_ALIAS("snd-hda-codec-id:10de0016");
MODULE_ALIAS("snd-hda-codec-id:10de0018");
MODULE_ALIAS("snd-hda-codec-id:10de0019");
MODULE_ALIAS("snd-hda-codec-id:10de001a");
MODULE_ALIAS("snd-hda-codec-id:10de001b");
MODULE_ALIAS("snd-hda-codec-id:10de001c");
MODULE_ALIAS("snd-hda-codec-id:10de0040");
MODULE_ALIAS("snd-hda-codec-id:10de0041");
MODULE_ALIAS("snd-hda-codec-id:10de0042");
MODULE_ALIAS("snd-hda-codec-id:10de0043");
MODULE_ALIAS("snd-hda-codec-id:10de0044");
MODULE_ALIAS("snd-hda-codec-id:10de0067");
MODULE_ALIAS("snd-hda-codec-id:10de8001");
MODULE_ALIAS("snd-hda-codec-id:17e80047");
MODULE_ALIAS("snd-hda-codec-id:80860054");
MODULE_ALIAS("snd-hda-codec-id:80862801");
MODULE_ALIAS("snd-hda-codec-id:80862802");
MODULE_ALIAS("snd-hda-codec-id:80862803");
MODULE_ALIAS("snd-hda-codec-id:80862804");
MODULE_ALIAS("snd-hda-codec-id:80862805");
MODULE_ALIAS("snd-hda-codec-id:80862806");
MODULE_ALIAS("snd-hda-codec-id:808629fb");

MODULE_LICENSE("GPL");
MODULE_DESCRIPTION("HDMI HD-audio codec");
MODULE_ALIAS("snd-hda-codec-intelhdmi");
MODULE_ALIAS("snd-hda-codec-nvhdmi");
MODULE_ALIAS("snd-hda-codec-atihdmi");

static struct hda_codec_preset_list intel_list = {
	.preset = snd_hda_preset_hdmi,
	.owner = THIS_MODULE,
};

static int __init patch_hdmi_init(void)
{
	return snd_hda_add_codec_preset(&intel_list);
}

static void __exit patch_hdmi_exit(void)
{
	snd_hda_delete_codec_preset(&intel_list);
}

module_init(patch_hdmi_init)
module_exit(patch_hdmi_exit)<|MERGE_RESOLUTION|>--- conflicted
+++ resolved
@@ -69,10 +69,7 @@
 	struct hda_codec *codec;
 	struct hdmi_eld sink_eld;
 	struct delayed_work work;
-<<<<<<< HEAD
-=======
 	int repoll_count;
->>>>>>> 8c3f5d8a
 };
 
 struct hdmi_spec {
@@ -752,11 +749,7 @@
  * Unsolicited events
  */
 
-<<<<<<< HEAD
-static void hdmi_present_sense(struct hdmi_spec_per_pin *per_pin, bool retry);
-=======
 static void hdmi_present_sense(struct hdmi_spec_per_pin *per_pin, int repoll);
->>>>>>> 8c3f5d8a
 
 static void hdmi_intrinsic_event(struct hda_codec *codec, unsigned int res)
 {
@@ -774,11 +767,7 @@
 	if (pin_idx < 0)
 		return;
 
-<<<<<<< HEAD
-	hdmi_present_sense(&spec->pins[pin_idx], true);
-=======
 	hdmi_present_sense(&spec->pins[pin_idx], 1);
->>>>>>> 8c3f5d8a
 }
 
 static void hdmi_non_intrinsic_event(struct hda_codec *codec, unsigned int res)
@@ -972,11 +961,7 @@
 	return 0;
 }
 
-<<<<<<< HEAD
-static void hdmi_present_sense(struct hdmi_spec_per_pin *per_pin, bool retry)
-=======
 static void hdmi_present_sense(struct hdmi_spec_per_pin *per_pin, int repoll)
->>>>>>> 8c3f5d8a
 {
 	struct hda_codec *codec = per_pin->codec;
 	struct hdmi_eld *eld = &per_pin->sink_eld;
@@ -1005,11 +990,7 @@
 	if (eld_valid) {
 		if (!snd_hdmi_get_eld(eld, codec, pin_nid))
 			snd_hdmi_show_eld(eld);
-<<<<<<< HEAD
-		else if (retry) {
-=======
 		else if (repoll) {
->>>>>>> 8c3f5d8a
 			queue_delayed_work(codec->bus->workq,
 					   &per_pin->work,
 					   msecs_to_jiffies(300));
@@ -1024,14 +1005,10 @@
 	struct hdmi_spec_per_pin *per_pin =
 	container_of(to_delayed_work(work), struct hdmi_spec_per_pin, work);
 
-<<<<<<< HEAD
-	hdmi_present_sense(per_pin, false);
-=======
 	if (per_pin->repoll_count++ > 6)
 		per_pin->repoll_count = 0;
 
 	hdmi_present_sense(per_pin, per_pin->repoll_count);
->>>>>>> 8c3f5d8a
 }
 
 static int hdmi_add_pin(struct hda_codec *codec, hda_nid_t pin_nid)
@@ -1262,11 +1239,7 @@
 	if (err < 0)
 		return err;
 
-<<<<<<< HEAD
-	hdmi_present_sense(per_pin, false);
-=======
 	hdmi_present_sense(per_pin, 0);
->>>>>>> 8c3f5d8a
 	return 0;
 }
 
