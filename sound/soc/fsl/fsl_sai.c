/*
 * Freescale ALSA SoC Digital Audio Interface (SAI) driver.
 *
 * Copyright 2012-2015 Freescale Semiconductor, Inc.
 *
 * This program is free software, you can redistribute it and/or modify it
 * under the terms of the GNU General Public License as published by the
 * Free Software Foundation, either version 2 of the License, or(at your
 * option) any later version.
 *
 */

#include <linux/busfreq-imx.h>
#include <linux/clk.h>
#include <linux/delay.h>
#include <linux/dmaengine.h>
#include <linux/module.h>
#include <linux/of_address.h>
#include <linux/pm_runtime.h>
#include <linux/regmap.h>
#include <linux/slab.h>

#include <sound/core.h>
#include <sound/dmaengine_pcm.h>
#include <sound/pcm_params.h>

#include "fsl_sai.h"
#include "imx-pcm.h"

#define FSL_SAI_FLAGS (FSL_SAI_CSR_SEIE |\
		       FSL_SAI_CSR_FEIE)

static u32 fsl_sai_rates[] = {
	8000, 11025, 12000, 16000, 22050,
	24000, 32000, 44100, 48000, 64000,
	88200, 96000, 176400, 192000
};

<<<<<<< HEAD
=======
static struct reg_default fsl_sai_reg[] = {
	{0x0, 0},	/*TCSR */
	{0x4, 0},	/*TCR1 */
	{0x8, 0},	/*TCR2 */
	{0xc, 0},	/*TCR3 */
	{0x10, 0},	/*TCR4 */
	{0x14, 0},	/*TCR5 */
	{0x20, 0},	/*TDR */
	{0x40, 0},	/*TFR */
	{0x60, 0},	/*TMR */
	{0x80, 0},	/*RCSR */
	{0x84, 0},	/*RCR1 */
	{0x88, 0},	/*RCR2 */
	{0x8c, 0},	/*RCR3 */
	{0x90, 0},	/*RCR4 */
	{0x94, 0},	/*RCR5 */
	{0xa0, 0},	/*RDR */
	{0xc0, 0},	/*RFR */
	{0xe0, 0},	/*RMR */
};

>>>>>>> 0e136a71
static struct snd_pcm_hw_constraint_list fsl_sai_rate_constraints = {
	.count = ARRAY_SIZE(fsl_sai_rates),
	.list = fsl_sai_rates,
};

static irqreturn_t fsl_sai_isr(int irq, void *devid)
{
	struct fsl_sai *sai = (struct fsl_sai *)devid;
	struct device *dev = &sai->pdev->dev;
	u32 flags, xcsr, mask;
	bool irq_none = true;

	/*
	 * Both IRQ status bits and IRQ mask bits are in the xCSR but
	 * different shifts. And we here create a mask only for those
	 * IRQs that we activated.
	 */
	mask = (FSL_SAI_FLAGS >> FSL_SAI_CSR_xIE_SHIFT) << FSL_SAI_CSR_xF_SHIFT;

	/* Tx IRQ */
	regmap_read(sai->regmap, FSL_SAI_TCSR, &xcsr);
	flags = xcsr & mask;

	if (flags)
		irq_none = false;
	else
		goto irq_rx;

	if (flags & FSL_SAI_CSR_WSF)
		dev_dbg(dev, "isr: Start of Tx word detected\n");

	if (flags & FSL_SAI_CSR_SEF)
		dev_warn(dev, "isr: Tx Frame sync error detected\n");

	if (flags & FSL_SAI_CSR_FEF) {
		dev_warn(dev, "isr: Transmit underrun detected\n");
		/* FIFO reset for safety */
		xcsr |= FSL_SAI_CSR_FR;
	}
<<<<<<< HEAD

	if (flags & FSL_SAI_CSR_FWF)
		dev_dbg(dev, "isr: Enabled transmit FIFO is empty\n");

	if (flags & FSL_SAI_CSR_FRF)
		dev_dbg(dev, "isr: Transmit FIFO watermark has been reached\n");

	flags &= FSL_SAI_CSR_xF_W_MASK;
	xcsr &= ~FSL_SAI_CSR_xF_MASK;

=======

	if (flags & FSL_SAI_CSR_FWF)
		dev_dbg(dev, "isr: Enabled transmit FIFO is empty\n");

	if (flags & FSL_SAI_CSR_FRF)
		dev_dbg(dev, "isr: Transmit FIFO watermark has been reached\n");

	flags &= FSL_SAI_CSR_xF_W_MASK;
	xcsr &= ~FSL_SAI_CSR_xF_MASK;

>>>>>>> 0e136a71
	if (flags)
		regmap_write(sai->regmap, FSL_SAI_TCSR, flags | xcsr);

irq_rx:
	/* Rx IRQ */
	regmap_read(sai->regmap, FSL_SAI_RCSR, &xcsr);
	flags = xcsr & mask;

	if (flags)
		irq_none = false;
	else
		goto out;

	if (flags & FSL_SAI_CSR_WSF)
		dev_dbg(dev, "isr: Start of Rx word detected\n");

	if (flags & FSL_SAI_CSR_SEF)
		dev_warn(dev, "isr: Rx Frame sync error detected\n");

	if (flags & FSL_SAI_CSR_FEF) {
		dev_warn(dev, "isr: Receive overflow detected\n");
		/* FIFO reset for safety */
		xcsr |= FSL_SAI_CSR_FR;
	}
<<<<<<< HEAD

	if (flags & FSL_SAI_CSR_FWF)
		dev_dbg(dev, "isr: Enabled receive FIFO is full\n");

	if (flags & FSL_SAI_CSR_FRF)
		dev_dbg(dev, "isr: Receive FIFO watermark has been reached\n");

	flags &= FSL_SAI_CSR_xF_W_MASK;
	xcsr &= ~FSL_SAI_CSR_xF_MASK;

	if (flags)
		regmap_write(sai->regmap, FSL_SAI_RCSR, flags | xcsr);

=======

	if (flags & FSL_SAI_CSR_FWF)
		dev_dbg(dev, "isr: Enabled receive FIFO is full\n");

	if (flags & FSL_SAI_CSR_FRF)
		dev_dbg(dev, "isr: Receive FIFO watermark has been reached\n");

	flags &= FSL_SAI_CSR_xF_W_MASK;
	xcsr &= ~FSL_SAI_CSR_xF_MASK;

	if (flags)
		regmap_write(sai->regmap, FSL_SAI_RCSR, flags | xcsr);

>>>>>>> 0e136a71
out:
	if (irq_none)
		return IRQ_NONE;
	else
		return IRQ_HANDLED;
}

static int fsl_sai_set_dai_tdm_slot(struct snd_soc_dai *cpu_dai, u32 tx_mask,
				u32 rx_mask, int slots, int slot_width)
{
	struct fsl_sai *sai = snd_soc_dai_get_drvdata(cpu_dai);
<<<<<<< HEAD

	sai->slots = slots;
	sai->slot_width = slot_width;

=======

	sai->slots = slots;
	sai->slot_width = slot_width;

>>>>>>> 0e136a71
	return 0;
}

static int fsl_sai_set_dai_sysclk_tr(struct snd_soc_dai *cpu_dai,
		int clk_id, unsigned int freq, int fsl_dir)
{
	struct fsl_sai *sai = snd_soc_dai_get_drvdata(cpu_dai);
	bool tx = fsl_dir == FSL_FMT_TRANSMITTER;
	u32 val_cr2 = 0;

	switch (clk_id) {
	case FSL_SAI_CLK_BUS:
		val_cr2 |= FSL_SAI_CR2_MSEL_BUS;
		break;
	case FSL_SAI_CLK_MAST1:
		val_cr2 |= FSL_SAI_CR2_MSEL_MCLK1;
		break;
	case FSL_SAI_CLK_MAST2:
		val_cr2 |= FSL_SAI_CR2_MSEL_MCLK2;
		break;
	case FSL_SAI_CLK_MAST3:
		val_cr2 |= FSL_SAI_CR2_MSEL_MCLK3;
		break;
	default:
		return -EINVAL;
	}

	regmap_update_bits(sai->regmap, FSL_SAI_xCR2(tx),
			   FSL_SAI_CR2_MSEL_MASK, val_cr2);

	return 0;
}

static int fsl_sai_set_dai_sysclk(struct snd_soc_dai *cpu_dai,
		int clk_id, unsigned int freq, int dir)
{
	int ret;

	if (dir == SND_SOC_CLOCK_IN)
		return 0;

	ret = fsl_sai_set_dai_sysclk_tr(cpu_dai, clk_id, freq,
					FSL_FMT_TRANSMITTER);
	if (ret) {
		dev_err(cpu_dai->dev, "Cannot set tx sysclk: %d\n", ret);
		return ret;
	}

	ret = fsl_sai_set_dai_sysclk_tr(cpu_dai, clk_id, freq,
					FSL_FMT_RECEIVER);
	if (ret)
		dev_err(cpu_dai->dev, "Cannot set rx sysclk: %d\n", ret);

	return ret;
}

static int fsl_sai_set_dai_fmt_tr(struct snd_soc_dai *cpu_dai,
				unsigned int fmt, int fsl_dir)
{
	struct fsl_sai *sai = snd_soc_dai_get_drvdata(cpu_dai);
	bool tx = fsl_dir == FSL_FMT_TRANSMITTER;
	u32 val_cr2 = 0, val_cr4 = 0;

	if (!sai->is_lsb_first)
		val_cr4 |= FSL_SAI_CR4_MF;

	/* DAI mode */
	switch (fmt & SND_SOC_DAIFMT_FORMAT_MASK) {
	case SND_SOC_DAIFMT_I2S:
		/*
		 * Frame low, 1clk before data, one word length for frame sync,
		 * frame sync starts one serial clock cycle earlier,
		 * that is, together with the last bit of the previous
		 * data word.
		 */
		val_cr2 |= FSL_SAI_CR2_BCP;
		val_cr4 |= FSL_SAI_CR4_FSE | FSL_SAI_CR4_FSP;
		break;
	case SND_SOC_DAIFMT_LEFT_J:
		/*
		 * Frame high, one word length for frame sync,
		 * frame sync asserts with the first bit of the frame.
		 */
		val_cr2 |= FSL_SAI_CR2_BCP;
		break;
	case SND_SOC_DAIFMT_DSP_A:
		/*
		 * Frame high, 1clk before data, one bit for frame sync,
		 * frame sync starts one serial clock cycle earlier,
		 * that is, together with the last bit of the previous
		 * data word.
		 */
		val_cr2 |= FSL_SAI_CR2_BCP;
		val_cr4 |= FSL_SAI_CR4_FSE;
		sai->is_dsp_mode = true;
<<<<<<< HEAD
		break;
	case SND_SOC_DAIFMT_DSP_B:
		/*
		 * Frame high, one bit for frame sync,
		 * frame sync asserts with the first bit of the frame.
		 */
		val_cr2 |= FSL_SAI_CR2_BCP;
		sai->is_dsp_mode = true;
		break;
=======
		break;
	case SND_SOC_DAIFMT_DSP_B:
		/*
		 * Frame high, one bit for frame sync,
		 * frame sync asserts with the first bit of the frame.
		 */
		val_cr2 |= FSL_SAI_CR2_BCP;
		sai->is_dsp_mode = true;
		break;
>>>>>>> 0e136a71
	case SND_SOC_DAIFMT_RIGHT_J:
		/* To be done */
	default:
		return -EINVAL;
	}

	/* DAI clock inversion */
	switch (fmt & SND_SOC_DAIFMT_INV_MASK) {
	case SND_SOC_DAIFMT_IB_IF:
		/* Invert both clocks */
		val_cr2 ^= FSL_SAI_CR2_BCP;
		val_cr4 ^= FSL_SAI_CR4_FSP;
		break;
	case SND_SOC_DAIFMT_IB_NF:
		/* Invert bit clock */
		val_cr2 ^= FSL_SAI_CR2_BCP;
		break;
	case SND_SOC_DAIFMT_NB_IF:
		/* Invert frame clock */
		val_cr4 ^= FSL_SAI_CR4_FSP;
		break;
	case SND_SOC_DAIFMT_NB_NF:
		/* Nothing to do for both normal cases */
		break;
	default:
		return -EINVAL;
	}

	sai->is_slave_mode = false;

	/* DAI clock master masks */
	switch (fmt & SND_SOC_DAIFMT_MASTER_MASK) {
	case SND_SOC_DAIFMT_CBS_CFS:
		val_cr2 |= FSL_SAI_CR2_BCD_MSTR;
		val_cr4 |= FSL_SAI_CR4_FSD_MSTR;
		break;
	case SND_SOC_DAIFMT_CBM_CFM:
		sai->is_slave_mode = true;
		break;
	case SND_SOC_DAIFMT_CBS_CFM:
		val_cr2 |= FSL_SAI_CR2_BCD_MSTR;
		break;
	case SND_SOC_DAIFMT_CBM_CFS:
		val_cr4 |= FSL_SAI_CR4_FSD_MSTR;
		sai->is_slave_mode = true;
		break;
	default:
		return -EINVAL;
	}

	regmap_update_bits(sai->regmap, FSL_SAI_xCR2(tx),
			   FSL_SAI_CR2_BCP | FSL_SAI_CR2_BCD_MSTR, val_cr2);
	regmap_update_bits(sai->regmap, FSL_SAI_xCR4(tx),
			   FSL_SAI_CR4_MF | FSL_SAI_CR4_FSE |
			   FSL_SAI_CR4_FSP | FSL_SAI_CR4_FSD_MSTR, val_cr4);

	return 0;
}

static int fsl_sai_set_dai_fmt(struct snd_soc_dai *cpu_dai, unsigned int fmt)
{
	int ret;

	ret = fsl_sai_set_dai_fmt_tr(cpu_dai, fmt, FSL_FMT_TRANSMITTER);
	if (ret) {
		dev_err(cpu_dai->dev, "Cannot set tx format: %d\n", ret);
		return ret;
	}

	ret = fsl_sai_set_dai_fmt_tr(cpu_dai, fmt, FSL_FMT_RECEIVER);
	if (ret)
		dev_err(cpu_dai->dev, "Cannot set rx format: %d\n", ret);

	return ret;
}

static int fsl_sai_set_bclk(struct snd_soc_dai *dai, bool tx, u32 freq)
{
	struct fsl_sai *sai = snd_soc_dai_get_drvdata(dai);
	unsigned long clk_rate;
	u32 savediv = 0, ratio, savesub = freq;
	u32 id;
	int ret = 0;

	/* Don't apply to slave mode */
	if (sai->is_slave_mode)
		return 0;

	for (id = 0; id < FSL_SAI_MCLK_MAX; id++) {

		clk_rate = clk_get_rate(sai->mclk_clk[id]);
		if (!clk_rate)
			continue;

		ratio = clk_rate / freq;

		ret = clk_rate - ratio * freq;

		/* Drop the source that can not be divided into the required rate */
		if (ret != 0 && clk_rate / ret < 1000)
			continue;

		dev_dbg(dai->dev, "ratio %d for freq %dHz based on clock %ldHz\n",
				ratio, freq, clk_rate);

		if (ratio % 2 == 0 && ratio >= 2 && ratio <= 512)
			ratio /= 2;
		else
			continue;

		if (ret < savesub) {
			savediv = ratio;
			sai->mclk_id = id;
			savesub = ret;
		}

		if (ret == 0)
			break;
<<<<<<< HEAD
	}

	if (savediv == 0) {
		dev_err(dai->dev, "failed to derive required %cx rate: %d\n",
				tx ? 'T' : 'R', freq);
		return -EINVAL;
	}

	if ((tx && sai->synchronous[TX]) || (!tx && !sai->synchronous[RX])) {
		regmap_update_bits(sai->regmap, FSL_SAI_RCR2, FSL_SAI_CR2_MSEL_MASK,
				FSL_SAI_CR2_MSEL(sai->mclk_id));
		regmap_update_bits(sai->regmap, FSL_SAI_RCR2,
				FSL_SAI_CR2_DIV_MASK, savediv - 1);
	} else {
		regmap_update_bits(sai->regmap, FSL_SAI_TCR2, FSL_SAI_CR2_MSEL_MASK,
				FSL_SAI_CR2_MSEL(sai->mclk_id));
		regmap_update_bits(sai->regmap, FSL_SAI_TCR2,
				FSL_SAI_CR2_DIV_MASK, savediv - 1);
	}

	dev_dbg(dai->dev, "best fit: clock id=%d, div=%d, deviation =%d\n",
			sai->mclk_id, savediv, savesub);

=======
	}

	if (savediv == 0) {
		dev_err(dai->dev, "failed to derive required %cx rate: %d\n",
				tx ? 'T' : 'R', freq);
		return -EINVAL;
	}

	if ((tx && sai->synchronous[TX]) || (!tx && !sai->synchronous[RX])) {
		regmap_update_bits(sai->regmap, FSL_SAI_RCR2, FSL_SAI_CR2_MSEL_MASK,
				FSL_SAI_CR2_MSEL(sai->mclk_id));
		regmap_update_bits(sai->regmap, FSL_SAI_RCR2,
				FSL_SAI_CR2_DIV_MASK, savediv - 1);
	} else {
		regmap_update_bits(sai->regmap, FSL_SAI_TCR2, FSL_SAI_CR2_MSEL_MASK,
				FSL_SAI_CR2_MSEL(sai->mclk_id));
		regmap_update_bits(sai->regmap, FSL_SAI_TCR2,
				FSL_SAI_CR2_DIV_MASK, savediv - 1);
	}

	dev_dbg(dai->dev, "best fit: clock id=%d, div=%d, deviation =%d\n",
			sai->mclk_id, savediv, savesub);

>>>>>>> 0e136a71
	return 0;
}

static int fsl_sai_hw_params(struct snd_pcm_substream *substream,
		struct snd_pcm_hw_params *params,
		struct snd_soc_dai *cpu_dai)
{
	struct fsl_sai *sai = snd_soc_dai_get_drvdata(cpu_dai);
	bool tx = substream->stream == SNDRV_PCM_STREAM_PLAYBACK;
	unsigned int channels = params_channels(params);
	u32 word_width = snd_pcm_format_width(params_format(params));
	u32 val_cr4 = 0, val_cr5 = 0;
	u32 slot_width = word_width;
	int ret;

	if (!sai->is_slave_mode) {
		slot_width = sai->slot_width;
		ret = fsl_sai_set_bclk(cpu_dai, tx, sai->slots * slot_width * params_rate(params));
<<<<<<< HEAD

		if (ret)
			return ret;

		/* Do not enable the clock if it is already enabled */
		if (!(sai->mclk_streams & BIT(substream->stream))) {
			ret = clk_prepare_enable(sai->mclk_clk[sai->mclk_id]);
			if (ret)
				return ret;

=======

		if (ret)
			return ret;

		/* Do not enable the clock if it is already enabled */
		if (!(sai->mclk_streams & BIT(substream->stream))) {
			ret = clk_prepare_enable(sai->mclk_clk[sai->mclk_id]);
			if (ret)
				return ret;

>>>>>>> 0e136a71
			sai->mclk_streams |= BIT(substream->stream);
		}
	}

	if (!sai->is_dsp_mode)
		val_cr4 |= FSL_SAI_CR4_SYWD(slot_width);

	val_cr5 |= FSL_SAI_CR5_WNW(slot_width);
	val_cr5 |= FSL_SAI_CR5_W0W(slot_width);

	if (sai->is_lsb_first)
		val_cr5 |= FSL_SAI_CR5_FBT(0);
	else
		val_cr5 |= FSL_SAI_CR5_FBT(word_width - 1);

	val_cr4 |= FSL_SAI_CR4_FRSZ(sai->slots);

	regmap_update_bits(sai->regmap, FSL_SAI_xCR4(tx),
			   FSL_SAI_CR4_SYWD_MASK | FSL_SAI_CR4_FRSZ_MASK,
			   val_cr4);
	regmap_update_bits(sai->regmap, FSL_SAI_xCR5(tx),
			   FSL_SAI_CR5_WNW_MASK | FSL_SAI_CR5_W0W_MASK |
			   FSL_SAI_CR5_FBT_MASK, val_cr5);
	regmap_write(sai->regmap, FSL_SAI_xMR(tx), ~0UL - ((1 << channels) - 1));

	return 0;
}

static int fsl_sai_hw_free(struct snd_pcm_substream *substream,
		struct snd_soc_dai *cpu_dai)
{
	struct fsl_sai *sai = snd_soc_dai_get_drvdata(cpu_dai);

	if (!sai->is_slave_mode &&
			sai->mclk_streams & BIT(substream->stream)) {
		clk_disable_unprepare(sai->mclk_clk[sai->mclk_id]);
		sai->mclk_streams &= ~BIT(substream->stream);
	}

	return 0;
}


static int fsl_sai_trigger(struct snd_pcm_substream *substream, int cmd,
		struct snd_soc_dai *cpu_dai)
{
	struct fsl_sai *sai = snd_soc_dai_get_drvdata(cpu_dai);
	bool tx = substream->stream == SNDRV_PCM_STREAM_PLAYBACK;
	u8 channels = substream->runtime->channels;
	u32 xcsr, count = 100;
	int i;

	/*
	 * Asynchronous mode: Clear SYNC for both Tx and Rx.
	 * Rx sync with Tx clocks: Clear SYNC for Tx, set it for Rx.
	 * Tx sync with Rx clocks: Clear SYNC for Rx, set it for Tx.
	 */
	regmap_update_bits(sai->regmap, FSL_SAI_TCR2, FSL_SAI_CR2_SYNC, 0);
	regmap_update_bits(sai->regmap, FSL_SAI_RCR2, FSL_SAI_CR2_SYNC,
			   sai->synchronous[RX] ? FSL_SAI_CR2_SYNC : 0);

	/*
	 * It is recommended that the transmitter is the last enabled
	 * and the first disabled.
	 */
	switch (cmd) {
	case SNDRV_PCM_TRIGGER_START:
	case SNDRV_PCM_TRIGGER_RESUME:
	case SNDRV_PCM_TRIGGER_PAUSE_RELEASE:
		regmap_update_bits(sai->regmap, FSL_SAI_xCSR(tx),
				   FSL_SAI_CSR_FRDE, FSL_SAI_CSR_FRDE);

		for (i = 0; tx && i < channels; i++)
			regmap_write(sai->regmap, FSL_SAI_TDR, 0x0);
		if (tx)
			udelay(10);

		regmap_update_bits(sai->regmap, FSL_SAI_RCSR,
				   FSL_SAI_CSR_TERE, FSL_SAI_CSR_TERE);
		regmap_update_bits(sai->regmap, FSL_SAI_TCSR,
				   FSL_SAI_CSR_TERE, FSL_SAI_CSR_TERE);

		regmap_update_bits(sai->regmap, FSL_SAI_xCSR(tx),
				   FSL_SAI_CSR_xIE_MASK, FSL_SAI_FLAGS);
		break;
	case SNDRV_PCM_TRIGGER_STOP:
	case SNDRV_PCM_TRIGGER_SUSPEND:
	case SNDRV_PCM_TRIGGER_PAUSE_PUSH:
		regmap_update_bits(sai->regmap, FSL_SAI_xCSR(tx),
				   FSL_SAI_CSR_FRDE, 0);
		regmap_update_bits(sai->regmap, FSL_SAI_xCSR(tx),
				   FSL_SAI_CSR_xIE_MASK, 0);

		/* Check if the opposite FRDE is also disabled */
		regmap_read(sai->regmap, FSL_SAI_xCSR(!tx), &xcsr);
		if (!(xcsr & FSL_SAI_CSR_FRDE)) {
			/* Disable both directions and reset their FIFOs */
			regmap_update_bits(sai->regmap, FSL_SAI_TCSR,
					   FSL_SAI_CSR_TERE, 0);
			regmap_update_bits(sai->regmap, FSL_SAI_RCSR,
					   FSL_SAI_CSR_TERE, 0);

			/* TERE will remain set till the end of current frame */
			do {
				udelay(10);
				regmap_read(sai->regmap, FSL_SAI_xCSR(tx), &xcsr);
			} while (--count && xcsr & FSL_SAI_CSR_TERE);

			regmap_update_bits(sai->regmap, FSL_SAI_TCSR,
					   FSL_SAI_CSR_FR, FSL_SAI_CSR_FR);
			regmap_update_bits(sai->regmap, FSL_SAI_RCSR,
					   FSL_SAI_CSR_FR, FSL_SAI_CSR_FR);

			/* Software Reset for both Tx and Rx */
			regmap_write(sai->regmap, FSL_SAI_TCSR, FSL_SAI_CSR_SR);
			regmap_write(sai->regmap, FSL_SAI_RCSR, FSL_SAI_CSR_SR);
			/* Clear SR bit to finish the reset */
			regmap_write(sai->regmap, FSL_SAI_TCSR, 0);
			regmap_write(sai->regmap, FSL_SAI_RCSR, 0);
		}
		break;
	default:
		return -EINVAL;
	}

	return 0;
}

static int fsl_sai_startup(struct snd_pcm_substream *substream,
		struct snd_soc_dai *cpu_dai)
{
	struct fsl_sai *sai = snd_soc_dai_get_drvdata(cpu_dai);
	bool tx = substream->stream == SNDRV_PCM_STREAM_PLAYBACK;
	struct device *dev = &sai->pdev->dev;
	int ret;
<<<<<<< HEAD

	if (sai->is_stream_opened[tx])
		return -EBUSY;
	else
		sai->is_stream_opened[tx] = true;

	pm_runtime_get_sync(cpu_dai->dev);

	ret = clk_prepare_enable(sai->bus_clk);
	if (ret) {
		dev_err(dev, "failed to enable bus clock: %d\n", ret);
		return ret;
	}

	regmap_update_bits(sai->regmap, FSL_SAI_xCR1(tx), FSL_SAI_CR1_RFW_MASK,
			   tx ? (FSL_SAI_MAXBURST_TX * 2) : (FSL_SAI_MAXBURST_RX - 1));

=======

	if (sai->is_stream_opened[tx])
		return -EBUSY;
	else
		sai->is_stream_opened[tx] = true;

	pm_runtime_get_sync(cpu_dai->dev);

	ret = clk_prepare_enable(sai->bus_clk);
	if (ret) {
		dev_err(dev, "failed to enable bus clock: %d\n", ret);
		return ret;
	}

	regmap_update_bits(sai->regmap, FSL_SAI_xCR1(tx), FSL_SAI_CR1_RFW_MASK,
			   tx ? (FSL_SAI_MAXBURST_TX * 2) : (FSL_SAI_MAXBURST_RX - 1));

>>>>>>> 0e136a71
	regmap_update_bits(sai->regmap, FSL_SAI_xCR3(tx), FSL_SAI_CR3_TRCE,
			   FSL_SAI_CR3_TRCE);

	ret = snd_pcm_hw_constraint_list(substream->runtime, 0,
			SNDRV_PCM_HW_PARAM_RATE, &fsl_sai_rate_constraints);

	return ret;
}

static void fsl_sai_shutdown(struct snd_pcm_substream *substream,
		struct snd_soc_dai *cpu_dai)
{
	struct fsl_sai *sai = snd_soc_dai_get_drvdata(cpu_dai);
	bool tx = substream->stream == SNDRV_PCM_STREAM_PLAYBACK;

	if (sai->is_stream_opened[tx]) {
		regmap_update_bits(sai->regmap, FSL_SAI_xCR3(tx), FSL_SAI_CR3_TRCE, 0);
		clk_disable_unprepare(sai->bus_clk);
		sai->is_stream_opened[tx] = false;
		pm_runtime_put_sync(cpu_dai->dev);
	}
}

static const struct snd_soc_dai_ops fsl_sai_pcm_dai_ops = {
	.set_sysclk	= fsl_sai_set_dai_sysclk,
	.set_fmt	= fsl_sai_set_dai_fmt,
	.set_tdm_slot	= fsl_sai_set_dai_tdm_slot,
	.hw_params	= fsl_sai_hw_params,
	.hw_free	= fsl_sai_hw_free,
	.trigger	= fsl_sai_trigger,
	.startup	= fsl_sai_startup,
	.shutdown	= fsl_sai_shutdown,
};

static int fsl_sai_dai_probe(struct snd_soc_dai *cpu_dai)
{
	struct fsl_sai *sai = dev_get_drvdata(cpu_dai->dev);

	/* Software Reset for both Tx and Rx */
	regmap_write(sai->regmap, FSL_SAI_TCSR, FSL_SAI_CSR_SR);
	regmap_write(sai->regmap, FSL_SAI_RCSR, FSL_SAI_CSR_SR);
	/* Clear SR bit to finish the reset */
	regmap_write(sai->regmap, FSL_SAI_TCSR, 0);
	regmap_write(sai->regmap, FSL_SAI_RCSR, 0);

	snd_soc_dai_init_dma_data(cpu_dai, &sai->dma_params_tx,
				&sai->dma_params_rx);

	snd_soc_dai_set_drvdata(cpu_dai, sai);

	return 0;
}

static struct snd_soc_dai_driver fsl_sai_dai = {
	.probe = fsl_sai_dai_probe,
	.playback = {
		.stream_name = "CPU-Playback",
		.channels_min = 1,
		.channels_max = 2,
		.rate_min = 8000,
		.rate_max = 192000,
		.rates = SNDRV_PCM_RATE_KNOT,
		.formats = FSL_SAI_FORMATS,
	},
	.capture = {
		.stream_name = "CPU-Capture",
		.channels_min = 1,
		.channels_max = 2,
		.rate_min = 8000,
		.rate_max = 192000,
		.rates = SNDRV_PCM_RATE_KNOT,
		.formats = FSL_SAI_FORMATS,
	},
	.ops = &fsl_sai_pcm_dai_ops,
};

static const struct snd_soc_component_driver fsl_component = {
	.name           = "fsl-sai",
};

static bool fsl_sai_readable_reg(struct device *dev, unsigned int reg)
{
	switch (reg) {
	case FSL_SAI_TCSR:
	case FSL_SAI_TCR1:
	case FSL_SAI_TCR2:
	case FSL_SAI_TCR3:
	case FSL_SAI_TCR4:
	case FSL_SAI_TCR5:
	case FSL_SAI_TFR:
	case FSL_SAI_TMR:
	case FSL_SAI_RCSR:
	case FSL_SAI_RCR1:
	case FSL_SAI_RCR2:
	case FSL_SAI_RCR3:
	case FSL_SAI_RCR4:
	case FSL_SAI_RCR5:
	case FSL_SAI_RDR:
	case FSL_SAI_RFR:
	case FSL_SAI_RMR:
		return true;
	default:
		return false;
	}
}

static bool fsl_sai_volatile_reg(struct device *dev, unsigned int reg)
{
	switch (reg) {
	case FSL_SAI_TCSR:
	case FSL_SAI_RCSR:
	case FSL_SAI_TFR:
	case FSL_SAI_RFR:
	case FSL_SAI_TDR:
	case FSL_SAI_RDR:
		return true;
	default:
		return false;
	}

}

static bool fsl_sai_writeable_reg(struct device *dev, unsigned int reg)
{
	switch (reg) {
	case FSL_SAI_TCSR:
	case FSL_SAI_TCR1:
	case FSL_SAI_TCR2:
	case FSL_SAI_TCR3:
	case FSL_SAI_TCR4:
	case FSL_SAI_TCR5:
	case FSL_SAI_TDR:
	case FSL_SAI_TMR:
	case FSL_SAI_RCSR:
	case FSL_SAI_RCR1:
	case FSL_SAI_RCR2:
	case FSL_SAI_RCR3:
	case FSL_SAI_RCR4:
	case FSL_SAI_RCR5:
	case FSL_SAI_RMR:
		return true;
	default:
		return false;
	}
}

static const struct regmap_config fsl_sai_regmap_config = {
	.reg_bits = 32,
	.reg_stride = 4,
	.val_bits = 32,

	.max_register = FSL_SAI_RMR,
<<<<<<< HEAD
=======
	.reg_defaults = fsl_sai_reg,
	.num_reg_defaults = ARRAY_SIZE(fsl_sai_reg),
>>>>>>> 0e136a71
	.readable_reg = fsl_sai_readable_reg,
	.volatile_reg = fsl_sai_volatile_reg,
	.writeable_reg = fsl_sai_writeable_reg,
	.cache_type = REGCACHE_RBTREE,
};

static int fsl_sai_probe(struct platform_device *pdev)
{
	struct device_node *np = pdev->dev.of_node;
	struct fsl_sai *sai;
	struct resource *res;
	void __iomem *base;
	char tmp[8];
	int irq, ret, i;
	u32 buffer_size;

	sai = devm_kzalloc(&pdev->dev, sizeof(*sai), GFP_KERNEL);
	if (!sai)
		return -ENOMEM;

	sai->pdev = pdev;

	if (of_device_is_compatible(pdev->dev.of_node, "fsl,imx6sx-sai") ||
	    of_device_is_compatible(pdev->dev.of_node, "fsl,imx6ul-sai") ||
	    of_device_is_compatible(pdev->dev.of_node, "fsl,imx7d-sai"))
		sai->sai_on_imx = true;

	sai->is_lsb_first = of_property_read_bool(np, "lsb-first");

	res = platform_get_resource(pdev, IORESOURCE_MEM, 0);
	base = devm_ioremap_resource(&pdev->dev, res);
	if (IS_ERR(base))
		return PTR_ERR(base);

	sai->regmap = devm_regmap_init_mmio_clk(&pdev->dev,
			"bus", base, &fsl_sai_regmap_config);

	/* Compatible with old DTB cases */
	if (IS_ERR(sai->regmap))
		sai->regmap = devm_regmap_init_mmio_clk(&pdev->dev,
				"sai", base, &fsl_sai_regmap_config);
	if (IS_ERR(sai->regmap)) {
		dev_err(&pdev->dev, "regmap init failed\n");
		return PTR_ERR(sai->regmap);
	}

	/* No error out for old DTB cases but only mark the clock NULL */
	sai->bus_clk = devm_clk_get(&pdev->dev, "bus");
	if (IS_ERR(sai->bus_clk)) {
		dev_err(&pdev->dev, "failed to get bus clock: %ld\n",
				PTR_ERR(sai->bus_clk));
		sai->bus_clk = NULL;
	}

	sai->mclk_clk[0] = sai->bus_clk;
	for (i = 1; i < FSL_SAI_MCLK_MAX; i++) {
		sprintf(tmp, "mclk%d", i);
		sai->mclk_clk[i] = devm_clk_get(&pdev->dev, tmp);
		if (IS_ERR(sai->mclk_clk[i])) {
			dev_err(&pdev->dev, "failed to get mclk%d clock: %ld\n",
					i + 1, PTR_ERR(sai->mclk_clk[i]));
			sai->mclk_clk[i] = NULL;
		}
	}

	sai->slots = 2;
	sai->slot_width = 32;

	irq = platform_get_irq(pdev, 0);
	if (irq < 0) {
		dev_err(&pdev->dev, "no irq for node %s\n", np->full_name);
		return irq;
	}

	ret = devm_request_irq(&pdev->dev, irq, fsl_sai_isr, 0, np->name, sai);
	if (ret) {
		dev_err(&pdev->dev, "failed to claim irq %u\n", irq);
		return ret;
	}

	/* Sync Tx with Rx as default by following old DT binding */
	sai->synchronous[RX] = true;
	sai->synchronous[TX] = false;
	fsl_sai_dai.symmetric_rates = 1;
	fsl_sai_dai.symmetric_channels = 1;
	fsl_sai_dai.symmetric_samplebits = 1;

	if (of_find_property(np, "fsl,sai-synchronous-rx", NULL) &&
	    of_find_property(np, "fsl,sai-asynchronous", NULL)) {
		/* error out if both synchronous and asynchronous are present */
		dev_err(&pdev->dev, "invalid binding for synchronous mode\n");
		return -EINVAL;
	}

	if (of_find_property(np, "fsl,sai-synchronous-rx", NULL)) {
		/* Sync Rx with Tx */
		sai->synchronous[RX] = false;
		sai->synchronous[TX] = true;
	} else if (of_find_property(np, "fsl,sai-asynchronous", NULL)) {
		/* Discard all settings for asynchronous mode */
		sai->synchronous[RX] = false;
		sai->synchronous[TX] = false;
		fsl_sai_dai.symmetric_rates = 0;
		fsl_sai_dai.symmetric_channels = 0;
		fsl_sai_dai.symmetric_samplebits = 0;
	}

	sai->dma_params_rx.addr = res->start + FSL_SAI_RDR;
	sai->dma_params_tx.addr = res->start + FSL_SAI_TDR;
	sai->dma_params_rx.maxburst = FSL_SAI_MAXBURST_RX;
	sai->dma_params_tx.maxburst = FSL_SAI_MAXBURST_TX;

	platform_set_drvdata(pdev, sai);

	pm_runtime_enable(&pdev->dev);

	ret = devm_snd_soc_register_component(&pdev->dev, &fsl_component,
			&fsl_sai_dai, 1);
	if (ret)
		return ret;

	if (of_property_read_u32(np, "fsl,dma-buffer-size", &buffer_size))
		buffer_size = IMX_SAI_DMABUF_SIZE;

	if (sai->sai_on_imx)
		return imx_pcm_dma_init(pdev, buffer_size);
	else
		return devm_snd_dmaengine_pcm_register(&pdev->dev, NULL,
				SND_DMAENGINE_PCM_FLAG_NO_RESIDUE);
}

static const struct of_device_id fsl_sai_ids[] = {
	{ .compatible = "fsl,vf610-sai", },
	{ .compatible = "fsl,imx6sx-sai", },
	{ .compatible = "fsl,imx6ul-sai", },
	{ .compatible = "fsl,imx7d-sai", },
	{ /* sentinel */ }
};

#ifdef CONFIG_PM_RUNTIME
static int fsl_sai_runtime_resume(struct device *dev)
{
	request_bus_freq(BUS_FREQ_AUDIO);
	return 0;
}

static int fsl_sai_runtime_suspend(struct device *dev)
{
	release_bus_freq(BUS_FREQ_AUDIO);
	return 0;
}
#endif

#if CONFIG_PM_SLEEP
static int fsl_sai_suspend(struct device *dev)
{
	struct fsl_sai *sai = dev_get_drvdata(dev);

	regcache_cache_only(sai->regmap, true);
	regcache_mark_dirty(sai->regmap);

	return 0;
}

static int fsl_sai_resume(struct device *dev)
{
	struct fsl_sai *sai = dev_get_drvdata(dev);

	regcache_cache_only(sai->regmap, false);
	regmap_write(sai->regmap, FSL_SAI_TCSR, FSL_SAI_CSR_SR);
	regmap_write(sai->regmap, FSL_SAI_RCSR, FSL_SAI_CSR_SR);
	msleep(1);
	regmap_write(sai->regmap, FSL_SAI_TCSR, 0);
	regmap_write(sai->regmap, FSL_SAI_RCSR, 0);
	return regcache_sync(sai->regmap);
}
#endif /* CONFIG_PM_SLEEP */

static const struct dev_pm_ops fsl_sai_pm_ops = {
	SET_RUNTIME_PM_OPS(fsl_sai_runtime_suspend,
			   fsl_sai_runtime_resume,
			   NULL)
	SET_SYSTEM_SLEEP_PM_OPS(fsl_sai_suspend, fsl_sai_resume)
};

static struct platform_driver fsl_sai_driver = {
	.probe = fsl_sai_probe,
	.driver = {
		.name = "fsl-sai",
		.owner = THIS_MODULE,
		.pm = &fsl_sai_pm_ops,
		.of_match_table = fsl_sai_ids,
	},
};
module_platform_driver(fsl_sai_driver);

MODULE_DESCRIPTION("Freescale Soc SAI Interface");
MODULE_AUTHOR("Xiubo Li, <Li.Xiubo@freescale.com>");
MODULE_ALIAS("platform:fsl-sai");
MODULE_LICENSE("GPL");<|MERGE_RESOLUTION|>--- conflicted
+++ resolved
@@ -36,8 +36,6 @@
 	88200, 96000, 176400, 192000
 };
 
-<<<<<<< HEAD
-=======
 static struct reg_default fsl_sai_reg[] = {
 	{0x0, 0},	/*TCSR */
 	{0x4, 0},	/*TCR1 */
@@ -59,7 +57,6 @@
 	{0xe0, 0},	/*RMR */
 };
 
->>>>>>> 0e136a71
 static struct snd_pcm_hw_constraint_list fsl_sai_rate_constraints = {
 	.count = ARRAY_SIZE(fsl_sai_rates),
 	.list = fsl_sai_rates,
@@ -99,7 +96,6 @@
 		/* FIFO reset for safety */
 		xcsr |= FSL_SAI_CSR_FR;
 	}
-<<<<<<< HEAD
 
 	if (flags & FSL_SAI_CSR_FWF)
 		dev_dbg(dev, "isr: Enabled transmit FIFO is empty\n");
@@ -110,18 +106,6 @@
 	flags &= FSL_SAI_CSR_xF_W_MASK;
 	xcsr &= ~FSL_SAI_CSR_xF_MASK;
 
-=======
-
-	if (flags & FSL_SAI_CSR_FWF)
-		dev_dbg(dev, "isr: Enabled transmit FIFO is empty\n");
-
-	if (flags & FSL_SAI_CSR_FRF)
-		dev_dbg(dev, "isr: Transmit FIFO watermark has been reached\n");
-
-	flags &= FSL_SAI_CSR_xF_W_MASK;
-	xcsr &= ~FSL_SAI_CSR_xF_MASK;
-
->>>>>>> 0e136a71
 	if (flags)
 		regmap_write(sai->regmap, FSL_SAI_TCSR, flags | xcsr);
 
@@ -146,7 +130,6 @@
 		/* FIFO reset for safety */
 		xcsr |= FSL_SAI_CSR_FR;
 	}
-<<<<<<< HEAD
 
 	if (flags & FSL_SAI_CSR_FWF)
 		dev_dbg(dev, "isr: Enabled receive FIFO is full\n");
@@ -160,21 +143,6 @@
 	if (flags)
 		regmap_write(sai->regmap, FSL_SAI_RCSR, flags | xcsr);
 
-=======
-
-	if (flags & FSL_SAI_CSR_FWF)
-		dev_dbg(dev, "isr: Enabled receive FIFO is full\n");
-
-	if (flags & FSL_SAI_CSR_FRF)
-		dev_dbg(dev, "isr: Receive FIFO watermark has been reached\n");
-
-	flags &= FSL_SAI_CSR_xF_W_MASK;
-	xcsr &= ~FSL_SAI_CSR_xF_MASK;
-
-	if (flags)
-		regmap_write(sai->regmap, FSL_SAI_RCSR, flags | xcsr);
-
->>>>>>> 0e136a71
 out:
 	if (irq_none)
 		return IRQ_NONE;
@@ -186,17 +154,10 @@
 				u32 rx_mask, int slots, int slot_width)
 {
 	struct fsl_sai *sai = snd_soc_dai_get_drvdata(cpu_dai);
-<<<<<<< HEAD
 
 	sai->slots = slots;
 	sai->slot_width = slot_width;
 
-=======
-
-	sai->slots = slots;
-	sai->slot_width = slot_width;
-
->>>>>>> 0e136a71
 	return 0;
 }
 
@@ -292,7 +253,6 @@
 		val_cr2 |= FSL_SAI_CR2_BCP;
 		val_cr4 |= FSL_SAI_CR4_FSE;
 		sai->is_dsp_mode = true;
-<<<<<<< HEAD
 		break;
 	case SND_SOC_DAIFMT_DSP_B:
 		/*
@@ -302,17 +262,6 @@
 		val_cr2 |= FSL_SAI_CR2_BCP;
 		sai->is_dsp_mode = true;
 		break;
-=======
-		break;
-	case SND_SOC_DAIFMT_DSP_B:
-		/*
-		 * Frame high, one bit for frame sync,
-		 * frame sync asserts with the first bit of the frame.
-		 */
-		val_cr2 |= FSL_SAI_CR2_BCP;
-		sai->is_dsp_mode = true;
-		break;
->>>>>>> 0e136a71
 	case SND_SOC_DAIFMT_RIGHT_J:
 		/* To be done */
 	default:
@@ -431,7 +380,6 @@
 
 		if (ret == 0)
 			break;
-<<<<<<< HEAD
 	}
 
 	if (savediv == 0) {
@@ -455,31 +403,6 @@
 	dev_dbg(dai->dev, "best fit: clock id=%d, div=%d, deviation =%d\n",
 			sai->mclk_id, savediv, savesub);
 
-=======
-	}
-
-	if (savediv == 0) {
-		dev_err(dai->dev, "failed to derive required %cx rate: %d\n",
-				tx ? 'T' : 'R', freq);
-		return -EINVAL;
-	}
-
-	if ((tx && sai->synchronous[TX]) || (!tx && !sai->synchronous[RX])) {
-		regmap_update_bits(sai->regmap, FSL_SAI_RCR2, FSL_SAI_CR2_MSEL_MASK,
-				FSL_SAI_CR2_MSEL(sai->mclk_id));
-		regmap_update_bits(sai->regmap, FSL_SAI_RCR2,
-				FSL_SAI_CR2_DIV_MASK, savediv - 1);
-	} else {
-		regmap_update_bits(sai->regmap, FSL_SAI_TCR2, FSL_SAI_CR2_MSEL_MASK,
-				FSL_SAI_CR2_MSEL(sai->mclk_id));
-		regmap_update_bits(sai->regmap, FSL_SAI_TCR2,
-				FSL_SAI_CR2_DIV_MASK, savediv - 1);
-	}
-
-	dev_dbg(dai->dev, "best fit: clock id=%d, div=%d, deviation =%d\n",
-			sai->mclk_id, savediv, savesub);
-
->>>>>>> 0e136a71
 	return 0;
 }
 
@@ -498,7 +421,6 @@
 	if (!sai->is_slave_mode) {
 		slot_width = sai->slot_width;
 		ret = fsl_sai_set_bclk(cpu_dai, tx, sai->slots * slot_width * params_rate(params));
-<<<<<<< HEAD
 
 		if (ret)
 			return ret;
@@ -509,18 +431,6 @@
 			if (ret)
 				return ret;
 
-=======
-
-		if (ret)
-			return ret;
-
-		/* Do not enable the clock if it is already enabled */
-		if (!(sai->mclk_streams & BIT(substream->stream))) {
-			ret = clk_prepare_enable(sai->mclk_clk[sai->mclk_id]);
-			if (ret)
-				return ret;
-
->>>>>>> 0e136a71
 			sai->mclk_streams |= BIT(substream->stream);
 		}
 	}
@@ -656,7 +566,6 @@
 	bool tx = substream->stream == SNDRV_PCM_STREAM_PLAYBACK;
 	struct device *dev = &sai->pdev->dev;
 	int ret;
-<<<<<<< HEAD
 
 	if (sai->is_stream_opened[tx])
 		return -EBUSY;
@@ -674,25 +583,6 @@
 	regmap_update_bits(sai->regmap, FSL_SAI_xCR1(tx), FSL_SAI_CR1_RFW_MASK,
 			   tx ? (FSL_SAI_MAXBURST_TX * 2) : (FSL_SAI_MAXBURST_RX - 1));
 
-=======
-
-	if (sai->is_stream_opened[tx])
-		return -EBUSY;
-	else
-		sai->is_stream_opened[tx] = true;
-
-	pm_runtime_get_sync(cpu_dai->dev);
-
-	ret = clk_prepare_enable(sai->bus_clk);
-	if (ret) {
-		dev_err(dev, "failed to enable bus clock: %d\n", ret);
-		return ret;
-	}
-
-	regmap_update_bits(sai->regmap, FSL_SAI_xCR1(tx), FSL_SAI_CR1_RFW_MASK,
-			   tx ? (FSL_SAI_MAXBURST_TX * 2) : (FSL_SAI_MAXBURST_RX - 1));
-
->>>>>>> 0e136a71
 	regmap_update_bits(sai->regmap, FSL_SAI_xCR3(tx), FSL_SAI_CR3_TRCE,
 			   FSL_SAI_CR3_TRCE);
 
@@ -845,11 +735,8 @@
 	.val_bits = 32,
 
 	.max_register = FSL_SAI_RMR,
-<<<<<<< HEAD
-=======
 	.reg_defaults = fsl_sai_reg,
 	.num_reg_defaults = ARRAY_SIZE(fsl_sai_reg),
->>>>>>> 0e136a71
 	.readable_reg = fsl_sai_readable_reg,
 	.volatile_reg = fsl_sai_volatile_reg,
 	.writeable_reg = fsl_sai_writeable_reg,
