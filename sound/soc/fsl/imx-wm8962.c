/*
 * Copyright (C) 2013-2015 Freescale Semiconductor, Inc.
 *
 * Based on imx-sgtl5000.c
 * Copyright (C) 2012 Freescale Semiconductor, Inc.
 * Copyright (C) 2012 Linaro Ltd.
 *
 * The code contained herein is licensed under the GNU General Public
 * License. You may obtain a copy of the GNU General Public License
 * Version 2 or later at the following locations:
 *
 * http://www.opensource.org/licenses/gpl-license.html
 * http://www.gnu.org/copyleft/gpl.html
 */

#include <linux/module.h>
#include <linux/of_platform.h>
#include <linux/i2c.h>
#include <linux/of_gpio.h>
#include <linux/slab.h>
#include <linux/gpio.h>
#include <linux/clk.h>
#include <linux/switch.h>
#include <sound/soc.h>
#include <sound/jack.h>
#include <sound/control.h>
#include <sound/pcm_params.h>
#include <sound/soc-dapm.h>
#include <linux/pinctrl/consumer.h>

#include "../codecs/wm8962.h"
#include "imx-audmux.h"

#define DAI_NAME_SIZE	32

struct imx_wm8962_data {
	struct snd_soc_dai_link dai[3];
	struct snd_soc_card card;
	char codec_dai_name[DAI_NAME_SIZE];
	char platform_name[DAI_NAME_SIZE];
	unsigned int clk_frequency;
};

struct imx_priv {
	int hp_gpio;
	int hp_active_low;
	int mic_gpio;
	int mic_active_low;
	bool amic_mono;
	bool dmic_mono;
	struct snd_soc_codec *codec;
	struct platform_device *pdev;
	struct snd_pcm_substream *first_stream;
	struct snd_pcm_substream *second_stream;
	struct snd_kcontrol *headphone_kctl;
	struct snd_card *snd_card;
<<<<<<< HEAD
    struct switch_dev sdev;
=======
	struct platform_device *asrc_pdev;
	u32 asrc_rate;
	u32 asrc_format;
>>>>>>> 9815881b
};
static struct imx_priv card_priv;

#ifdef CONFIG_SND_SOC_IMX_WM8962_ANDROID
static int sample_rate = 44100;
static snd_pcm_format_t sample_format = SNDRV_PCM_FORMAT_S16_LE;
#endif

static struct snd_soc_jack imx_hp_jack;
static struct snd_soc_jack_pin imx_hp_jack_pins[] = {
	{
		.pin = "Headphone Jack",
		.mask = SND_JACK_HEADPHONE,
	},
};
static struct snd_soc_jack_gpio imx_hp_jack_gpio = {
	.name = "headphone detect",
	.report = SND_JACK_HEADPHONE,
	.debounce_time = 250,
	.invert = 0,
};

static struct snd_soc_jack imx_mic_jack;
static struct snd_soc_jack_pin imx_mic_jack_pins[] = {
	{
		.pin = "AMIC",
		.mask = SND_JACK_MICROPHONE,
	},
};
static struct snd_soc_jack_gpio imx_mic_jack_gpio = {
	.name = "microphone detect",
	.report = SND_JACK_MICROPHONE,
	.debounce_time = 250,
	.invert = 0,
};

static int hpjack_status_check(void)
{
	struct imx_priv *priv = &card_priv;
	struct platform_device *pdev = priv->pdev;
	char *envp[3], *buf;
	int hp_status, ret;

	if (!gpio_is_valid(priv->hp_gpio))
		return 0;

	hp_status = gpio_get_value(priv->hp_gpio) ? 1 : 0;

	buf = kmalloc(32, GFP_ATOMIC);
	if (!buf) {
		dev_err(&pdev->dev, "%s kmalloc failed\n", __func__);
		return -ENOMEM;
	}

	if (hp_status != priv->hp_active_low) {
		snprintf(buf, 32, "STATE=%d", 2);
#ifdef CONFIG_SWITCH
		switch_set_state(&priv->sdev, 2);
#endif
		snd_soc_dapm_disable_pin(&priv->codec->dapm, "Ext Spk");
		ret = imx_hp_jack_gpio.report;
		snd_kctl_jack_report(priv->snd_card, priv->headphone_kctl, 1);
	} else {
		snprintf(buf, 32, "STATE=%d", 0);
#ifdef CONFIG_SWITCH
		switch_set_state(&priv->sdev, 0);
#endif
		snd_soc_dapm_enable_pin(&priv->codec->dapm, "Ext Spk");
		ret = 0;
		snd_kctl_jack_report(priv->snd_card, priv->headphone_kctl, 0);
	}

	envp[0] = "NAME=headphone";
	envp[1] = buf;
	envp[2] = NULL;
	kobject_uevent_env(&pdev->dev.kobj, KOBJ_CHANGE, envp);
	kfree(buf);

	return ret;
}

static int micjack_status_check(void)
{
	struct imx_priv *priv = &card_priv;
	struct platform_device *pdev = priv->pdev;
	char *envp[3], *buf;
	int mic_status, ret;

	if (!gpio_is_valid(priv->mic_gpio))
		return 0;

	mic_status = gpio_get_value(priv->mic_gpio) ? 1 : 0;

	if ((mic_status != priv->mic_active_low && priv->amic_mono)
		|| (mic_status == priv->mic_active_low && priv->dmic_mono))
		snd_soc_update_bits(priv->codec, WM8962_THREED1,
				WM8962_ADC_MONOMIX_MASK, WM8962_ADC_MONOMIX);
	else
		snd_soc_update_bits(priv->codec, WM8962_THREED1,
				WM8962_ADC_MONOMIX_MASK, 0);

	buf = kmalloc(32, GFP_ATOMIC);
	if (!buf) {
		dev_err(&pdev->dev, "%s kmalloc failed\n", __func__);
		return -ENOMEM;
	}

	if (mic_status != priv->mic_active_low) {
		snprintf(buf, 32, "STATE=%d", 2);
		snd_soc_dapm_disable_pin(&priv->codec->dapm, "DMIC");
		ret = imx_mic_jack_gpio.report;
	} else {
		snprintf(buf, 32, "STATE=%d", 0);
		snd_soc_dapm_enable_pin(&priv->codec->dapm, "DMIC");
		ret = 0;
	}

	envp[0] = "NAME=microphone";
	envp[1] = buf;
	envp[2] = NULL;
	kobject_uevent_env(&pdev->dev.kobj, KOBJ_CHANGE, envp);
	kfree(buf);

	return ret;
}


static const struct snd_soc_dapm_widget imx_wm8962_dapm_widgets[] = {
	SND_SOC_DAPM_HP("Headphone Jack", NULL),
	SND_SOC_DAPM_SPK("Ext Spk", NULL),
	SND_SOC_DAPM_MIC("AMIC", NULL),
	SND_SOC_DAPM_MIC("DMIC", NULL),
};

#ifdef CONFIG_SND_SOC_IMX_WM8962_ANDROID
static int imx_hifi_hw_params(struct snd_pcm_substream *substream,
			struct snd_pcm_hw_params *params)
{
	struct snd_soc_pcm_runtime *rtd = substream->private_data;
	struct snd_soc_dai *codec_dai = rtd->codec_dai;
	struct imx_priv *priv = &card_priv;
	struct device *dev = &priv->pdev->dev;
	u32 dai_format;
	int ret = 0;

	sample_rate = params_rate(params);
	sample_format = params_format(params);

	dai_format = SND_SOC_DAIFMT_I2S | SND_SOC_DAIFMT_NB_NF |
		SND_SOC_DAIFMT_CBM_CFM;

	/* set codec DAI configuration */
	ret = snd_soc_dai_set_fmt(codec_dai, dai_format);
	if (ret) {
		dev_err(dev, "failed to set codec dai fmt: %d\n", ret);
		return ret;
	}

	return 0;
}

static struct snd_soc_ops imx_hifi_ops = {
	.hw_params = imx_hifi_hw_params,
};

static int imx_wm8962_set_bias_level(struct snd_soc_card *card,
					struct snd_soc_dapm_context *dapm,
					enum snd_soc_bias_level level)
{
	struct snd_soc_dai *codec_dai = card->rtd[0].codec_dai;
	struct imx_priv *priv = &card_priv;
	struct imx_wm8962_data *data = snd_soc_card_get_drvdata(card);
	struct device *dev = &priv->pdev->dev;
	unsigned int pll_out;
	int ret;

	if (dapm->dev != codec_dai->dev)
		return 0;

	switch (level) {
	case SND_SOC_BIAS_PREPARE:
		if (dapm->bias_level == SND_SOC_BIAS_STANDBY) {
			if (sample_format == SNDRV_PCM_FORMAT_S24_LE)
				pll_out = sample_rate * 384;
			else
				pll_out = sample_rate * 256;

			ret = snd_soc_dai_set_pll(codec_dai, WM8962_FLL,
					WM8962_FLL_MCLK, data->clk_frequency,
					pll_out);
			if (ret < 0) {
				dev_err(dev, "failed to start FLL: %d\n", ret);
				return ret;
			}

			ret = snd_soc_dai_set_sysclk(codec_dai,
					WM8962_SYSCLK_FLL, pll_out,
					SND_SOC_CLOCK_IN);
			if (ret < 0) {
				dev_err(dev, "failed to set SYSCLK: %d\n", ret);
				return ret;
			}
		}
		break;

	case SND_SOC_BIAS_STANDBY:
		if (dapm->bias_level == SND_SOC_BIAS_PREPARE) {
			ret = snd_soc_dai_set_sysclk(codec_dai,
					WM8962_SYSCLK_MCLK, data->clk_frequency,
					SND_SOC_CLOCK_IN);
			if (ret < 0) {
				dev_err(dev,
					"failed to switch away from FLL: %d\n",
					ret);
				return ret;
			}

			ret = snd_soc_dai_set_pll(codec_dai, WM8962_FLL,
					0, 0, 0);
			if (ret < 0) {
				dev_err(dev, "failed to stop FLL: %d\n", ret);
				return ret;
			}
		}
		break;

	default:
		break;
	}

	return 0;
}

#else

static int imx_hifi_hw_params(struct snd_pcm_substream *substream,
				     struct snd_pcm_hw_params *params)
{
	struct snd_soc_pcm_runtime *rtd = substream->private_data;
	struct snd_soc_dai *codec_dai = rtd->codec_dai;
	struct imx_priv *priv = &card_priv;
	struct device *dev = &priv->pdev->dev;
	struct snd_soc_card *card = platform_get_drvdata(priv->pdev);
	struct imx_wm8962_data *data = snd_soc_card_get_drvdata(card);
	unsigned int sample_rate = params_rate(params);
	snd_pcm_format_t sample_format = params_format(params);
	u32 dai_format, pll_out;
	int ret = 0;

	if (!priv->first_stream) {
		priv->first_stream = substream;
	} else {
		priv->second_stream = substream;

		/* We suppose the two substream are using same params */
		return 0;
	}

	dai_format = SND_SOC_DAIFMT_I2S | SND_SOC_DAIFMT_NB_NF |
		SND_SOC_DAIFMT_CBM_CFM;

	/* set codec DAI configuration */
	ret = snd_soc_dai_set_fmt(codec_dai, dai_format);
	if (ret) {
		dev_err(dev, "failed to set codec dai fmt: %d\n", ret);
		return ret;
	}

	if (sample_format == SNDRV_PCM_FORMAT_S24_LE)
		pll_out = sample_rate * 384;
	else
		pll_out = sample_rate * 256;

	ret = snd_soc_dai_set_pll(codec_dai, WM8962_FLL, WM8962_FLL_MCLK,
			data->clk_frequency, pll_out);
	if (ret) {
		dev_err(dev, "failed to start FLL: %d\n", ret);
		return ret;
	}

	ret = snd_soc_dai_set_sysclk(codec_dai, WM8962_SYSCLK_FLL,
			pll_out, SND_SOC_CLOCK_IN);
	if (ret) {
		dev_err(dev, "failed to set SYSCLK: %d\n", ret);
		return ret;
	}

	return 0;
}

static int imx_hifi_hw_free(struct snd_pcm_substream *substream)
{
	struct snd_soc_pcm_runtime *rtd = substream->private_data;
	struct snd_soc_dai *codec_dai = rtd->codec_dai;
	struct imx_priv *priv = &card_priv;
	struct device *dev = &priv->pdev->dev;
	int ret;

	/* We don't need to handle anything if there's no substream running */
	if (!priv->first_stream)
		return 0;

	if (priv->first_stream == substream)
		priv->first_stream = priv->second_stream;
	priv->second_stream = NULL;

	if (!priv->first_stream) {
		/*
		 * Continuously setting FLL would cause playback distortion.
		 * We can fix it just by mute codec after playback.
		 */
		if (substream->stream == SNDRV_PCM_STREAM_PLAYBACK)
			snd_soc_dai_digital_mute(codec_dai, 1, substream->stream);

		/*
		 * WM8962 doesn't allow us to continuously setting FLL,
		 * So we set MCLK as sysclk once, which'd remove the limitation.
		 */
		ret = snd_soc_dai_set_sysclk(codec_dai, WM8962_SYSCLK_MCLK,
				0, SND_SOC_CLOCK_IN);
		if (ret < 0) {
			dev_err(dev, "failed to switch away from FLL: %d\n", ret);
			return ret;
		}

		/* Disable FLL and let codec do pm_runtime_put() */
		ret = snd_soc_dai_set_pll(codec_dai, WM8962_FLL,
				WM8962_FLL_MCLK, 0, 0);
		if (ret < 0) {
			dev_err(dev, "failed to stop FLL: %d\n", ret);
			return ret;
		}
	}

	return 0;
}

static struct snd_soc_ops imx_hifi_ops = {
	.hw_params = imx_hifi_hw_params,
	.hw_free = imx_hifi_hw_free,
};
#endif /* CONFIG_SND_SOC_IMX_WM8962_ANDROID */

static int imx_wm8962_gpio_init(struct snd_soc_card *card)
{
	struct snd_soc_dai *codec_dai = card->rtd[0].codec_dai;
	struct snd_soc_codec *codec = codec_dai->codec;
	struct imx_priv *priv = &card_priv;

	priv->codec = codec;

	if (gpio_is_valid(priv->hp_gpio)) {
		imx_hp_jack_gpio.gpio = priv->hp_gpio;
		imx_hp_jack_gpio.jack_status_check = hpjack_status_check;

		snd_soc_jack_new(codec, "Headphone Jack", SND_JACK_HEADPHONE, &imx_hp_jack);
		snd_soc_jack_add_pins(&imx_hp_jack,
				ARRAY_SIZE(imx_hp_jack_pins), imx_hp_jack_pins);
		snd_soc_jack_add_gpios(&imx_hp_jack, 1, &imx_hp_jack_gpio);
	}

	if (gpio_is_valid(priv->mic_gpio)) {
		imx_mic_jack_gpio.gpio = priv->mic_gpio;
		imx_mic_jack_gpio.jack_status_check = micjack_status_check;

		snd_soc_jack_new(codec, "AMIC", SND_JACK_MICROPHONE, &imx_mic_jack);
		snd_soc_jack_add_pins(&imx_mic_jack,
				ARRAY_SIZE(imx_mic_jack_pins), imx_mic_jack_pins);
		snd_soc_jack_add_gpios(&imx_mic_jack, 1, &imx_mic_jack_gpio);
	} else if (priv->amic_mono || priv->dmic_mono) {
		/*
		 * Permanent set monomix bit if only one microphone
		 * is present on the board while it needs monomix.
		 */
		snd_soc_update_bits(priv->codec, WM8962_THREED1,
				WM8962_ADC_MONOMIX_MASK, WM8962_ADC_MONOMIX);
	}

	return 0;
}

static ssize_t show_headphone(struct device_driver *dev, char *buf)
{
	struct imx_priv *priv = &card_priv;
	int hp_status;

	if (!gpio_is_valid(priv->hp_gpio)) {
		strcpy(buf, "no detect gpio connected\n");
		return strlen(buf);
	}

	/* Check if headphone is plugged in */
	hp_status = gpio_get_value(priv->hp_gpio) ? 1 : 0;

	if (hp_status != priv->hp_active_low)
		strcpy(buf, "headphone\n");
	else
		strcpy(buf, "speaker\n");

	return strlen(buf);
}

static DRIVER_ATTR(headphone, S_IRUGO | S_IWUSR, show_headphone, NULL);

static ssize_t show_mic(struct device_driver *dev, char *buf)
{
	struct imx_priv *priv = &card_priv;
	int mic_status;

	if (!gpio_is_valid(priv->mic_gpio)) {
		strcpy(buf, "no detect gpio connected\n");
		return strlen(buf);
	}

	/* Check if analog microphone is plugged in */
	mic_status = gpio_get_value(priv->mic_gpio) ? 1 : 0;

	if (mic_status != priv->mic_active_low)
		strcpy(buf, "amic\n");
	else
		strcpy(buf, "dmic\n");

	return strlen(buf);
}

static DRIVER_ATTR(microphone, S_IRUGO | S_IWUSR, show_mic, NULL);

static int imx_wm8962_late_probe(struct snd_soc_card *card)
{
	struct snd_soc_dai *codec_dai = card->rtd[0].codec_dai;
	struct imx_priv *priv = &card_priv;
	struct imx_wm8962_data *data = snd_soc_card_get_drvdata(card);
	struct device *dev = &priv->pdev->dev;
	int ret;

	ret = snd_soc_dai_set_sysclk(codec_dai, WM8962_SYSCLK_MCLK,
			data->clk_frequency, SND_SOC_CLOCK_IN);
	if (ret < 0)
		dev_err(dev, "failed to set sysclk in %s\n", __func__);

	return ret;
}

static int be_hw_params_fixup(struct snd_soc_pcm_runtime *rtd,
				struct snd_pcm_hw_params *params) {
	struct imx_priv *priv = &card_priv;
	struct snd_interval *rate;
	struct snd_mask *mask;

	if (!priv->asrc_pdev)
		return -EINVAL;

	rate = hw_param_interval(params, SNDRV_PCM_HW_PARAM_RATE);
	rate->max = rate->min = priv->asrc_rate;

	mask = hw_param_mask(params, SNDRV_PCM_HW_PARAM_FORMAT);
	snd_mask_none(mask);
	snd_mask_set(mask, priv->asrc_format);

	return 0;
}

static int imx_wm8962_probe(struct platform_device *pdev)
{
	struct device_node *np = pdev->dev.of_node;
	struct device_node *cpu_np, *codec_np;
	struct platform_device *cpu_pdev;
	struct imx_priv *priv = &card_priv;
	struct i2c_client *codec_dev;
	struct imx_wm8962_data *data;
	struct clk *codec_clk = NULL;
	int int_port, ext_port;
	int ret;
	struct platform_device *asrc_pdev = NULL;
	struct device_node *asrc_np;
	u32 width;

	priv->pdev = pdev;
	priv->asrc_pdev = NULL;

	cpu_np = of_parse_phandle(pdev->dev.of_node, "cpu-dai", 0);
	if (!cpu_np) {
		dev_err(&pdev->dev, "cpu dai phandle missing or invalid\n");
		ret = -EINVAL;
		goto fail;
	}

	if (!strstr(cpu_np->name, "ssi"))
		goto audmux_bypass;

	ret = of_property_read_u32(np, "mux-int-port", &int_port);
	if (ret) {
		dev_err(&pdev->dev, "mux-int-port missing or invalid\n");
		return ret;
	}
	ret = of_property_read_u32(np, "mux-ext-port", &ext_port);
	if (ret) {
		dev_err(&pdev->dev, "mux-ext-port missing or invalid\n");
		return ret;
	}

	/*
	 * The port numbering in the hardware manual starts at 1, while
	 * the audmux API expects it starts at 0.
	 */
	int_port--;
	ext_port--;
	ret = imx_audmux_v2_configure_port(int_port,
			IMX_AUDMUX_V2_PTCR_SYN |
			IMX_AUDMUX_V2_PTCR_TFSEL(ext_port) |
			IMX_AUDMUX_V2_PTCR_TCSEL(ext_port) |
			IMX_AUDMUX_V2_PTCR_TFSDIR |
			IMX_AUDMUX_V2_PTCR_TCLKDIR,
			IMX_AUDMUX_V2_PDCR_RXDSEL(ext_port));
	if (ret) {
		dev_err(&pdev->dev, "audmux internal port setup failed\n");
		return ret;
	}
	imx_audmux_v2_configure_port(ext_port,
			IMX_AUDMUX_V2_PTCR_SYN,
			IMX_AUDMUX_V2_PDCR_RXDSEL(int_port));
	if (ret) {
		dev_err(&pdev->dev, "audmux external port setup failed\n");
		return ret;
	}

audmux_bypass:
	codec_np = of_parse_phandle(pdev->dev.of_node, "audio-codec", 0);
	if (!codec_np) {
		dev_err(&pdev->dev, "phandle missing or invalid\n");
		ret = -EINVAL;
		goto fail;
	}

	cpu_pdev = of_find_device_by_node(cpu_np);
	if (!cpu_pdev) {
		dev_err(&pdev->dev, "failed to find SSI platform device\n");
		ret = -EINVAL;
		goto fail;
	}
	codec_dev = of_find_i2c_device_by_node(codec_np);
	if (!codec_dev || !codec_dev->dev.driver) {
		dev_err(&pdev->dev, "failed to find codec platform device\n");
		ret = -EINVAL;
		goto fail;
	}

	asrc_np = of_parse_phandle(pdev->dev.of_node, "asrc-controller", 0);
	if (asrc_np) {
		asrc_pdev = of_find_device_by_node(asrc_np);
		priv->asrc_pdev = asrc_pdev;
	}

	priv->first_stream = NULL;
	priv->second_stream = NULL;

	data = devm_kzalloc(&pdev->dev, sizeof(*data), GFP_KERNEL);
	if (!data) {
		ret = -ENOMEM;
		goto fail;
	}

	codec_clk = devm_clk_get(&codec_dev->dev, NULL);
	if (IS_ERR(codec_clk)) {
		ret = PTR_ERR(codec_clk);
		dev_err(&codec_dev->dev, "failed to get codec clk: %d\n", ret);
		goto fail;
	}

	data->clk_frequency = clk_get_rate(codec_clk);

	priv->amic_mono = of_property_read_bool(codec_np, "amic-mono");
	priv->dmic_mono = of_property_read_bool(codec_np, "dmic-mono");

	priv->hp_gpio = of_get_named_gpio_flags(np, "hp-det-gpios", 0,
				(enum of_gpio_flags *)&priv->hp_active_low);
	priv->mic_gpio = of_get_named_gpio_flags(np, "mic-det-gpios", 0,
				(enum of_gpio_flags *)&priv->mic_active_low);

	data->dai[0].name = "HiFi";
	data->dai[0].stream_name = "HiFi";
	data->dai[0].codec_dai_name = "wm8962";
	data->dai[0].codec_of_node = codec_np;
	data->dai[0].cpu_dai_name = dev_name(&cpu_pdev->dev);
	data->dai[0].platform_of_node = cpu_np;
	data->dai[0].ops = &imx_hifi_ops;
	data->dai[0].dai_fmt = SND_SOC_DAIFMT_I2S | SND_SOC_DAIFMT_NB_NF |
			    SND_SOC_DAIFMT_CBM_CFM;

	data->card.num_links = 1;

	if (asrc_pdev) {
		data->dai[0].ignore_pmdown_time = 1;
		data->dai[1].name = "HiFi-ASRC-FE";
		data->dai[1].stream_name = "HiFi-ASRC-FE";
		data->dai[1].codec_name = "snd-soc-dummy";
		data->dai[1].codec_dai_name = "snd-soc-dummy-dai";
		data->dai[1].cpu_of_node = asrc_np;
		data->dai[1].platform_of_node = asrc_np;
		data->dai[1].dynamic = 1;
		data->dai[1].ignore_pmdown_time = 1;
		data->dai[1].dpcm_playback = 1;
		data->dai[1].dpcm_capture = 1;

		data->dai[2].name = "HiFi-ASRC-BE";
		data->dai[2].stream_name = "HiFi-ASRC-BE";
		data->dai[2].codec_dai_name = "wm8962";
		data->dai[2].codec_of_node = codec_np;
		data->dai[2].cpu_dai_name = dev_name(&cpu_pdev->dev);
		data->dai[2].platform_name = "snd-soc-dummy";
		data->dai[2].ops = &imx_hifi_ops;
		data->dai[2].be_hw_params_fixup = be_hw_params_fixup;
		data->dai[2].no_pcm = 1;
		data->dai[2].ignore_pmdown_time = 1;
		data->dai[2].dpcm_playback = 1;
		data->dai[2].dpcm_capture = 1;
		data->card.num_links = 3;

		ret = of_property_read_u32(asrc_np, "fsl,asrc-rate",
						&priv->asrc_rate);
		if (ret) {
			dev_err(&pdev->dev, "failed to get output rate\n");
			ret = -EINVAL;
			goto fail;
		}

		ret = of_property_read_u32(asrc_np, "fsl,asrc-width", &width);
		if (ret) {
			dev_err(&pdev->dev, "failed to get output rate\n");
			ret = -EINVAL;
			goto fail;
		}

		if (width == 24)
			priv->asrc_format = SNDRV_PCM_FORMAT_S24_LE;
		else
			priv->asrc_format = SNDRV_PCM_FORMAT_S16_LE;
	}

	data->card.dev = &pdev->dev;
	ret = snd_soc_of_parse_card_name(&data->card, "model");
	if (ret)
		goto fail;
	ret = snd_soc_of_parse_audio_routing(&data->card, "audio-routing");
	if (ret)
		goto fail;
	data->card.dai_link = data->dai;
	data->card.dapm_widgets = imx_wm8962_dapm_widgets;
	data->card.num_dapm_widgets = ARRAY_SIZE(imx_wm8962_dapm_widgets);

	data->card.late_probe = imx_wm8962_late_probe;

#ifdef CONFIG_SND_SOC_IMX_WM8962_ANDROID
	data->card.set_bias_level = imx_wm8962_set_bias_level;
#endif
	platform_set_drvdata(pdev, &data->card);
	snd_soc_card_set_drvdata(&data->card, data);

	priv->sdev.name = "h2w";
#ifdef CONFIG_SWITCH
	ret = switch_dev_register(&priv->sdev);
#endif
	if (ret < 0) {
		ret = -EINVAL;
		goto fail;
	}

	ret = devm_snd_soc_register_card(&pdev->dev, &data->card);
	if (ret) {
		dev_err(&pdev->dev, "snd_soc_register_card failed (%d)\n", ret);
		goto fail;
	}

	priv->snd_card = data->card.snd_card;
	priv->headphone_kctl = snd_kctl_jack_new("Headphone", 0, NULL);
	ret = snd_ctl_add(data->card.snd_card, priv->headphone_kctl);
	if (ret)
		goto fail;

	imx_wm8962_gpio_init(&data->card);

	if (gpio_is_valid(priv->hp_gpio)) {
		ret = driver_create_file(pdev->dev.driver, &driver_attr_headphone);
		if (ret) {
			dev_err(&pdev->dev, "create hp attr failed (%d)\n", ret);
			goto fail_hp;
		}
	}

	if (gpio_is_valid(priv->mic_gpio)) {
		ret = driver_create_file(pdev->dev.driver, &driver_attr_microphone);
		if (ret) {
			dev_err(&pdev->dev, "create mic attr failed (%d)\n", ret);
			goto fail_mic;
		}
	}

	goto fail;

fail_mic:
	driver_remove_file(pdev->dev.driver, &driver_attr_headphone);
fail_hp:
fail:
	if (cpu_np)
		of_node_put(cpu_np);
	if (codec_np)
		of_node_put(codec_np);

	return ret;
}

static int imx_wm8962_remove(struct platform_device *pdev)
{
	struct snd_soc_card *card = platform_get_drvdata(pdev);
	struct imx_priv *priv = &card_priv;

	driver_remove_file(pdev->dev.driver, &driver_attr_microphone);
	driver_remove_file(pdev->dev.driver, &driver_attr_headphone);
#ifdef CONFIG_SWITCH
	switch_dev_unregister(&priv->sdev);
#endif
	return 0;
}

static const struct of_device_id imx_wm8962_dt_ids[] = {
	{ .compatible = "fsl,imx-audio-wm8962", },
	{ /* sentinel */ }
};
MODULE_DEVICE_TABLE(of, imx_wm8962_dt_ids);

static struct platform_driver imx_wm8962_driver = {
	.driver = {
		.name = "imx-wm8962",
		.owner = THIS_MODULE,
		.pm = &snd_soc_pm_ops,
		.of_match_table = imx_wm8962_dt_ids,
	},
	.probe = imx_wm8962_probe,
	.remove = imx_wm8962_remove,
};
module_platform_driver(imx_wm8962_driver);

MODULE_AUTHOR("Freescale Semiconductor, Inc.");
MODULE_DESCRIPTION("Freescale i.MX WM8962 ASoC machine driver");
MODULE_LICENSE("GPL v2");
MODULE_ALIAS("platform:imx-wm8962");<|MERGE_RESOLUTION|>--- conflicted
+++ resolved
@@ -54,13 +54,10 @@
 	struct snd_pcm_substream *second_stream;
 	struct snd_kcontrol *headphone_kctl;
 	struct snd_card *snd_card;
-<<<<<<< HEAD
-    struct switch_dev sdev;
-=======
 	struct platform_device *asrc_pdev;
 	u32 asrc_rate;
 	u32 asrc_format;
->>>>>>> 9815881b
+    	struct switch_dev sdev;
 };
 static struct imx_priv card_priv;
 
