/*
 * imx-hdmi-dma.c  --  HDMI DMA driver for ALSA Soc Audio Layer
 *
 * Copyright (C) 2011-2012 Freescale Semiconductor, Inc.
 *
 * based on imx-pcm-dma-mx2.c
 * Copyright 2009 Sascha Hauer <s.hauer@pengutronix.de>
 *
 * This code is based on code copyrighted by Freescale,
 * Liam Girdwood, Javier Martin and probably others.
 *
 *  This program is free software; you can redistribute  it and/or modify it
 *  under  the terms of  the GNU General  Public License as published by the
 *  Free Software Foundation;  either version 2 of the  License, or (at your
 *  option) any later version.
 */

#include <linux/clk.h>
#include <linux/delay.h>
#include <linux/device.h>
#include <linux/dma-mapping.h>
#include <linux/init.h>
#include <linux/interrupt.h>
#include <linux/module.h>
#include <linux/platform_device.h>
#include <linux/slab.h>

#include <sound/core.h>
#include <sound/initval.h>
#include <sound/pcm.h>
#include <sound/pcm_params.h>
#include <sound/soc.h>

#include <linux/mfd/mxc-hdmi-core.h>
#include <mach/mxc_hdmi.h>
#include "imx-hdmi.h"

struct imx_hdmi_dma_runtime_data {
	struct snd_pcm_substream *tx_substream;

	unsigned long buffer_bytes;
	void *buf;
	int period_time;

	int periods;
	int period_bytes;
	int dma_period_bytes;
	int buffer_ratio;

	unsigned long offset;

	int channels;
	snd_pcm_format_t format;
	int rate;
	int sample_align;
	int sample_bits;

	int frame_idx;

	int irq;
	struct clk *isfr_clk;
	struct clk *iahb_clk;

	bool tx_active;
	spinlock_t irq_lock;
};

hdmi_audio_header_t iec_header;

/*
 * Note that the period size for DMA != period size for ALSA because the
 * driver adds iec frame info to the audio samples (in hdmi_dma_copy).
 *
 * Each 4 byte subframe = 1 byte of iec data + 3 byte audio sample.
 *
 * A 16 bit audio sample becomes 32 bits including the frame info. Ratio=2
 * A 24 bit audio sample becomes 32 bits including the frame info. Ratio=3:4
 * If the 24 bit raw audio is in 32 bit words, the
 *
 *  Original  Packed into  subframe  Ratio of size        Format
 *   sample    how many      size    of DMA buffer
 *   (bits)      bits                to ALSA buffer
 *  --------  -----------  --------  --------------  ------------------------
 *     16         16          32          2          SNDRV_PCM_FORMAT_S16_LE
 *     24         24          32          1.33       SNDRV_PCM_FORMAT_S24_3LE*
 *     24         32          32          1          SNDRV_PCM_FORMAT_S24_LE
 *
 * *so SNDRV_PCM_FORMAT_S24_3LE is not supported.
 */

/*
 * The minimum dma period is one IEC audio frame (192 * 4 * channels).
 * The maximum dma period for the HDMI DMA is 8K.
 *
 *   channels       minimum          maximum
 *                 dma period       dma period
 *   --------  ------------------   ----------
 *       2     192 * 4 * 2 = 1536   * 4 = 6144
 *       4     192 * 4 * 4 = 3072   * 2 = 6144
 *       6     192 * 4 * 6 = 4608   * 1 = 4608
 *       8     192 * 4 * 8 = 6144   * 1 = 6144
 *
 * Bottom line:
 * 1. Must keep the ratio of DMA buffer to ALSA buffer consistent.
 * 2. frame_idx is saved in the private data, so even if a frame cannot be
 *    transmitted in a period, it can be continued in the next period.  This
 *    is necessary for 6 ch.
 */
#define HDMI_DMA_PERIOD_BYTES		(6144)
#define HDMI_DMA_BUF_SIZE		(64 * 1024)

struct imx_hdmi_dma_runtime_data *hdmi_dma_priv;

#ifdef DEBUG
static void dumpregs(void)
{
	pr_debug("\n");
	pr_debug("HDMI_AHB_DMA_CONF0           0x%02x\n", hdmi_readb(HDMI_AHB_DMA_CONF0));
	pr_debug("HDMI_AHB_DMA_START           0x%02x\n", hdmi_readb(HDMI_AHB_DMA_START));
	pr_debug("HDMI_AHB_DMA_STOP            0x%02x\n", hdmi_readb(HDMI_AHB_DMA_STOP));
	pr_debug("HDMI_AHB_DMA_THRSLD          0x%02x\n", hdmi_readb(HDMI_AHB_DMA_THRSLD));
	pr_debug("HDMI_AHB_DMA_STRADDR[0-3]    0x%08x\n", hdmi_read4(HDMI_AHB_DMA_STRADDR0));
	pr_debug("HDMI_AHB_DMA_STPADDR[0-3]    0x%08x\n", hdmi_read4(HDMI_AHB_DMA_STPADDR0));
	pr_debug("HDMI_AHB_DMA_BSTADDR[0-3]    0x%08x\n", hdmi_read4(HDMI_AHB_DMA_BSTADDR0));
	pr_debug("HDMI_AHB_DMA_MBLENGTH0       0x%02x\n", hdmi_readb(HDMI_AHB_DMA_MBLENGTH0));
	pr_debug("HDMI_AHB_DMA_MBLENGTH1       0x%02x\n", hdmi_readb(HDMI_AHB_DMA_MBLENGTH1));
	pr_debug("HDMI_AHB_DMA_STAT            0x%02x\n", hdmi_readb(HDMI_AHB_DMA_STAT));
	pr_debug("HDMI_AHB_DMA_INT             0x%02x\n", hdmi_readb(HDMI_AHB_DMA_INT));
	pr_debug("HDMI_AHB_DMA_MASK            0x%02x\n", hdmi_readb(HDMI_AHB_DMA_MASK));
	pr_debug("HDMI_AHB_DMA_POL             0x%02x\n", hdmi_readb(HDMI_AHB_DMA_POL));
	pr_debug("HDMI_AHB_DMA_CONF1           0x%02x\n", hdmi_readb(HDMI_AHB_DMA_CONF1));
	pr_debug("HDMI_AHB_DMA_BUFFSTAT        0x%02x\n", hdmi_readb(HDMI_AHB_DMA_BUFFSTAT));
	pr_debug("HDMI_AHB_DMA_BUFFINT         0x%02x\n", hdmi_readb(HDMI_AHB_DMA_BUFFINT));
	pr_debug("HDMI_AHB_DMA_BUFFMASK        0x%02x\n", hdmi_readb(HDMI_AHB_DMA_BUFFMASK));
	pr_debug("HDMI_AHB_DMA_BUFFPOL         0x%02x\n", hdmi_readb(HDMI_AHB_DMA_BUFFPOL));
	pr_debug("HDMI_IH_MUTE_AHBDMAAUD_STAT0 0x%02x\n", hdmi_readb(HDMI_IH_MUTE_AHBDMAAUD_STAT0));
	pr_debug("HDMI_IH_AHBDMAAUD_STAT0      0x%02x\n", hdmi_readb(HDMI_IH_AHBDMAAUD_STAT0));
	pr_debug("HDMI_IH_MUTE                 0x%02x\n", hdmi_readb(HDMI_IH_MUTE));
	pr_debug("\n");
}

static void dumprtd(struct imx_hdmi_dma_runtime_data *rtd)
{
	pr_debug("\n");
	pr_debug("channels         = %d\n", rtd->channels);
	pr_debug("periods          = %d\n", rtd->periods);
	pr_debug("period_bytes     = %d\n", rtd->period_bytes);
	pr_debug("dma period_bytes = %d\n", rtd->dma_period_bytes);
	pr_debug("buffer_ratio     = %d\n", rtd->buffer_ratio);
	pr_debug("dma buf addr     = 0x%08x\n", (int)rtd->buf);
	pr_debug("dma buf size     = %d\n", (int)rtd->buffer_bytes);
	pr_debug("sample_rate      = %d\n", (int)rtd->rate);
}
#else
static void dumpregs(void)
{
}

static void dumprtd(struct imx_hdmi_dma_runtime_data *rtd)
{
}
#endif

static void hdmi_dma_start(void)
{
	hdmi_mask_writeb(1, HDMI_AHB_DMA_START,
			HDMI_AHB_DMA_START_START_OFFSET,
			HDMI_AHB_DMA_START_START_MASK);
}

static void hdmi_dma_stop(void)
{
	hdmi_mask_writeb(1, HDMI_AHB_DMA_STOP,
			HDMI_AHB_DMA_STOP_STOP_OFFSET,
			HDMI_AHB_DMA_STOP_STOP_MASK);
}

static void hdmi_fifo_reset(void)
{
	hdmi_mask_writeb(1, HDMI_AHB_DMA_CONF0,
			 HDMI_AHB_DMA_CONF0_SW_FIFO_RST_OFFSET,
			 HDMI_AHB_DMA_CONF0_SW_FIFO_RST_MASK);
}

/*
 * Conditions for DMA to work:
 * ((final_addr - initial_addr)>>2)+1) < 2k.  So max period is 8k.
 * (inital_addr & 0x3) == 0
 * (final_addr  & 0x3) == 0x3
 *
 * The DMA Period should be an integer multiple of the IEC 60958 audio
 * frame size, which is 768 bytes (192 * 4).
 */
static void hdmi_dma_set_addr(int start_addr, int dma_period_bytes)
{
	int final_addr = start_addr + dma_period_bytes - 1;

	hdmi_write4(start_addr, HDMI_AHB_DMA_STRADDR0);
	hdmi_write4(final_addr, HDMI_AHB_DMA_STPADDR0);
}

static u8 hdmi_dma_get_irq_status(void)
{
	return hdmi_readb(HDMI_IH_AHBDMAAUD_STAT0);
}

static void hdmi_dma_clear_irq_status(u8 status)
{
	hdmi_writeb(status, HDMI_IH_AHBDMAAUD_STAT0);
}

static void hdmi_dma_irq_mask(int mask)
{
	if (mask)
		hdmi_writeb(0xff, HDMI_AHB_DMA_MASK);
	else
		hdmi_writeb((u8)~HDMI_AHB_DMA_DONE, HDMI_AHB_DMA_MASK);
}

static void hdmi_dma_irq_mute(int mute)
{
	if (mute)
		hdmi_writeb(0xff, HDMI_IH_MUTE_AHBDMAAUD_STAT0);
	else
		hdmi_writeb(0x00, HDMI_IH_MUTE_AHBDMAAUD_STAT0);
}

/* Add frame information for one pcm subframe */
static u32 hdmi_dma_add_frame_info(struct imx_hdmi_dma_runtime_data *rtd,
				   u32 pcm_data, int subframe_idx)
{
	hdmi_audio_dma_data_t subframe;
	int i;

	subframe.U = 0;
	iec_header.B.channel = subframe_idx;

	/* fill b (start-of-block) */
	subframe.B.b = (rtd->frame_idx == 0) ? 1 : 0;

	/* fill c (channel status) */
	if (rtd->frame_idx < 42)
		subframe.B.c = (iec_header.U >> rtd->frame_idx) & 0x1;
	else
		subframe.B.c = 0;

	/* fill p (parity) */
	for (i = 0 ; i < rtd->sample_bits ; i++)
		subframe.B.p ^= (pcm_data >> i) & 0x01;
	subframe.B.p ^= subframe.B.c;
	subframe.B.p ^= subframe.B.u;
	subframe.B.p ^= subframe.B.v;

	/* fill data */
	if (rtd->sample_bits == 16)
		subframe.B.data = pcm_data << 8;
	else
		subframe.B.data = pcm_data;

	return subframe.U;
}

/* Increment the frame index.  We save frame_idx in case a frame
 * spans more than one dma period. */
static void hdmi_dma_incr_frame_idx(struct imx_hdmi_dma_runtime_data *rtd)
{
	rtd->frame_idx++;
	if (rtd->frame_idx == 192)
		rtd->frame_idx = 0;
}

static irqreturn_t hdmi_dma_isr(int irq, void *dev_id)
{
	struct imx_hdmi_dma_runtime_data *rtd = dev_id;
	struct snd_pcm_substream *substream = rtd->tx_substream;
	unsigned int status;
	unsigned long flags;

	spin_lock_irqsave(&rtd->irq_lock, flags);

	hdmi_dma_irq_mute(1);
	status = hdmi_dma_get_irq_status();
	hdmi_dma_clear_irq_status(status);

<<<<<<< HEAD
	if (runtime && runtime->dma_area && rtd->tx_active &&
	    (status & HDMI_IH_AHBDMAAUD_STAT0_DONE)) {
=======
	if (rtd->tx_active && (status & HDMI_IH_AHBDMAAUD_STAT0_DONE)) {
>>>>>>> f53c766e
		rtd->offset += rtd->period_bytes;
		rtd->offset %= rtd->period_bytes * rtd->periods;

		snd_pcm_period_elapsed(substream);

		hdmi_dma_set_addr(substream->dma_buffer.addr +
				  (rtd->offset * rtd->buffer_ratio),
				rtd->dma_period_bytes);

		hdmi_dma_start();
	}

	hdmi_dma_irq_mute(0);

	spin_unlock_irqrestore(&rtd->irq_lock, flags);
	return IRQ_HANDLED;
}

static void hdmi_dma_enable_hlock(int enable)
{
	hdmi_mask_writeb(enable, HDMI_AHB_DMA_CONF0,
			 HDMI_AHB_DMA_CONF0_EN_HLOCK_OFFSET,
			 HDMI_AHB_DMA_CONF0_EN_HLOCK_MASK);
}

static void hdmi_dma_set_incr_type(int incr_type)
{
	u8 value = hdmi_readb(HDMI_AHB_DMA_CONF0) &
			~(HDMI_AHB_DMA_CONF0_BURST_MODE |
			  HDMI_AHB_DMA_CONF0_INCR_TYPE_MASK);

	switch (incr_type) {
	case 1:
		break;
	case 4:
		value |= HDMI_AHB_DMA_CONF0_BURST_MODE;
		break;
	case 8:
		value |= HDMI_AHB_DMA_CONF0_BURST_MODE |
			 HDMI_AHB_DMA_CONF0_INCR8;
		break;
	case 16:
		value |= HDMI_AHB_DMA_CONF0_BURST_MODE |
			 HDMI_AHB_DMA_CONF0_INCR16;
		break;
	default:
		pr_err("%s: invalid increment type: %d", __func__, incr_type);
		BUG();
		return;
	}

	hdmi_writeb(value, HDMI_AHB_DMA_CONF0);
}

static void hdmi_dma_enable_channels(int channels)
{
	switch (channels) {
	case 2:
		hdmi_writeb(0x03, HDMI_AHB_DMA_CONF1);
		break;
	case 4:
		hdmi_writeb(0x0f, HDMI_AHB_DMA_CONF1);
		break;
	case 6:
		hdmi_writeb(0x3f, HDMI_AHB_DMA_CONF1);
		break;
	case 8:
		hdmi_writeb(0xff, HDMI_AHB_DMA_CONF1);
		break;
	default:
		WARN(1, "%s - invalid audio channels number: %d\n",
			__func__, channels);
		break;
	}
}

static void hdmi_dma_configure_dma(int channels)
{
	hdmi_dma_enable_hlock(1);
	hdmi_dma_set_incr_type(4);
	hdmi_writeb(64, HDMI_AHB_DMA_THRSLD);
	hdmi_dma_enable_channels(channels);
}


static void hdmi_dma_init_iec_header(void)
{
	iec_header.U = 0;

	iec_header.B.consumer = 0;		/* Consumer use */
	iec_header.B.linear_pcm = 0;		/* linear pcm audio */
	iec_header.B.copyright = 1;		/* no copyright */
	iec_header.B.pre_emphasis = 0;		/* 2 channels without pre-emphasis */
	iec_header.B.mode = 0;			/* Mode 0 */

	iec_header.B.category_code = 0;

	iec_header.B.source = 2;		/* stereo */
	iec_header.B.channel = 0;

	iec_header.B.sample_freq = 0x02;	/* 48 KHz */
	iec_header.B.clock_acc = 0;		/* Level II */

	iec_header.B.word_length = 0x02;	/* 16 bits */
	iec_header.B.org_sample_freq = 0x0D;	/* 48 KHz */

	iec_header.B.cgms_a = 0;	/* Copying is permitted without restriction */
}

static int hdmi_dma_update_iec_header(struct snd_pcm_substream *substream)
{
	struct snd_pcm_runtime *runtime = substream->runtime;
	struct imx_hdmi_dma_runtime_data *rtd = runtime->private_data;

	iec_header.B.source = rtd->channels;

	switch (rtd->rate) {
	case 32000:
		iec_header.B.sample_freq = 0x03;
		iec_header.B.org_sample_freq = 0x0C;
		break;
	case 44100:
		iec_header.B.sample_freq = 0x00;
		iec_header.B.org_sample_freq = 0x0F;
		break;
	case 48000:
		iec_header.B.sample_freq = 0x02;
		iec_header.B.org_sample_freq = 0x0D;
		break;
	case 88200:
		iec_header.B.sample_freq = 0x08;
		iec_header.B.org_sample_freq = 0x07;
		break;
	case 96000:
		iec_header.B.sample_freq = 0x0A;
		iec_header.B.org_sample_freq = 0x05;
		break;
	case 176400:
		iec_header.B.sample_freq = 0x0C;
		iec_header.B.org_sample_freq = 0x03;
		break;
	case 192000:
		iec_header.B.sample_freq = 0x0E;
		iec_header.B.org_sample_freq = 0x01;
		break;
	default:
		pr_err("HDMI Audio sample rate error");
		return -EFAULT;
	}

	switch (rtd->format) {
	case SNDRV_PCM_FORMAT_S16_LE:
		iec_header.B.word_length = 0x02;
		break;
	case SNDRV_PCM_FORMAT_S24_LE:
		iec_header.B.word_length = 0x0b;
		break;
	default:
		return -EFAULT;
	}

	return 0;
}

/*
 * The HDMI block transmits the audio data without adding any of the audio
 * frame bits.  So we have to copy the raw dma data from the ALSA buffer
 * to the DMA buffer, adding the frame information.
 */
static int hdmi_dma_copy(struct snd_pcm_substream *substream, int channel,
			snd_pcm_uframes_t pos, void __user *buf,
			snd_pcm_uframes_t frames)
{
	struct snd_pcm_runtime *runtime = substream->runtime;
	struct imx_hdmi_dma_runtime_data *rtd = runtime->private_data;
	unsigned int count = frames_to_bytes(runtime, frames);
	unsigned int pos_bytes = frames_to_bytes(runtime, pos);
	u32 *hw_buf;
	int subframe_idx;
	u32 pcm_data;

	/* Copy pcm data from userspace and add frame info. */
	hw_buf = (u32 *)(rtd->buf + (pos_bytes * rtd->buffer_ratio));

	while (count > 0) {
		for (subframe_idx = 1 ; subframe_idx <= rtd->channels ; subframe_idx++) {

			if (copy_from_user(&pcm_data, buf, rtd->sample_align))
				return -EFAULT;

			buf += rtd->sample_align;
			count -= rtd->sample_align;

			/* Save the header info to the audio dma buffer */
			*hw_buf++ = hdmi_dma_add_frame_info(rtd, pcm_data, subframe_idx);
		}
		hdmi_dma_incr_frame_idx(rtd);
	}

	return 0;
}

static int hdmi_dma_hw_params(struct snd_pcm_substream *substream,
				struct snd_pcm_hw_params *params)
{
	struct snd_pcm_runtime *runtime = substream->runtime;
	struct imx_hdmi_dma_runtime_data *rtd = runtime->private_data;

	rtd->buffer_bytes = params_buffer_bytes(params);
	rtd->periods = params_periods(params);
	rtd->period_bytes = params_period_bytes(params);
	rtd->channels = params_channels(params);
	rtd->format = params_format(params);
	rtd->rate = params_rate(params);

	rtd->offset = 0;
	rtd->period_time = HZ / (params_rate(params) / params_period_size(params));
	rtd->buf = (unsigned int *)substream->dma_buffer.area;

	switch (rtd->format) {
	case SNDRV_PCM_FORMAT_S16_LE:
		rtd->buffer_ratio = 2;
		rtd->sample_align = 2;
		rtd->sample_bits = 16;
		break;

	case SNDRV_PCM_FORMAT_S24_LE:	/* 24 bit audio in 32 bit word */
		rtd->buffer_ratio = 1;
		rtd->sample_align = 4;
		rtd->sample_bits = 24;
		break;
	default:
		pr_err("%s HDMI Audio invalid sample format (%d)\n",
			__func__, rtd->format);
		return -EINVAL;
	}

	rtd->dma_period_bytes = rtd->period_bytes * rtd->buffer_ratio;

	snd_pcm_set_runtime_buffer(substream, &substream->dma_buffer);

	hdmi_dma_configure_dma(rtd->channels);
	hdmi_dma_set_addr(substream->dma_buffer.addr, rtd->dma_period_bytes);

	dumprtd(rtd);

	hdmi_dma_update_iec_header(substream);

	return 0;
}

static int hdmi_dma_trigger(struct snd_pcm_substream *substream, int cmd)
{
	struct snd_pcm_runtime *runtime = substream->runtime;
	struct imx_hdmi_dma_runtime_data *rtd = runtime->private_data;

	switch (cmd) {
	case SNDRV_PCM_TRIGGER_START:
	case SNDRV_PCM_TRIGGER_RESUME:
	case SNDRV_PCM_TRIGGER_PAUSE_RELEASE:
		rtd->frame_idx = 0;
		dumpregs();
		hdmi_dma_irq_mask(0);
		hdmi_dma_priv->tx_active = true;
		hdmi_dma_start();
		break;

	case SNDRV_PCM_TRIGGER_STOP:
	case SNDRV_PCM_TRIGGER_SUSPEND:
	case SNDRV_PCM_TRIGGER_PAUSE_PUSH:
		hdmi_dma_priv->tx_active = false;
		hdmi_dma_stop();
		hdmi_dma_irq_mask(1);
		break;

	default:
		return -EINVAL;
	}

	return 0;
}

static snd_pcm_uframes_t hdmi_dma_pointer(struct snd_pcm_substream *substream)
{
	struct snd_pcm_runtime *runtime = substream->runtime;
	struct imx_hdmi_dma_runtime_data *rtd = runtime->private_data;

	return bytes_to_frames(substream->runtime, rtd->offset);
}

static struct snd_pcm_hardware snd_imx_hardware = {
	.info = SNDRV_PCM_INFO_INTERLEAVED |
		SNDRV_PCM_INFO_BLOCK_TRANSFER |
		SNDRV_PCM_INFO_PAUSE |
		SNDRV_PCM_INFO_RESUME,
	.formats = MXC_HDMI_FORMATS_PLAYBACK,
	.rate_min = 32000,
	.channels_min = 2,
	.channels_max = 8,
	.buffer_bytes_max = HDMI_DMA_BUF_SIZE / 2,
	.period_bytes_min = HDMI_DMA_PERIOD_BYTES / 2,
	.period_bytes_max = HDMI_DMA_PERIOD_BYTES / 2,
	.periods_min = 4,
	.periods_max = 255,
	.fifo_size = 0,
};

static void hdmi_dma_irq_enable(struct imx_hdmi_dma_runtime_data *rtd)
{
	unsigned long flags;

	hdmi_writeb(0xff, HDMI_AHB_DMA_POL);
	hdmi_writeb(0xff, HDMI_AHB_DMA_BUFFPOL);

	spin_lock_irqsave(&hdmi_dma_priv->irq_lock, flags);

	hdmi_dma_clear_irq_status(0xff);
	hdmi_irq_enable(hdmi_dma_priv->irq);
	hdmi_dma_irq_mute(0);
	hdmi_dma_irq_mask(0);

	spin_unlock_irqrestore(&hdmi_dma_priv->irq_lock, flags);

}

static void hdmi_dma_irq_disable(struct imx_hdmi_dma_runtime_data *rtd)
{
	unsigned long flags;

	spin_lock_irqsave(&rtd->irq_lock, flags);

	hdmi_dma_irq_mask(1);
	hdmi_dma_irq_mute(1);
	hdmi_irq_disable(rtd->irq);
	hdmi_dma_clear_irq_status(0xff);

	spin_unlock_irqrestore(&rtd->irq_lock, flags);
}

static int hdmi_dma_open(struct snd_pcm_substream *substream)
{
	struct snd_pcm_runtime *runtime = substream->runtime;
	int ret;

	runtime->private_data = hdmi_dma_priv;

	clk_enable(hdmi_dma_priv->isfr_clk);
	clk_enable(hdmi_dma_priv->iahb_clk);

	pr_debug("%s hdmi clks: isfr:%d iahb:%d\n", __func__,
		(int)clk_get_rate(hdmi_dma_priv->isfr_clk),
		(int)clk_get_rate(hdmi_dma_priv->iahb_clk));

	hdmi_fifo_reset();

	ret = snd_pcm_hw_constraint_integer(substream->runtime,
			SNDRV_PCM_HW_PARAM_PERIODS);
	if (ret < 0)
		return ret;

	snd_soc_set_runtime_hwparams(substream, &snd_imx_hardware);

	hdmi_dma_irq_enable(hdmi_dma_priv);

	return 0;
}

static int hdmi_dma_close(struct snd_pcm_substream *substream)
{
	struct snd_pcm_runtime *runtime = substream->runtime;
	struct imx_hdmi_dma_runtime_data *rtd = runtime->private_data;

	hdmi_dma_irq_disable(rtd);

	clk_disable(rtd->iahb_clk);
	clk_disable(rtd->isfr_clk);

	return 0;
}

static struct snd_pcm_ops imx_hdmi_dma_pcm_ops = {
	.open		= hdmi_dma_open,
	.close		= hdmi_dma_close,
	.ioctl		= snd_pcm_lib_ioctl,
	.hw_params	= hdmi_dma_hw_params,
	.trigger	= hdmi_dma_trigger,
	.pointer	= hdmi_dma_pointer,
	.copy		= hdmi_dma_copy,
};

static int imx_pcm_preallocate_dma_buffer(struct snd_pcm *pcm, int stream)
{
	struct snd_pcm_substream *substream = pcm->streams[stream].substream;
	struct snd_dma_buffer *buf = &substream->dma_buffer;
	size_t size = HDMI_DMA_BUF_SIZE;

	buf->area = dma_alloc_writecombine(pcm->card->dev, size,
					   &buf->addr, GFP_KERNEL);
	if (!buf->area)
		return -ENOMEM;

	buf->dev.type = SNDRV_DMA_TYPE_DEV;
	buf->dev.dev = pcm->card->dev;
	buf->private_data = NULL;
	buf->bytes = size;

	hdmi_dma_priv->tx_substream = substream;

	return 0;
}

static u64 hdmi_dmamask = DMA_BIT_MASK(32);

static int imx_hdmi_dma_pcm_new(struct snd_card *card, struct snd_soc_dai *dai,
				struct snd_pcm *pcm)
{
	int ret = 0;

	if (!card->dev->dma_mask)
		card->dev->dma_mask = &hdmi_dmamask;

	if (!card->dev->coherent_dma_mask)
		card->dev->coherent_dma_mask = DMA_BIT_MASK(32);

	ret = imx_pcm_preallocate_dma_buffer(pcm,
		SNDRV_PCM_STREAM_PLAYBACK);
	if (ret)
		goto out;
out:
	return ret;
}

static void imx_hdmi_dma_pcm_free(struct snd_pcm *pcm)
{
	struct snd_pcm_substream *substream;
	struct snd_dma_buffer *buf;
	int stream;

	for (stream = 0; stream < 2; stream++) {
		substream = pcm->streams[stream].substream;
		if (!substream)
			continue;

		buf = &substream->dma_buffer;
		if (!buf->area)
			continue;

		dma_free_writecombine(pcm->card->dev, buf->bytes,
				      buf->area, buf->addr);
		buf->area = NULL;
	}
}

static struct snd_soc_platform_driver imx_soc_platform_mx2 = {
	.ops		= &imx_hdmi_dma_pcm_ops,
	.pcm_new	= imx_hdmi_dma_pcm_new,
	.pcm_free	= imx_hdmi_dma_pcm_free,
};

static int __devinit imx_soc_platform_probe(struct platform_device *pdev)
{
	struct imx_hdmi *hdmi_drvdata = platform_get_drvdata(pdev);
	int ret = 0;

	hdmi_dma_priv = kzalloc(sizeof(*hdmi_dma_priv), GFP_KERNEL);
	if (hdmi_dma_priv == NULL)
		return -ENOMEM;

	hdmi_dma_priv->tx_active = false;
	spin_lock_init(&hdmi_dma_priv->irq_lock);
	hdmi_dma_priv->irq = hdmi_drvdata->irq;

	hdmi_dma_init_iec_header();

	/* Initialize IRQ at HDMI core level */
	hdmi_irq_init();

	hdmi_dma_priv->isfr_clk = clk_get(&pdev->dev, "hdmi_isfr_clk");
	if (IS_ERR(hdmi_dma_priv->isfr_clk)) {
		ret = PTR_ERR(hdmi_dma_priv->isfr_clk);
		dev_err(&pdev->dev, "Unable to get HDMI isfr clk: %d\n", ret);
		goto e_clk_get1;
	}

	hdmi_dma_priv->iahb_clk = clk_get(&pdev->dev, "hdmi_iahb_clk");
	if (IS_ERR(hdmi_dma_priv->iahb_clk)) {
		ret = PTR_ERR(hdmi_dma_priv->iahb_clk);
		dev_err(&pdev->dev, "Unable to get HDMI ahb clk: %d\n", ret);
		goto e_clk_get2;
	}

	/* The HDMI block's irq line is shared with HDMI video. */
	if (request_irq(hdmi_dma_priv->irq, hdmi_dma_isr, IRQF_SHARED,
			"hdmi dma", hdmi_dma_priv)) {
		dev_err(&pdev->dev, "MXC hdmi: failed to request irq %d\n",
		       hdmi_dma_priv->irq);
		ret = -EBUSY;
		goto e_irq;
	}

	ret = snd_soc_register_platform(&pdev->dev, &imx_soc_platform_mx2);
	if (ret)
		goto e_irq;

	return 0;

e_irq:
	clk_put(hdmi_dma_priv->iahb_clk);
e_clk_get2:
	clk_put(hdmi_dma_priv->isfr_clk);
e_clk_get1:
	kfree(hdmi_dma_priv);

	return ret;
}

static int __devexit imx_soc_platform_remove(struct platform_device *pdev)
{
	free_irq(hdmi_dma_priv->irq, hdmi_dma_priv);
	snd_soc_unregister_platform(&pdev->dev);
	kfree(hdmi_dma_priv);
	return 0;
}

static struct platform_driver imx_hdmi_dma_driver = {
	.driver = {
			.name = "imx-hdmi-soc-audio",
			.owner = THIS_MODULE,
	},
	.probe = imx_soc_platform_probe,
	.remove = __devexit_p(imx_soc_platform_remove),
};

static int __init hdmi_dma_init(void)
{
	return platform_driver_register(&imx_hdmi_dma_driver);
}
module_init(hdmi_dma_init);

static void __exit hdmi_dma_exit(void)
{
	platform_driver_unregister(&imx_hdmi_dma_driver);
}
module_exit(hdmi_dma_exit);<|MERGE_RESOLUTION|>--- conflicted
+++ resolved
@@ -282,12 +282,7 @@
 	status = hdmi_dma_get_irq_status();
 	hdmi_dma_clear_irq_status(status);
 
-<<<<<<< HEAD
-	if (runtime && runtime->dma_area && rtd->tx_active &&
-	    (status & HDMI_IH_AHBDMAAUD_STAT0_DONE)) {
-=======
 	if (rtd->tx_active && (status & HDMI_IH_AHBDMAAUD_STAT0_DONE)) {
->>>>>>> f53c766e
 		rtd->offset += rtd->period_bytes;
 		rtd->offset %= rtd->period_bytes * rtd->periods;
 
