--- conflicted
+++ resolved
@@ -1981,12 +1981,6 @@
 {
 	struct device_node *port_node = of_get_parent(node);
 
-<<<<<<< HEAD
-	WARN_ONCE(!port_node, "%s(): endpoint %s has no parent node\n",
-		  __func__, node->full_name);
-
-=======
->>>>>>> e4b66791
 	memset(endpoint, 0, sizeof(*endpoint));
 
 	endpoint->local_node = node;
@@ -2016,65 +2010,22 @@
 					struct device_node *prev)
 {
 	struct device_node *endpoint;
-<<<<<<< HEAD
-	struct device_node *port;
-=======
 	struct device_node *port = NULL;
->>>>>>> e4b66791
 
 	if (!parent)
 		return NULL;
 
-<<<<<<< HEAD
-	/*
-	 * Start by locating the port node. If no previous endpoint is specified
-	 * search for the first port node, otherwise get the previous endpoint
-	 * parent port node.
-	 */
-	if (!prev) {
-		struct device_node *node;
-
-=======
 	if (!prev) {
 		struct device_node *node;
 		/*
 		 * It's the first call, we have to find a port subnode
 		 * within this node or within an optional 'ports' node.
 		 */
->>>>>>> e4b66791
 		node = of_get_child_by_name(parent, "ports");
 		if (node)
 			parent = node;
 
 		port = of_get_child_by_name(parent, "port");
-<<<<<<< HEAD
-		of_node_put(node);
-
-		if (!port) {
-			pr_err("%s(): no port node found in %s\n",
-			       __func__, parent->full_name);
-			return NULL;
-		}
-	} else {
-		port = of_get_parent(prev);
-		if (WARN_ONCE(!port, "%s(): endpoint %s has no parent node\n",
-			      __func__, prev->full_name))
-			return NULL;
-
-		/*
-		 * Avoid dropping prev node refcount to 0 when getting the next
-		 * child below.
-		 */
-		of_node_get(prev);
-	}
-
-	while (1) {
-		/*
-		 * Now that we have a port node, get the next endpoint by
-		 * getting the next child. If the previous endpoint is NULL this
-		 * will return the first child.
-		 */
-=======
 
 		if (port) {
 			/* Found a port, get an endpoint. */
@@ -2096,7 +2047,6 @@
 
 		/* Avoid dropping prev node refcount to 0. */
 		of_node_get(prev);
->>>>>>> e4b66791
 		endpoint = of_get_next_child(port, prev);
 		if (endpoint) {
 			of_node_put(port);
@@ -2104,19 +2054,11 @@
 		}
 
 		/* No more endpoints under this port, try the next one. */
-<<<<<<< HEAD
-		prev = NULL;
-
-=======
->>>>>>> e4b66791
 		do {
 			port = of_get_next_child(parent, port);
 			if (!port)
 				return NULL;
 		} while (of_node_cmp(port->name, "port"));
-<<<<<<< HEAD
-	}
-=======
 
 		/* Pick up the first endpoint in this port. */
 		endpoint = of_get_next_child(port, NULL);
@@ -2124,7 +2066,6 @@
 	}
 
 	return endpoint;
->>>>>>> e4b66791
 }
 EXPORT_SYMBOL(of_graph_get_next_endpoint);
 
