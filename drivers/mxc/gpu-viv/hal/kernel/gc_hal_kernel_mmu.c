--- conflicted
+++ resolved
@@ -1201,11 +1201,7 @@
         gcmkONERROR(_SetupDynamicSpace(Mmu));
 
 #if gcdSHARED_PAGETABLE
-<<<<<<< HEAD
-        for(i = 0; i < gcdCORE_COUNT; i++)
-=======
         for(i = 0; i < gcdGPU_COUNT; i++)
->>>>>>> 79f31695
         {
             hardware = sharedPageTable->hardwares[i];
             if (hardware != gcvNULL)
