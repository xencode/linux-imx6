--- conflicted
+++ resolved
@@ -832,16 +832,6 @@
 
     case gcvPOOL_CONTIGUOUS:
         loopCount = (gctINT) gcvPOOL_NUMBER_OF_POOLS;
-<<<<<<< HEAD
-        break;
-
-    case gcvPOOL_DEFAULT_FORCE_CONTIGUOUS_CACHEABLE:
-        pool      = gcvPOOL_CONTIGUOUS;
-        loopCount = 1;
-        contiguous = gcvTRUE;
-        cacheable = gcvTRUE;
-=======
->>>>>>> 2d00c75c
         break;
 
     default:
