/****************************************************************************
*
*    Copyright (C) 2005 - 2012 by Vivante Corp.
*
*    This program is free software; you can redistribute it and/or modify
*    it under the terms of the GNU General Public License as published by
*    the Free Software Foundation; either version 2 of the license, or
*    (at your option) any later version.
*
*    This program is distributed in the hope that it will be useful,
*    but WITHOUT ANY WARRANTY; without even the implied warranty of
*    MERCHANTABILITY or FITNESS FOR A PARTICULAR PURPOSE. See the
*    GNU General Public License for more details.
*
*    You should have received a copy of the GNU General Public License
*    along with this program; if not write to the Free Software
*    Foundation, Inc., 675 Mass Ave, Cambridge, MA 02139, USA.
*
*****************************************************************************/




#include "gc_hal_kernel_linux.h"

#include <linux/pagemap.h>
#include <linux/seq_file.h>
#include <linux/mm.h>
#include <linux/mman.h>
#include <linux/sched.h>
#include <asm/atomic.h>
#include <linux/dma-mapping.h>
#include <linux/slab.h>
#include <linux/idr.h>
#include <mach/hardware.h>
#include <linux/workqueue.h>
<<<<<<< HEAD
=======
#include <linux/idr.h>
>>>>>>> 79f31695
#if LINUX_VERSION_CODE > KERNEL_VERSION(2,6,23)
#include <linux/math64.h>
#endif

#define _GC_OBJ_ZONE    gcvZONE_OS

/*******************************************************************************
***** Version Signature *******************************************************/

#ifdef ANDROID
const char * _PLATFORM = "\n\0$PLATFORM$Android$\n";
#else
const char * _PLATFORM = "\n\0$PLATFORM$Linux$\n";
#endif

#define USER_SIGNAL_TABLE_LEN_INIT  64

#define MEMORY_LOCK(os) \
    gcmkVERIFY_OK(gckOS_AcquireMutex( \
                                (os), \
                                (os)->memoryLock, \
                                gcvINFINITE))

#define MEMORY_UNLOCK(os) \
    gcmkVERIFY_OK(gckOS_ReleaseMutex((os), (os)->memoryLock))

#define MEMORY_MAP_LOCK(os) \
    gcmkVERIFY_OK(gckOS_AcquireMutex( \
                                (os), \
                                (os)->memoryMapLock, \
                                gcvINFINITE))

#define MEMORY_MAP_UNLOCK(os) \
    gcmkVERIFY_OK(gckOS_ReleaseMutex((os), (os)->memoryMapLock))

/* Protection bit when mapping memroy to user sapce */
#define gcmkPAGED_MEMROY_PROT(x)    pgprot_writecombine(x)

#if gcdNONPAGED_MEMORY_BUFFERABLE
#define gcmkIOREMAP                 ioremap_wc
#define gcmkNONPAGED_MEMROY_PROT(x) pgprot_writecombine(x)
#elif !gcdNONPAGED_MEMORY_CACHEABLE
#define gcmkIOREMAP                 ioremap_nocache
#define gcmkNONPAGED_MEMROY_PROT(x) pgprot_noncached(x)
#endif

#define gcdINFINITE_TIMEOUT     (60 * 1000)
#define gcdDETECT_TIMEOUT       0
#define gcdDETECT_DMA_ADDRESS   1
#define gcdDETECT_DMA_STATE     1

#define gcdUSE_NON_PAGED_MEMORY_CACHE 10

/******************************************************************************\
********************************** Structures **********************************
\******************************************************************************/
#if gcdUSE_NON_PAGED_MEMORY_CACHE
typedef struct _gcsNonPagedMemoryCache
{
#ifndef NO_DMA_COHERENT
    gctINT                           size;
    gctSTRING                        addr;
    dma_addr_t                       dmaHandle;
#else
    long                             order;
    struct page *                    page;
#endif

    struct _gcsNonPagedMemoryCache * prev;
    struct _gcsNonPagedMemoryCache * next;
}
gcsNonPagedMemoryCache;
#endif /* gcdUSE_NON_PAGED_MEMORY_CACHE */

typedef struct _gcsUSER_MAPPING * gcsUSER_MAPPING_PTR;
typedef struct _gcsUSER_MAPPING
{
    /* Pointer to next mapping structure. */
    gcsUSER_MAPPING_PTR         next;

    /* Physical address of this mapping. */
    gctUINT32                   physical;

    /* Logical address of this mapping. */
    gctPOINTER                  logical;

    /* Number of bytes of this mapping. */
    gctSIZE_T                   bytes;

    /* Starting address of this mapping. */
    gctINT8_PTR                 start;

    /* Ending address of this mapping. */
    gctINT8_PTR                 end;
}
gcsUSER_MAPPING;

typedef struct _gcsINTEGER_DB * gcsINTEGER_DB_PTR;
typedef struct _gcsINTEGER_DB
{
    struct idr                  idr;
    spinlock_t                  lock;
}
gcsINTEGER_DB;

struct _gckOS
{
    /* Object. */
    gcsOBJECT                   object;

    /* Heap. */
    gckHEAP                     heap;

    /* Pointer to device */
    gckGALDEVICE                device;

    /* Memory management */
    gctPOINTER                  memoryLock;
    gctPOINTER                  memoryMapLock;

    struct _LINUX_MDL           *mdlHead;
    struct _LINUX_MDL           *mdlTail;

    /* Kernel process ID. */
    gctUINT32                   kernelProcessID;

    /* Signal management. */
<<<<<<< HEAD
    /* Lock. */
    gctPOINTER                  signalMutex;

=======

    /* Lock. */
    gctPOINTER                  signalMutex;

>>>>>>> 79f31695
    /* signal id database. */
    gcsINTEGER_DB               signalDB;

    gcsUSER_MAPPING_PTR         userMap;
    gctPOINTER                  debugLock;

#if gcdUSE_NON_PAGED_MEMORY_CACHE
    gctUINT                      cacheSize;
    gcsNonPagedMemoryCache *     cacheHead;
    gcsNonPagedMemoryCache *     cacheTail;
#endif

    /* workqueue for os timer. */
    struct workqueue_struct *   workqueue;
};

typedef struct _gcsSIGNAL * gcsSIGNAL_PTR;
typedef struct _gcsSIGNAL
{
    /* Kernel sync primitive. */
    struct completion obj;

    /* Manual reset flag. */
    gctBOOL manualReset;

    /* The reference counter. */
    atomic_t ref;

    /* The owner of the signal. */
    gctHANDLE process;

    /* ID. */
    gctUINT32 id;
<<<<<<< HEAD

=======
>>>>>>> 79f31695
}
gcsSIGNAL;

typedef struct _gcsPageInfo * gcsPageInfo_PTR;
typedef struct _gcsPageInfo
{
    struct page **pages;
    gctUINT32_PTR pageTable;
}
gcsPageInfo;

typedef struct _gcsiDEBUG_REGISTERS * gcsiDEBUG_REGISTERS_PTR;
typedef struct _gcsiDEBUG_REGISTERS
{
    gctSTRING       module;
    gctUINT         index;
    gctUINT         shift;
    gctUINT         data;
    gctUINT         count;
    gctUINT32       signature;
}
gcsiDEBUG_REGISTERS;

typedef struct _gcsOSTIMER * gcsOSTIMER_PTR;
typedef struct _gcsOSTIMER
{
    struct delayed_work     work;
    gctTIMERFUNCTION        function;
    gctPOINTER              data;
} gcsOSTIMER;

/******************************************************************************\
******************************* Private Functions ******************************
\******************************************************************************/

static gceSTATUS
_VerifyDMA(
    IN gckOS Os,
    IN gceCORE Core,
    gctUINT32_PTR Address1,
    gctUINT32_PTR Address2,
    gctUINT32_PTR State1,
    gctUINT32_PTR State2
    )
{
    gceSTATUS status;
    gctUINT32 i;

    gcmkONERROR(gckOS_ReadRegisterEx(Os, Core, 0x660, State1));
    gcmkONERROR(gckOS_ReadRegisterEx(Os, Core, 0x664, Address1));

    for (i = 0; i < 500; i += 1)
    {
        gcmkONERROR(gckOS_ReadRegisterEx(Os, Core, 0x660, State2));
        gcmkONERROR(gckOS_ReadRegisterEx(Os, Core, 0x664, Address2));

        if (*Address1 != *Address2)
        {
            break;
        }

#if gcdDETECT_DMA_STATE
        if (*State1 != *State2)
        {
            break;
        }
#endif
    }

OnError:
    return status;
}

static gceSTATUS
_DumpDebugRegisters(
    IN gckOS Os,
    IN gcsiDEBUG_REGISTERS_PTR Descriptor
    )
{
    gceSTATUS status;
    gctUINT32 select;
    gctUINT32 data;
    gctUINT i;

    gcmkHEADER_ARG("Os=0x%X Descriptor=0x%X", Os, Descriptor);

    gcmkPRINT_N(4, "  %s debug registers:\n", Descriptor->module);

    select = 0xF << Descriptor->shift;

    for (i = 0; i < 500; i += 1)
    {
        gcmkONERROR(gckOS_WriteRegister(Os, Descriptor->index, select));
#if !gcdENABLE_RECOVERY
        gcmkONERROR(gckOS_Delay(Os, 1000));
#endif
        gcmkONERROR(gckOS_ReadRegister(Os, Descriptor->data, &data));

        if (data == Descriptor->signature)
        {
            break;
        }
    }

    if (i == 500)
    {
        gcmkPRINT_N(4, "    failed to obtain the signature (read 0x%08X).\n", data);
    }
    else
    {
        gcmkPRINT_N(8, "    signature = 0x%08X (%d read attempt(s))\n", data, i + 1);
    }

    for (i = 0; i < Descriptor->count; i += 1)
    {
        select = i << Descriptor->shift;

        gcmkONERROR(gckOS_WriteRegister(Os, Descriptor->index, select));
#if !gcdENABLE_RECOVERY
        gcmkONERROR(gckOS_Delay(Os, 1000));
#endif
        gcmkONERROR(gckOS_ReadRegister(Os, Descriptor->data, &data));

        gcmkPRINT_N(12, "    [0x%02X] 0x%08X\n", i, data);
    }

OnError:
    /* Return the error. */
    gcmkFOOTER();
    return status;
}

static gceSTATUS
_DumpGPUState(
    IN gckOS Os,
    IN gceCORE Core
    )
{
    static gctCONST_STRING _cmdState[] =
    {
        "PAR_IDLE_ST", "PAR_DEC_ST", "PAR_ADR0_ST", "PAR_LOAD0_ST",
        "PAR_ADR1_ST", "PAR_LOAD1_ST", "PAR_3DADR_ST", "PAR_3DCMD_ST",
        "PAR_3DCNTL_ST", "PAR_3DIDXCNTL_ST", "PAR_INITREQDMA_ST",
        "PAR_DRAWIDX_ST", "PAR_DRAW_ST", "PAR_2DRECT0_ST", "PAR_2DRECT1_ST",
        "PAR_2DDATA0_ST", "PAR_2DDATA1_ST", "PAR_WAITFIFO_ST", "PAR_WAIT_ST",
        "PAR_LINK_ST", "PAR_END_ST", "PAR_STALL_ST"
    };

    static gctCONST_STRING _cmdDmaState[] =
    {
        "CMD_IDLE_ST", "CMD_START_ST", "CMD_REQ_ST", "CMD_END_ST"
    };

    static gctCONST_STRING _cmdFetState[] =
    {
        "FET_IDLE_ST", "FET_RAMVALID_ST", "FET_VALID_ST"
    };

    static gctCONST_STRING _reqDmaState[] =
    {
        "REQ_IDLE_ST", "REQ_WAITIDX_ST", "REQ_CAL_ST"
    };

    static gctCONST_STRING _calState[] =
    {
        "CAL_IDLE_ST", "CAL_LDADR_ST", "CAL_IDXCALC_ST"
    };

    static gctCONST_STRING _veReqState[] =
    {
        "VER_IDLE_ST", "VER_CKCACHE_ST", "VER_MISS_ST"
    };

    static gcsiDEBUG_REGISTERS _dbgRegs[] =
    {
        { "RA", 0x474, 16, 0x448, 16, 0x12344321 },
        { "TX", 0x474, 24, 0x44C, 16, 0x12211221 },
        { "FE", 0x470,  0, 0x450, 16, 0xBABEF00D },
        { "PE", 0x470, 16, 0x454, 16, 0xBABEF00D },
        { "DE", 0x470,  8, 0x458, 16, 0xBABEF00D },
        { "SH", 0x470, 24, 0x45C, 16, 0xDEADBEEF },
        { "PA", 0x474,  0, 0x460, 16, 0x0000AAAA },
        { "SE", 0x474,  8, 0x464, 16, 0x5E5E5E5E },
        { "MC", 0x478,  0, 0x468, 16, 0x12345678 },
        { "HI", 0x478,  8, 0x46C, 16, 0xAAAAAAAA }
    };

    static gctUINT32 _otherRegs[] =
    {
        0x040, 0x044, 0x04C, 0x050, 0x054, 0x058, 0x05C, 0x060,
        0x43c, 0x440, 0x444, 0x414,
    };

    gceSTATUS status;
    gctBOOL acquired = gcvFALSE;
    gckGALDEVICE device;
    gckKERNEL kernel;
    gctUINT32 idle, axi;
    gctUINT32 dmaAddress1, dmaAddress2;
    gctUINT32 dmaState1, dmaState2;
    gctUINT32 dmaLow, dmaHigh;
    gctUINT32 cmdState, cmdDmaState, cmdFetState;
    gctUINT32 dmaReqState, calState, veReqState;
    gctUINT i;

    gcmkHEADER_ARG("Os=0x%X, Core=%d", Os, Core);

    gcmkONERROR(gckOS_AcquireMutex(Os, Os->debugLock, gcvINFINITE));
    acquired = gcvTRUE;

    /* Extract the pointer to the gckGALDEVICE class. */
    device = (gckGALDEVICE) Os->device;

    /* TODO: Kernel shortcut. */
    kernel = device->kernels[Core];
    gcmkPRINT_N(4, "Core = 0x%d\n",Core);

    if (kernel == gcvNULL)
    {
        gcmkFOOTER();
        return gcvSTATUS_OK;
    }

    /* Reset register values. */
    idle        = axi         =
    dmaState1   = dmaState2   =
    dmaAddress1 = dmaAddress2 =
    dmaLow      = dmaHigh     = 0;

    /* Verify whether DMA is running. */
    gcmkONERROR(_VerifyDMA(
        Os, kernel->core, &dmaAddress1, &dmaAddress2, &dmaState1, &dmaState2
        ));

    cmdState    =  dmaState2        & 0x1F;
    cmdDmaState = (dmaState2 >>  8) & 0x03;
    cmdFetState = (dmaState2 >> 10) & 0x03;
    dmaReqState = (dmaState2 >> 12) & 0x03;
    calState    = (dmaState2 >> 14) & 0x03;
    veReqState  = (dmaState2 >> 16) & 0x03;

    gcmkONERROR(gckOS_ReadRegisterEx(Os, kernel->core, 0x004, &idle));
    gcmkONERROR(gckOS_ReadRegisterEx(Os, kernel->core, 0x00C, &axi));
    gcmkONERROR(gckOS_ReadRegisterEx(Os, kernel->core, 0x668, &dmaLow));
    gcmkONERROR(gckOS_ReadRegisterEx(Os, kernel->core, 0x66C, &dmaHigh));

    gcmkPRINT_N(0, "**************************\n");
    gcmkPRINT_N(0, "***   GPU STATE DUMP   ***\n");
    gcmkPRINT_N(0, "**************************\n");

    gcmkPRINT_N(4, "  axi      = 0x%08X\n", axi);

    gcmkPRINT_N(4, "  idle     = 0x%08X\n", idle);
    if ((idle & 0x00000001) == 0) gcmkPRINT_N(0, "    FE not idle\n");
    if ((idle & 0x00000002) == 0) gcmkPRINT_N(0, "    DE not idle\n");
    if ((idle & 0x00000004) == 0) gcmkPRINT_N(0, "    PE not idle\n");
    if ((idle & 0x00000008) == 0) gcmkPRINT_N(0, "    SH not idle\n");
    if ((idle & 0x00000010) == 0) gcmkPRINT_N(0, "    PA not idle\n");
    if ((idle & 0x00000020) == 0) gcmkPRINT_N(0, "    SE not idle\n");
    if ((idle & 0x00000040) == 0) gcmkPRINT_N(0, "    RA not idle\n");
    if ((idle & 0x00000080) == 0) gcmkPRINT_N(0, "    TX not idle\n");
    if ((idle & 0x00000100) == 0) gcmkPRINT_N(0, "    VG not idle\n");
    if ((idle & 0x00000200) == 0) gcmkPRINT_N(0, "    IM not idle\n");
    if ((idle & 0x00000400) == 0) gcmkPRINT_N(0, "    FP not idle\n");
    if ((idle & 0x00000800) == 0) gcmkPRINT_N(0, "    TS not idle\n");
    if ((idle & 0x80000000) != 0) gcmkPRINT_N(0, "    AXI low power mode\n");

    if (
        (dmaAddress1 == dmaAddress2)

#if gcdDETECT_DMA_STATE
     && (dmaState1 == dmaState2)
#endif
    )
    {
        gcmkPRINT_N(0, "  DMA appears to be stuck at this address:\n");
        gcmkPRINT_N(4, "    0x%08X\n", dmaAddress1);
    }
    else
    {
        if (dmaAddress1 == dmaAddress2)
        {
            gcmkPRINT_N(0, "  DMA address is constant, but state is changing:\n");
            gcmkPRINT_N(4, "    0x%08X\n", dmaState1);
            gcmkPRINT_N(4, "    0x%08X\n", dmaState2);
        }
        else
        {
            gcmkPRINT_N(0, "  DMA is running; known addresses are:\n");
            gcmkPRINT_N(4, "    0x%08X\n", dmaAddress1);
            gcmkPRINT_N(4, "    0x%08X\n", dmaAddress2);
        }
    }

    gcmkPRINT_N(4, "  dmaLow   = 0x%08X\n", dmaLow);
    gcmkPRINT_N(4, "  dmaHigh  = 0x%08X\n", dmaHigh);
    gcmkPRINT_N(4, "  dmaState = 0x%08X\n", dmaState2);
    gcmkPRINT_N(8, "    command state       = %d (%s)\n", cmdState,    _cmdState   [cmdState]);
    gcmkPRINT_N(8, "    command DMA state   = %d (%s)\n", cmdDmaState, _cmdDmaState[cmdDmaState]);
    gcmkPRINT_N(8, "    command fetch state = %d (%s)\n", cmdFetState, _cmdFetState[cmdFetState]);
    gcmkPRINT_N(8, "    DMA request state   = %d (%s)\n", dmaReqState, _reqDmaState[dmaReqState]);
    gcmkPRINT_N(8, "    cal state           = %d (%s)\n", calState,    _calState   [calState]);
    gcmkPRINT_N(8, "    VE request state    = %d (%s)\n", veReqState,  _veReqState [veReqState]);

    for (i = 0; i < gcmCOUNTOF(_dbgRegs); i += 1)
    {
        gcmkONERROR(_DumpDebugRegisters(Os, &_dbgRegs[i]));
    }

    if (kernel->hardware->identity.chipFeatures & (1 << 4))
    {
        gctUINT32 read0, read1, write;

        read0 = read1 = write = 0;

        gcmkONERROR(gckOS_ReadRegisterEx(Os, kernel->core, 0x43C, &read0));
        gcmkONERROR(gckOS_ReadRegisterEx(Os, kernel->core, 0x440, &read1));
        gcmkONERROR(gckOS_ReadRegisterEx(Os, kernel->core, 0x444, &write));

        gcmkPRINT_N(4, "  read0    = 0x%08X\n", read0);
        gcmkPRINT_N(4, "  read1    = 0x%08X\n", read1);
        gcmkPRINT_N(4, "  write    = 0x%08X\n", write);
    }

    gcmkPRINT_N(0, "  Other Registers:\n");
    for (i = 0; i < gcmCOUNTOF(_otherRegs); i += 1)
    {
        gctUINT32 read;
        gcmkONERROR(gckOS_ReadRegisterEx(Os, kernel->core, _otherRegs[i], &read));
        gcmkPRINT_N(12, "    [0x%04X] 0x%08X\n", _otherRegs[i], read);
    }

OnError:
    if (acquired)
    {
        /* Release the mutex. */
        gcmkVERIFY_OK(gckOS_ReleaseMutex(Os, Os->debugLock));
    }

    /* Return the error. */
    gcmkFOOTER();
    return status;
}

static gctINT
_GetProcessID(
    void
    )
{
#if LINUX_VERSION_CODE >= KERNEL_VERSION(2,6,24)
    return task_tgid_vnr(current);
#else
    return current->tgid;
#endif
}

static gctINT
_GetThreadID(
    void
    )
{
#if LINUX_VERSION_CODE >= KERNEL_VERSION(2,6,24)
    return task_pid_vnr(current);
#else
    return current->pid;
#endif
}

static PLINUX_MDL
_CreateMdl(
    IN gctINT ProcessID
    )
{
    PLINUX_MDL  mdl;

    gcmkHEADER_ARG("ProcessID=%d", ProcessID);

    mdl = (PLINUX_MDL)kmalloc(sizeof(struct _LINUX_MDL), GFP_KERNEL | __GFP_NOWARN);
    if (mdl == gcvNULL)
    {
        gcmkFOOTER_NO();
        return gcvNULL;
    }

    mdl->pid    = ProcessID;
    mdl->maps   = gcvNULL;
    mdl->prev   = gcvNULL;
    mdl->next   = gcvNULL;

    gcmkFOOTER_ARG("0x%X", mdl);
    return mdl;
}

static gceSTATUS
_DestroyMdlMap(
    IN PLINUX_MDL Mdl,
    IN PLINUX_MDL_MAP MdlMap
    );

static gceSTATUS
_DestroyMdl(
    IN PLINUX_MDL Mdl
    )
{
    PLINUX_MDL_MAP mdlMap, next;

    gcmkHEADER_ARG("Mdl=0x%X", Mdl);

    /* Verify the arguments. */
    gcmkVERIFY_ARGUMENT(Mdl != gcvNULL);

    mdlMap = Mdl->maps;

    while (mdlMap != gcvNULL)
    {
        next = mdlMap->next;

        gcmkVERIFY_OK(_DestroyMdlMap(Mdl, mdlMap));

        mdlMap = next;
    }

    kfree(Mdl);

    gcmkFOOTER_NO();
    return gcvSTATUS_OK;
}

static PLINUX_MDL_MAP
_CreateMdlMap(
    IN PLINUX_MDL Mdl,
    IN gctINT ProcessID
    )
{
    PLINUX_MDL_MAP  mdlMap;

    gcmkHEADER_ARG("Mdl=0x%X ProcessID=%d", Mdl, ProcessID);

    mdlMap = (PLINUX_MDL_MAP)kmalloc(sizeof(struct _LINUX_MDL_MAP), GFP_KERNEL | __GFP_NOWARN);
    if (mdlMap == gcvNULL)
    {
        gcmkFOOTER_NO();
        return gcvNULL;
    }

    mdlMap->pid     = ProcessID;
    mdlMap->vmaAddr = gcvNULL;
    mdlMap->vma     = gcvNULL;

    mdlMap->next    = Mdl->maps;
    Mdl->maps       = mdlMap;

    gcmkFOOTER_ARG("0x%X", mdlMap);
    return mdlMap;
}

static gceSTATUS
_DestroyMdlMap(
    IN PLINUX_MDL Mdl,
    IN PLINUX_MDL_MAP MdlMap
    )
{
    PLINUX_MDL_MAP  prevMdlMap;

    gcmkHEADER_ARG("Mdl=0x%X MdlMap=0x%X", Mdl, MdlMap);

    /* Verify the arguments. */
    gcmkVERIFY_ARGUMENT(MdlMap != gcvNULL);
    gcmkASSERT(Mdl->maps != gcvNULL);

    if (Mdl->maps == MdlMap)
    {
        Mdl->maps = MdlMap->next;
    }
    else
    {
        prevMdlMap = Mdl->maps;

        while (prevMdlMap->next != MdlMap)
        {
            prevMdlMap = prevMdlMap->next;

            gcmkASSERT(prevMdlMap != gcvNULL);
        }

        prevMdlMap->next = MdlMap->next;
    }

    kfree(MdlMap);

    gcmkFOOTER_NO();
    return gcvSTATUS_OK;
}

extern PLINUX_MDL_MAP
FindMdlMap(
    IN PLINUX_MDL Mdl,
    IN gctINT ProcessID
    )
{
    PLINUX_MDL_MAP  mdlMap;

    gcmkHEADER_ARG("Mdl=0x%X ProcessID=%d", Mdl, ProcessID);
    if(Mdl == gcvNULL)
    {
        gcmkFOOTER_NO();
        return gcvNULL;
    }
    mdlMap = Mdl->maps;

    while (mdlMap != gcvNULL)
    {
        if (mdlMap->pid == ProcessID)
        {
            gcmkFOOTER_ARG("0x%X", mdlMap);
            return mdlMap;
        }

        mdlMap = mdlMap->next;
    }

    gcmkFOOTER_NO();
    return gcvNULL;
}

void
OnProcessExit(
    IN gckOS Os,
    IN gckKERNEL Kernel
    )
{
}

#if LINUX_VERSION_CODE < KERNEL_VERSION(2,6,25)
static inline int
is_vmalloc_addr(
    void *Addr
    )
{
    unsigned long addr = (unsigned long)Addr;

    return addr >= VMALLOC_START && addr < VMALLOC_END;
}
#endif

static void
_NonContiguousFree(
    IN struct page ** Pages,
    IN gctUINT32 NumPages
    )
{
    gctINT i;

    gcmkHEADER_ARG("Pages=0x%X, NumPages=%d", Pages, NumPages);

    gcmkASSERT(Pages != gcvNULL);

    for (i = 0; i < NumPages; i++)
    {
        __free_page(Pages[i]);
    }

    if (is_vmalloc_addr(Pages))
    {
        vfree(Pages);
    }
    else
    {
        kfree(Pages);
    }

    gcmkFOOTER_NO();
}

static struct page **
_NonContiguousAlloc(
    IN gctUINT32 NumPages
    )
{
    struct page ** pages;
    struct page *p;
    gctINT i, size;

    gcmkHEADER_ARG("NumPages=%lu", NumPages);

#if LINUX_VERSION_CODE >= KERNEL_VERSION(2, 6, 32)
    if (NumPages > totalram_pages)
#else
    if (NumPages > num_physpages)
#endif
    {
        gcmkFOOTER_NO();
        return gcvNULL;
    }

    size = NumPages * sizeof(struct page *);

    pages = kmalloc(size, GFP_KERNEL | __GFP_NOWARN);

    if (!pages)
    {
        pages = vmalloc(size);

        if (!pages)
        {
            gcmkFOOTER_NO();
            return gcvNULL;
        }
    }

    for (i = 0; i < NumPages; i++)
    {
        p = alloc_page(GFP_KERNEL | __GFP_HIGHMEM | __GFP_NOWARN);

        if (!p)
        {
            _NonContiguousFree(pages, i);
            gcmkFOOTER_NO();
            return gcvNULL;
        }

        pages[i] = p;
    }

    gcmkFOOTER_ARG("pages=0x%X", pages);
    return pages;
}

static inline struct page *
_NonContiguousToPage(
    IN struct page ** Pages,
    IN gctUINT32 Index
    )
{
    gcmkASSERT(Pages != gcvNULL);
    return Pages[Index];
}

static inline unsigned long
_NonContiguousToPfn(
    IN struct page ** Pages,
    IN gctUINT32 Index
    )
{
    gcmkASSERT(Pages != gcvNULL);
    return page_to_pfn(_NonContiguousToPage(Pages, Index));
}

static inline unsigned long
_NonContiguousToPhys(
    IN struct page ** Pages,
    IN gctUINT32 Index
    )
{
    gcmkASSERT(Pages != gcvNULL);
    return page_to_phys(_NonContiguousToPage(Pages, Index));
}


#if gcdUSE_NON_PAGED_MEMORY_CACHE

static gctBOOL
_AddNonPagedMemoryCache(
    gckOS Os,
#ifndef NO_DMA_COHERENT
    gctINT Size,
    gctSTRING Addr,
    dma_addr_t DmaHandle
#else
    long Order,
    struct page * Page
#endif
    )
{
    gcsNonPagedMemoryCache *cache;

    if (Os->cacheSize >= gcdUSE_NON_PAGED_MEMORY_CACHE)
    {
        return gcvFALSE;
    }

    /* Allocate the cache record */
    cache = (gcsNonPagedMemoryCache *)kmalloc(sizeof(gcsNonPagedMemoryCache), GFP_ATOMIC);

    if (cache == gcvNULL) return gcvFALSE;

#ifndef NO_DMA_COHERENT
    cache->size  = Size;
    cache->addr  = Addr;
    cache->dmaHandle = DmaHandle;
#else
    cache->order = Order;
    cache->page  = Page;
#endif

    /* Add to list */
    if (Os->cacheHead == gcvNULL)
    {
        cache->prev   = gcvNULL;
        cache->next   = gcvNULL;
        Os->cacheHead =
        Os->cacheTail = cache;
    }
    else
    {
        /* Add to the tail. */
        cache->prev         = Os->cacheTail;
        cache->next         = gcvNULL;
        Os->cacheTail->next = cache;
        Os->cacheTail       = cache;
    }

    Os->cacheSize++;

    return gcvTRUE;
}

#ifndef NO_DMA_COHERENT
static gctSTRING
_GetNonPagedMemoryCache(
    gckOS Os,
    gctINT Size,
    dma_addr_t * DmaHandle
    )
#else
static struct page *
_GetNonPagedMemoryCache(
    gckOS Os,
    long Order
    )
#endif
{
    gcsNonPagedMemoryCache *cache;
#ifndef NO_DMA_COHERENT
    gctSTRING addr;
#else
    struct page * page;
#endif

    if (Os->cacheHead == gcvNULL) return gcvNULL;

    /* Find the right cache */
    cache = Os->cacheHead;

    while (cache != gcvNULL)
    {
#ifndef NO_DMA_COHERENT
        if (cache->size == Size) break;
#else
        if (cache->order == Order) break;
#endif

        cache = cache->next;
    }

    if (cache == gcvNULL) return gcvNULL;

    /* Remove the cache from list */
    if (cache == Os->cacheHead)
    {
        Os->cacheHead = cache->next;

        if (Os->cacheHead == gcvNULL)
        {
            Os->cacheTail = gcvNULL;
        }
    }
    else
    {
        cache->prev->next = cache->next;

        if (cache == Os->cacheTail)
        {
            Os->cacheTail = cache->prev;
        }
        else
        {
            cache->next->prev = cache->prev;
        }
    }

    /* Destroy cache */
#ifndef NO_DMA_COHERENT
    addr       = cache->addr;
    *DmaHandle = cache->dmaHandle;
#else
    page       = cache->page;
#endif

    kfree(cache);

    Os->cacheSize--;

#ifndef NO_DMA_COHERENT
    return addr;
#else
    return page;
#endif
}

static void
_FreeAllNonPagedMemoryCache(
    gckOS Os
    )
{
    gcsNonPagedMemoryCache *cache, *nextCache;

    MEMORY_LOCK(Os);

    cache = Os->cacheHead;

    while (cache != gcvNULL)
    {
        if (cache != Os->cacheTail)
        {
            nextCache = cache->next;
        }
        else
        {
            nextCache = gcvNULL;
        }

        /* Remove the cache from list */
        if (cache == Os->cacheHead)
        {
            Os->cacheHead = cache->next;

            if (Os->cacheHead == gcvNULL)
            {
                Os->cacheTail = gcvNULL;
            }
        }
        else
        {
            cache->prev->next = cache->next;

            if (cache == Os->cacheTail)
            {
                Os->cacheTail = cache->prev;
            }
            else
            {
                cache->next->prev = cache->prev;
            }
        }

#ifndef NO_DMA_COHERENT
    dma_free_coherent(gcvNULL,
                    cache->size,
                    cache->addr,
                    cache->dmaHandle);
#else
    free_pages((unsigned long)page_address(cache->page), cache->order);
#endif

        kfree(cache);

        cache = nextCache;
    }

    MEMORY_UNLOCK(Os);
}

#endif /* gcdUSE_NON_PAGED_MEMORY_CACHE */

 /*******************************************************************************
+** Integer Id Management.
+*/
gceSTATUS
_AllocateIntegerId(
    IN gcsINTEGER_DB_PTR Database,
    IN gctPOINTER KernelPointer,
    OUT gctUINT32 *Id
    )
{
    int result;

again:
    if (idr_pre_get(&Database->idr, GFP_KERNEL | __GFP_NOWARN) == 0)
    {
        return gcvSTATUS_OUT_OF_MEMORY;
    }

    spin_lock(&Database->lock);

    /* Try to get a id greater than 0. */
    result = idr_get_new_above(&Database->idr, KernelPointer, 1, Id);

    spin_unlock(&Database->lock);

    if (result == -EAGAIN)
    {
        goto again;
    }

    if (result != 0)
    {
        return gcvSTATUS_OUT_OF_RESOURCES;
    }

    return gcvSTATUS_OK;
}

gceSTATUS
_QueryIntegerId(
    IN gcsINTEGER_DB_PTR Database,
    IN gctUINT32  Id,
    OUT gctPOINTER * KernelPointer
    )
{
    gceSTATUS status;
    gctPOINTER pointer;

    spin_lock(&Database->lock);

    pointer = idr_find(&Database->idr, Id);

    spin_unlock(&Database->lock);

    if(pointer)
    {
        *KernelPointer = pointer;
        status = gcvSTATUS_OK;
    }
    else
    {
        gcmkTRACE_ZONE(
                gcvLEVEL_ERROR, gcvZONE_OS,
                "%s(%d) Id = %d is not found",
                __FUNCTION__, __LINE__, Id);

        status = gcvSTATUS_NOT_FOUND;
    }

    return status;
}

gceSTATUS
_DestroyIntegerId(
    IN gcsINTEGER_DB_PTR Database,
    IN gctUINT32 Id
    )
{
    spin_lock(&Database->lock);

    idr_remove(&Database->idr, Id);

    spin_unlock(&Database->lock);

    return gcvSTATUS_OK;
}

/*******************************************************************************
** Integer Id Management.
*/
gceSTATUS
_AllocateIntegerId(
    IN gcsINTEGER_DB_PTR Database,
    IN gctPOINTER KernelPointer,
    OUT gctUINT32 *Id
    )
{
    int result;

again:
    if (idr_pre_get(&Database->idr, GFP_KERNEL | __GFP_NOWARN) == 0)
    {
        return gcvSTATUS_OUT_OF_MEMORY;
    }

    spin_lock(&Database->lock);

    /* Try to get a id greater than 0. */
    result = idr_get_new_above(&Database->idr, KernelPointer, 1, Id);

    spin_unlock(&Database->lock);

    if (result == -EAGAIN)
    {
        goto again;
    }

    if (result != 0)
    {
        return gcvSTATUS_OUT_OF_RESOURCES;
    }

    return gcvSTATUS_OK;
}

gceSTATUS
_QueryIntegerId(
    IN gcsINTEGER_DB_PTR Database,
    IN gctUINT32  Id,
    OUT gctPOINTER * KernelPointer
    )
{
    gctPOINTER pointer;

    spin_lock(&Database->lock);

    pointer = idr_find(&Database->idr, Id);

    spin_unlock(&Database->lock);

    if(pointer)
    {
        *KernelPointer = pointer;
        return gcvSTATUS_OK;
    }
    else
    {
        gcmkTRACE_ZONE(
                gcvLEVEL_ERROR, gcvZONE_OS,
                "%s(%d) Id = %d is not found",
                __FUNCTION__, __LINE__, Id);

        return gcvSTATUS_NOT_FOUND;
    }
}

gceSTATUS
_DestroyIntegerId(
    IN gcsINTEGER_DB_PTR Database,
    IN gctUINT32 Id
    )
{
    spin_lock(&Database->lock);

    idr_remove(&Database->idr, Id);

    spin_unlock(&Database->lock);

    return gcvSTATUS_OK;
}

static void
_UnmapUserLogical(
    IN gctINT Pid,
    IN gctPOINTER Logical,
    IN gctUINT32  Size
)
{
    struct task_struct *task;
    struct mm_struct *mm;

    /* Get the task_struct of the task with stored pid. */
    rcu_read_lock();

    task = FIND_TASK_BY_PID(Pid);

    if (task == gcvNULL)
    {
        rcu_read_unlock();
        return;
    }

    /* Get the mm_struct. */
    mm = get_task_mm(task);

    rcu_read_unlock();

    if (mm == gcvNULL)
    {
        return;
    }

    down_write(&mm->mmap_sem);
    if (do_munmap(mm, (unsigned long)Logical, Size) < 0)
    {
        gcmkTRACE_ZONE(
                gcvLEVEL_WARNING, gcvZONE_OS,
                "%s(%d): do_munmap failed",
                __FUNCTION__, __LINE__
                );
    }
    up_write(&mm->mmap_sem);

    /* Dereference. */
    mmput(mm);
}

/*******************************************************************************
**
**  gckOS_Construct
**
**  Construct a new gckOS object.
**
**  INPUT:
**
**      gctPOINTER Context
**          Pointer to the gckGALDEVICE class.
**
**  OUTPUT:
**
**      gckOS * Os
**          Pointer to a variable that will hold the pointer to the gckOS object.
*/
gceSTATUS
gckOS_Construct(
    IN gctPOINTER Context,
    OUT gckOS * Os
    )
{
    gckOS os;
    gceSTATUS status;

    gcmkHEADER_ARG("Context=0x%X", Context);

    /* Verify the arguments. */
    gcmkVERIFY_ARGUMENT(Os != gcvNULL);

    /* Allocate the gckOS object. */
    os = (gckOS) kmalloc(gcmSIZEOF(struct _gckOS), GFP_KERNEL | __GFP_NOWARN);

    if (os == gcvNULL)
    {
        /* Out of memory. */
        gcmkFOOTER_ARG("status=%d", gcvSTATUS_OUT_OF_MEMORY);
        return gcvSTATUS_OUT_OF_MEMORY;
    }

    /* Zero the memory. */
    gckOS_ZeroMemory(os, gcmSIZEOF(struct _gckOS));

    /* Initialize the gckOS object. */
    os->object.type = gcvOBJ_OS;

    /* Set device device. */
    os->device = Context;

    /* IMPORTANT! No heap yet. */
    os->heap = gcvNULL;

    /* Initialize the memory lock. */
    gcmkONERROR(gckOS_CreateMutex(os, &os->memoryLock));
    gcmkONERROR(gckOS_CreateMutex(os, &os->memoryMapLock));

    /* Create debug lock mutex. */
    gcmkONERROR(gckOS_CreateMutex(os, &os->debugLock));


    os->mdlHead = os->mdlTail = gcvNULL;

    /* Get the kernel process ID. */
    gcmkONERROR(gckOS_GetProcessID(&os->kernelProcessID));

    /*
     * Initialize the signal manager.
     */

    /* Initialize mutex. */
    gcmkONERROR(gckOS_CreateMutex(os, &os->signalMutex));

    /* Initialize signal id database lock. */
    spin_lock_init(&os->signalDB.lock);

    /* Initialize signal id database. */
    idr_init(&os->signalDB.idr);

#if gcdUSE_NON_PAGED_MEMORY_CACHE
    os->cacheSize = 0;
    os->cacheHead = gcvNULL;
    os->cacheTail = gcvNULL;
#endif

    /* Create a workqueue for os timer. */
    os->workqueue = create_singlethread_workqueue("galcore workqueue");

    if (os->workqueue == gcvNULL)
    {
        /* Out of memory. */
        gcmkONERROR(gcvSTATUS_OUT_OF_MEMORY);
    }

    /* Return pointer to the gckOS object. */
    *Os = os;

    /* Success. */
    gcmkFOOTER_ARG("*Os=0x%X", *Os);
    return gcvSTATUS_OK;

OnError:
    if (os->signalMutex != gcvNULL)
    {
        gcmkVERIFY_OK(
            gckOS_DeleteMutex(os, os->signalMutex));
    }

    if (os->heap != gcvNULL)
    {
        gcmkVERIFY_OK(
            gckHEAP_Destroy(os->heap));
    }

    if (os->memoryMapLock != gcvNULL)
    {
        gcmkVERIFY_OK(
            gckOS_DeleteMutex(os, os->memoryMapLock));
    }

    if (os->memoryLock != gcvNULL)
    {
        gcmkVERIFY_OK(
            gckOS_DeleteMutex(os, os->memoryLock));
    }

    if (os->debugLock != gcvNULL)
    {
        gcmkVERIFY_OK(
            gckOS_DeleteMutex(os, os->debugLock));
    }

    if (os->workqueue != gcvNULL)
    {
        destroy_workqueue(os->workqueue);
    }

    kfree(os);

    /* Return the error. */
    gcmkFOOTER();
    return status;
}

/*******************************************************************************
**
**  gckOS_Destroy
**
**  Destroy an gckOS object.
**
**  INPUT:
**
**      gckOS Os
**          Pointer to an gckOS object that needs to be destroyed.
**
**  OUTPUT:
**
**      Nothing.
*/
gceSTATUS
gckOS_Destroy(
    IN gckOS Os
    )
{
    gckHEAP heap;

    gcmkHEADER_ARG("Os=0x%X", Os);

    /* Verify the arguments. */
    gcmkVERIFY_OBJECT(Os, gcvOBJ_OS);

#if gcdUSE_NON_PAGED_MEMORY_CACHE
    _FreeAllNonPagedMemoryCache(Os);
#endif

    /*
     * Destroy the signal manager.
     */

    /* Destroy the mutex. */
<<<<<<< HEAD

=======
>>>>>>> 79f31695
    gcmkVERIFY_OK(gckOS_DeleteMutex(Os, Os->signalMutex));

    if (Os->heap != gcvNULL)
    {
        /* Mark gckHEAP as gone. */
        heap     = Os->heap;
        Os->heap = gcvNULL;

        /* Destroy the gckHEAP object. */
        gcmkVERIFY_OK(gckHEAP_Destroy(heap));
    }

    /* Destroy the memory lock. */
    gcmkVERIFY_OK(gckOS_DeleteMutex(Os, Os->memoryMapLock));
    gcmkVERIFY_OK(gckOS_DeleteMutex(Os, Os->memoryLock));

    /* Destroy debug lock mutex. */
    gcmkVERIFY_OK(gckOS_DeleteMutex(Os, Os->debugLock));

    /* Wait for all works done. */
    flush_workqueue(Os->workqueue);

    /* Destory work queue. */
    destroy_workqueue(Os->workqueue);

    /* Flush the debug cache. */
    gcmkDEBUGFLUSH(~0U);

    /* Mark the gckOS object as unknown. */
    Os->object.type = gcvOBJ_UNKNOWN;

    /* Free the gckOS object. */
    kfree(Os);

    /* Success. */
    gcmkFOOTER_NO();
    return gcvSTATUS_OK;
}

#ifdef NO_DMA_COHERENT
static gctSTRING
_CreateKernelVirtualMapping(
    IN struct page * Page,
    IN gctINT NumPages
    )
{
    gctSTRING addr = 0;

#if gcdNONPAGED_MEMORY_CACHEABLE
    addr = page_address(Page);
#elif LINUX_VERSION_CODE >= KERNEL_VERSION(2, 6, 38)
    struct page ** pages;
    gctINT i;

    pages = kmalloc(sizeof(struct page *) * NumPages, GFP_KERNEL | __GFP_NOWARN);

    if (!pages)
    {
        return gcvNULL;
    }

    for (i = 0; i < NumPages; i++)
    {
        pages[i] = nth_page(Page, i);
    }

    /* ioremap() can't work on system memory since 2.6.38. */
    addr = vmap(pages, NumPages, 0, gcmkNONPAGED_MEMROY_PROT(PAGE_KERNEL));

    kfree(pages);
#else
    addr = gcmkIOREMAP(page_to_phys(Page), NumPages * PAGE_SIZE);
#endif

    return addr;
}

static void
_DestoryKernelVirtualMapping(
    IN gctSTRING Addr
    )
{
#if !gcdNONPAGED_MEMORY_CACHEABLE
#if LINUX_VERSION_CODE >= KERNEL_VERSION(2, 6, 38)
    vunmap(Addr);
#   else
    iounmap(Addr);
#   endif
#endif
}
#endif

/*******************************************************************************
**
**  gckOS_Allocate
**
**  Allocate memory.
**
**  INPUT:
**
**      gckOS Os
**          Pointer to an gckOS object.
**
**      gctSIZE_T Bytes
**          Number of bytes to allocate.
**
**  OUTPUT:
**
**      gctPOINTER * Memory
**          Pointer to a variable that will hold the allocated memory location.
*/
gceSTATUS
gckOS_Allocate(
    IN gckOS Os,
    IN gctSIZE_T Bytes,
    OUT gctPOINTER * Memory
    )
{
    gceSTATUS status;

    gcmkHEADER_ARG("Os=0x%X Bytes=%lu", Os, Bytes);

    /* Verify the arguments. */
    gcmkVERIFY_OBJECT(Os, gcvOBJ_OS);
    gcmkVERIFY_ARGUMENT(Bytes > 0);
    gcmkVERIFY_ARGUMENT(Memory != gcvNULL);

    /* Do we have a heap? */
    if (Os->heap != gcvNULL)
    {
        /* Allocate from the heap. */
        gcmkONERROR(gckHEAP_Allocate(Os->heap, Bytes, Memory));
    }
    else
    {
        gcmkONERROR(gckOS_AllocateMemory(Os, Bytes, Memory));
    }

    /* Success. */
    gcmkFOOTER_ARG("*Memory=0x%X", *Memory);
    return gcvSTATUS_OK;

OnError:
    /* Return the status. */
    gcmkFOOTER();
    return status;
}

/*******************************************************************************
**
**  gckOS_Free
**
**  Free allocated memory.
**
**  INPUT:
**
**      gckOS Os
**          Pointer to an gckOS object.
**
**      gctPOINTER Memory
**          Pointer to memory allocation to free.
**
**  OUTPUT:
**
**      Nothing.
*/
gceSTATUS
gckOS_Free(
    IN gckOS Os,
    IN gctPOINTER Memory
    )
{
    gceSTATUS status;

    gcmkHEADER_ARG("Os=0x%X Memory=0x%X", Os, Memory);

    /* Verify the arguments. */
    gcmkVERIFY_OBJECT(Os, gcvOBJ_OS);
    gcmkVERIFY_ARGUMENT(Memory != gcvNULL);

    /* Do we have a heap? */
    if (Os->heap != gcvNULL)
    {
        /* Free from the heap. */
        gcmkONERROR(gckHEAP_Free(Os->heap, Memory));
    }
    else
    {
        gcmkONERROR(gckOS_FreeMemory(Os, Memory));
    }

    /* Success. */
    gcmkFOOTER_NO();
    return gcvSTATUS_OK;

OnError:
    /* Return the status. */
    gcmkFOOTER();
    return status;
}

/*******************************************************************************
**
**  gckOS_AllocateMemory
**
**  Allocate memory wrapper.
**
**  INPUT:
**
**      gctSIZE_T Bytes
**          Number of bytes to allocate.
**
**  OUTPUT:
**
**      gctPOINTER * Memory
**          Pointer to a variable that will hold the allocated memory location.
*/
gceSTATUS
gckOS_AllocateMemory(
    IN gckOS Os,
    IN gctSIZE_T Bytes,
    OUT gctPOINTER * Memory
    )
{
    gctPOINTER memory;
    gceSTATUS status;

    gcmkHEADER_ARG("Os=0x%X Bytes=%lu", Os, Bytes);

    /* Verify the arguments. */
    gcmkVERIFY_ARGUMENT(Bytes > 0);
    gcmkVERIFY_ARGUMENT(Memory != gcvNULL);

    if (Bytes > PAGE_SIZE)
    {
        memory = (gctPOINTER) vmalloc(Bytes);
    }
    else
    {
        memory = (gctPOINTER) kmalloc(Bytes, GFP_KERNEL | __GFP_NOWARN);
    }

    if (memory == gcvNULL)
    {
        /* Out of memory. */
        gcmkONERROR(gcvSTATUS_OUT_OF_MEMORY);
    }

    /* Return pointer to the memory allocation. */
    *Memory = memory;

    /* Success. */
    gcmkFOOTER_ARG("*Memory=0x%X", *Memory);
    return gcvSTATUS_OK;

OnError:
    /* Return the status. */
    gcmkFOOTER();
    return status;
}

/*******************************************************************************
**
**  gckOS_FreeMemory
**
**  Free allocated memory wrapper.
**
**  INPUT:
**
**      gctPOINTER Memory
**          Pointer to memory allocation to free.
**
**  OUTPUT:
**
**      Nothing.
*/
gceSTATUS
gckOS_FreeMemory(
    IN gckOS Os,
    IN gctPOINTER Memory
    )
{
    gcmkHEADER_ARG("Memory=0x%X", Memory);

    /* Verify the arguments. */
    gcmkVERIFY_ARGUMENT(Memory != gcvNULL);

    /* Free the memory from the OS pool. */
    if (is_vmalloc_addr(Memory))
    {
        vfree(Memory);
    }
    else
    {
        kfree(Memory);
    }

    /* Success. */
    gcmkFOOTER_NO();
    return gcvSTATUS_OK;
}

/*******************************************************************************
**
**  gckOS_MapMemory
**
**  Map physical memory into the current process.
**
**  INPUT:
**
**      gckOS Os
**          Pointer to an gckOS object.
**
**      gctPHYS_ADDR Physical
**          Start of physical address memory.
**
**      gctSIZE_T Bytes
**          Number of bytes to map.
**
**  OUTPUT:
**
**      gctPOINTER * Memory
**          Pointer to a variable that will hold the logical address of the
**          mapped memory.
*/
gceSTATUS
gckOS_MapMemory(
    IN gckOS Os,
    IN gctPHYS_ADDR Physical,
    IN gctSIZE_T Bytes,
    OUT gctPOINTER * Logical
    )
{
    PLINUX_MDL_MAP  mdlMap;
    PLINUX_MDL      mdl = (PLINUX_MDL)Physical;

    gcmkHEADER_ARG("Os=0x%X Physical=0x%X Bytes=%lu", Os, Physical, Bytes);

    /* Verify the arguments. */
    gcmkVERIFY_OBJECT(Os, gcvOBJ_OS);
    gcmkVERIFY_ARGUMENT(Physical != 0);
    gcmkVERIFY_ARGUMENT(Bytes > 0);
    gcmkVERIFY_ARGUMENT(Logical != gcvNULL);

    MEMORY_LOCK(Os);

    mdlMap = FindMdlMap(mdl, _GetProcessID());

    if (mdlMap == gcvNULL)
    {
        mdlMap = _CreateMdlMap(mdl, _GetProcessID());

        if (mdlMap == gcvNULL)
        {
            MEMORY_UNLOCK(Os);

            gcmkFOOTER_ARG("status=%d", gcvSTATUS_OUT_OF_MEMORY);
            return gcvSTATUS_OUT_OF_MEMORY;
        }
    }

    if (mdlMap->vmaAddr == gcvNULL)
    {
        down_write(&current->mm->mmap_sem);

        mdlMap->vmaAddr = (char *)do_mmap_pgoff(gcvNULL,
                    0L,
                    mdl->numPages * PAGE_SIZE,
                    PROT_READ | PROT_WRITE,
                    MAP_SHARED,
                    0);

        if (IS_ERR(mdlMap->vmaAddr))
        {
            gcmkTRACE(
                gcvLEVEL_ERROR,
                "%s(%d): do_mmap_pgoff error",
                __FUNCTION__, __LINE__
                );

            gcmkTRACE(
                gcvLEVEL_ERROR,
                "%s(%d): mdl->numPages: %d mdl->vmaAddr: 0x%X",
                __FUNCTION__, __LINE__,
                mdl->numPages,
                mdlMap->vmaAddr
                );

            mdlMap->vmaAddr = gcvNULL;

            up_write(&current->mm->mmap_sem);

            MEMORY_UNLOCK(Os);

            gcmkFOOTER_ARG("status=%d", gcvSTATUS_OUT_OF_MEMORY);
            return gcvSTATUS_OUT_OF_MEMORY;
        }

        mdlMap->vma = find_vma(current->mm, (unsigned long)mdlMap->vmaAddr);

        if (!mdlMap->vma)
        {
            gcmkTRACE(
                gcvLEVEL_ERROR,
                "%s(%d): find_vma error.",
                __FUNCTION__, __LINE__
                );

            mdlMap->vmaAddr = gcvNULL;

            up_write(&current->mm->mmap_sem);

            MEMORY_UNLOCK(Os);

            gcmkFOOTER_ARG("status=%d", gcvSTATUS_OUT_OF_RESOURCES);
            return gcvSTATUS_OUT_OF_RESOURCES;
        }

#ifndef NO_DMA_COHERENT
        if (dma_mmap_coherent(gcvNULL,
                    mdlMap->vma,
                    mdl->addr,
                    mdl->dmaHandle,
                    mdl->numPages * PAGE_SIZE) < 0)
        {
            up_write(&current->mm->mmap_sem);

            gcmkTRACE(
                gcvLEVEL_ERROR,
                "%s(%d): dma_mmap_coherent error.",
                __FUNCTION__, __LINE__
                );

            mdlMap->vmaAddr = gcvNULL;

            MEMORY_UNLOCK(Os);

            gcmkFOOTER_ARG("status=%d", gcvSTATUS_OUT_OF_RESOURCES);
            return gcvSTATUS_OUT_OF_RESOURCES;
        }
#else
#if !gcdPAGED_MEMORY_CACHEABLE
        mdlMap->vma->vm_page_prot = gcmkPAGED_MEMROY_PROT(mdlMap->vma->vm_page_prot);
        mdlMap->vma->vm_flags |= VM_IO | VM_DONTCOPY | VM_DONTEXPAND | VM_RESERVED;
#   endif
        mdlMap->vma->vm_pgoff = 0;

        if (remap_pfn_range(mdlMap->vma,
                            mdlMap->vma->vm_start,
                            mdl->dmaHandle >> PAGE_SHIFT,
                            mdl->numPages*PAGE_SIZE,
                            mdlMap->vma->vm_page_prot) < 0)
        {
            up_write(&current->mm->mmap_sem);

            gcmkTRACE(
                gcvLEVEL_ERROR,
                "%s(%d): remap_pfn_range error.",
                __FUNCTION__, __LINE__
                );

            mdlMap->vmaAddr = gcvNULL;

            MEMORY_UNLOCK(Os);

            gcmkFOOTER_ARG("status=%d", gcvSTATUS_OUT_OF_RESOURCES);
            return gcvSTATUS_OUT_OF_RESOURCES;
        }
#endif

        up_write(&current->mm->mmap_sem);
    }

    MEMORY_UNLOCK(Os);

    *Logical = mdlMap->vmaAddr;

    gcmkFOOTER_ARG("*Logical=0x%X", *Logical);
    return gcvSTATUS_OK;
}

/*******************************************************************************
**
**  gckOS_UnmapMemory
**
**  Unmap physical memory out of the current process.
**
**  INPUT:
**
**      gckOS Os
**          Pointer to an gckOS object.
**
**      gctPHYS_ADDR Physical
**          Start of physical address memory.
**
**      gctSIZE_T Bytes
**          Number of bytes to unmap.
**
**      gctPOINTER Memory
**          Pointer to a previously mapped memory region.
**
**  OUTPUT:
**
**      Nothing.
*/
gceSTATUS
gckOS_UnmapMemory(
    IN gckOS Os,
    IN gctPHYS_ADDR Physical,
    IN gctSIZE_T Bytes,
    IN gctPOINTER Logical
    )
{
    gcmkHEADER_ARG("Os=0x%X Physical=0x%X Bytes=%lu Logical=0x%X",
                   Os, Physical, Bytes, Logical);

    /* Verify the arguments. */
    gcmkVERIFY_OBJECT(Os, gcvOBJ_OS);
    gcmkVERIFY_ARGUMENT(Physical != 0);
    gcmkVERIFY_ARGUMENT(Bytes > 0);
    gcmkVERIFY_ARGUMENT(Logical != gcvNULL);

    gckOS_UnmapMemoryEx(Os, Physical, Bytes, Logical, _GetProcessID());

    /* Success. */
    gcmkFOOTER_NO();
    return gcvSTATUS_OK;
}


/*******************************************************************************
**
**  gckOS_UnmapMemoryEx
**
**  Unmap physical memory in the specified process.
**
**  INPUT:
**
**      gckOS Os
**          Pointer to an gckOS object.
**
**      gctPHYS_ADDR Physical
**          Start of physical address memory.
**
**      gctSIZE_T Bytes
**          Number of bytes to unmap.
**
**      gctPOINTER Memory
**          Pointer to a previously mapped memory region.
**
**      gctUINT32 PID
**          Pid of the process that opened the device and mapped this memory.
**
**  OUTPUT:
**
**      Nothing.
*/
gceSTATUS
gckOS_UnmapMemoryEx(
    IN gckOS Os,
    IN gctPHYS_ADDR Physical,
    IN gctSIZE_T Bytes,
    IN gctPOINTER Logical,
    IN gctUINT32 PID
    )
{
    PLINUX_MDL_MAP          mdlMap;
    PLINUX_MDL              mdl = (PLINUX_MDL)Physical;

    gcmkHEADER_ARG("Os=0x%X Physical=0x%X Bytes=%lu Logical=0x%X PID=%d",
                   Os, Physical, Bytes, Logical, PID);

    /* Verify the arguments. */
    gcmkVERIFY_OBJECT(Os, gcvOBJ_OS);
    gcmkVERIFY_ARGUMENT(Physical != 0);
    gcmkVERIFY_ARGUMENT(Bytes > 0);
    gcmkVERIFY_ARGUMENT(Logical != gcvNULL);
    gcmkVERIFY_ARGUMENT(PID != 0);

    MEMORY_LOCK(Os);

    if (Logical)
    {
        mdlMap = FindMdlMap(mdl, PID);

        if (mdlMap == gcvNULL || mdlMap->vmaAddr == gcvNULL)
        {
            MEMORY_UNLOCK(Os);

            gcmkFOOTER_ARG("status=%d", gcvSTATUS_INVALID_ARGUMENT);
            return gcvSTATUS_INVALID_ARGUMENT;
        }

        _UnmapUserLogical(PID, mdlMap->vmaAddr, mdl->numPages * PAGE_SIZE);

        gcmkVERIFY_OK(_DestroyMdlMap(mdl, mdlMap));
    }

    MEMORY_UNLOCK(Os);

    /* Success. */
    gcmkFOOTER_NO();
    return gcvSTATUS_OK;
}

/*******************************************************************************
**
**  gckOS_AllocateNonPagedMemory
**
**  Allocate a number of pages from non-paged memory.
**
**  INPUT:
**
**      gckOS Os
**          Pointer to an gckOS object.
**
**      gctBOOL InUserSpace
**          gcvTRUE if the pages need to be mapped into user space.
**
**      gctSIZE_T * Bytes
**          Pointer to a variable that holds the number of bytes to allocate.
**
**  OUTPUT:
**
**      gctSIZE_T * Bytes
**          Pointer to a variable that hold the number of bytes allocated.
**
**      gctPHYS_ADDR * Physical
**          Pointer to a variable that will hold the physical address of the
**          allocation.
**
**      gctPOINTER * Logical
**          Pointer to a variable that will hold the logical address of the
**          allocation.
*/
gceSTATUS
gckOS_AllocateNonPagedMemory(
    IN gckOS Os,
    IN gctBOOL InUserSpace,
    IN OUT gctSIZE_T * Bytes,
    OUT gctPHYS_ADDR * Physical,
    OUT gctPOINTER * Logical
    )
{
    gctSIZE_T bytes;
    gctINT numPages;
    PLINUX_MDL mdl = gcvNULL;
    PLINUX_MDL_MAP mdlMap = gcvNULL;
    gctSTRING addr;
#ifdef NO_DMA_COHERENT
    struct page * page;
    long size, order;
    gctPOINTER vaddr;
#endif
    gctBOOL locked = gcvFALSE;
    gceSTATUS status;

    gcmkHEADER_ARG("Os=0x%X InUserSpace=%d *Bytes=%lu",
                   Os, InUserSpace, gcmOPT_VALUE(Bytes));

    /* Verify the arguments. */
    gcmkVERIFY_OBJECT(Os, gcvOBJ_OS);
    gcmkVERIFY_ARGUMENT(Bytes != gcvNULL);
    gcmkVERIFY_ARGUMENT(*Bytes > 0);
    gcmkVERIFY_ARGUMENT(Physical != gcvNULL);
    gcmkVERIFY_ARGUMENT(Logical != gcvNULL);

    /* Align number of bytes to page size. */
    bytes = gcmALIGN(*Bytes, PAGE_SIZE);

    /* Get total number of pages.. */
    numPages = GetPageCount(bytes, 0);

    /* Allocate mdl+vector structure */
    mdl = _CreateMdl(_GetProcessID());
    if (mdl == gcvNULL)
    {
        gcmkONERROR(gcvSTATUS_OUT_OF_MEMORY);
    }

    mdl->pagedMem = 0;
    mdl->numPages = numPages;

    MEMORY_LOCK(Os);
    locked = gcvTRUE;

#ifndef NO_DMA_COHERENT
#if gcdUSE_NON_PAGED_MEMORY_CACHE
    addr = _GetNonPagedMemoryCache(Os,
                mdl->numPages * PAGE_SIZE,
                &mdl->dmaHandle);

    if (addr == gcvNULL)
#endif
    {
        addr = dma_alloc_coherent(gcvNULL,
                mdl->numPages * PAGE_SIZE,
                &mdl->dmaHandle,
                GFP_KERNEL | __GFP_NOWARN);
    }
#else
    size    = mdl->numPages * PAGE_SIZE;
    order   = get_order(size);
#if gcdUSE_NON_PAGED_MEMORY_CACHE
    page = _GetNonPagedMemoryCache(Os, order);

    if (page == gcvNULL)
#endif
    {
        page = alloc_pages(GFP_KERNEL | __GFP_NOWARN, order);
    }

    if (page == gcvNULL)
    {
        gcmkONERROR(gcvSTATUS_OUT_OF_MEMORY);
    }

    vaddr           = (gctPOINTER)page_address(page);
    addr            = _CreateKernelVirtualMapping(page, mdl->numPages);
    mdl->dmaHandle  = virt_to_phys(vaddr);
    mdl->kaddr      = vaddr;
    mdl->u.contiguousPages = page;

    /* Cache invalidate. */
    dma_sync_single_for_device(
                gcvNULL,
                page_to_phys(page),
                bytes,
                DMA_FROM_DEVICE);

    while (size > 0)
    {
        SetPageReserved(virt_to_page(vaddr));

        vaddr   += PAGE_SIZE;
        size    -= PAGE_SIZE;
    }
#endif

    if (addr == gcvNULL)
    {
        gcmkONERROR(gcvSTATUS_OUT_OF_MEMORY);
    }

    if ((Os->device->baseAddress & 0x80000000) != (mdl->dmaHandle & 0x80000000))
    {
        mdl->dmaHandle = (mdl->dmaHandle & ~0x80000000)
                       | (Os->device->baseAddress & 0x80000000);
    }

    mdl->addr = addr;

    /* Return allocated memory. */
    *Bytes = bytes;
    *Physical = (gctPHYS_ADDR) mdl;

    if (InUserSpace)
    {
        mdlMap = _CreateMdlMap(mdl, _GetProcessID());

        if (mdlMap == gcvNULL)
        {
            gcmkONERROR(gcvSTATUS_OUT_OF_MEMORY);
        }

        /* Only after mmap this will be valid. */

        /* We need to map this to user space. */
        down_write(&current->mm->mmap_sem);

        mdlMap->vmaAddr = (gctSTRING) do_mmap_pgoff(gcvNULL,
                0L,
                mdl->numPages * PAGE_SIZE,
                PROT_READ | PROT_WRITE,
                MAP_SHARED,
                0);

        if (IS_ERR(mdlMap->vmaAddr))
        {
            gcmkTRACE_ZONE(
                gcvLEVEL_WARNING, gcvZONE_OS,
                "%s(%d): do_mmap_pgoff error",
                __FUNCTION__, __LINE__
                );

            mdlMap->vmaAddr = gcvNULL;

            up_write(&current->mm->mmap_sem);

            gcmkONERROR(gcvSTATUS_OUT_OF_MEMORY);
        }

        mdlMap->vma = find_vma(current->mm, (unsigned long)mdlMap->vmaAddr);

        if (mdlMap->vma == gcvNULL)
        {
            gcmkTRACE_ZONE(
                gcvLEVEL_WARNING, gcvZONE_OS,
                "%s(%d): find_vma error",
                __FUNCTION__, __LINE__
                );

            up_write(&current->mm->mmap_sem);

            gcmkONERROR(gcvSTATUS_OUT_OF_RESOURCES);
        }

#ifndef NO_DMA_COHERENT
        if (dma_mmap_coherent(gcvNULL,
                mdlMap->vma,
                mdl->addr,
                mdl->dmaHandle,
                mdl->numPages * PAGE_SIZE) < 0)
        {
            gcmkTRACE_ZONE(
                gcvLEVEL_WARNING, gcvZONE_OS,
                "%s(%d): dma_mmap_coherent error",
                __FUNCTION__, __LINE__
                );

            up_write(&current->mm->mmap_sem);

            gcmkONERROR(gcvSTATUS_OUT_OF_RESOURCES);
        }
#else
        mdlMap->vma->vm_page_prot = gcmkNONPAGED_MEMROY_PROT(mdlMap->vma->vm_page_prot);
        mdlMap->vma->vm_flags |= VM_IO | VM_DONTCOPY | VM_DONTEXPAND | VM_RESERVED;
        mdlMap->vma->vm_pgoff = 0;

        if (remap_pfn_range(mdlMap->vma,
                            mdlMap->vma->vm_start,
                            mdl->dmaHandle >> PAGE_SHIFT,
                            mdl->numPages * PAGE_SIZE,
                            mdlMap->vma->vm_page_prot))
        {
            gcmkTRACE_ZONE(
                gcvLEVEL_WARNING, gcvZONE_OS,
                "%s(%d): remap_pfn_range error",
                __FUNCTION__, __LINE__
                );

            up_write(&current->mm->mmap_sem);

            gcmkONERROR(gcvSTATUS_OUT_OF_RESOURCES);
        }
#endif /* NO_DMA_COHERENT */

        up_write(&current->mm->mmap_sem);

        *Logical = mdlMap->vmaAddr;
    }
    else
    {
        *Logical = (gctPOINTER)mdl->addr;
    }

    /*
     * Add this to a global list.
     * Will be used by get physical address
     * and mapuser pointer functions.
     */

    if (!Os->mdlHead)
    {
        /* Initialize the queue. */
        Os->mdlHead = Os->mdlTail = mdl;
    }
    else
    {
        /* Add to the tail. */
        mdl->prev = Os->mdlTail;
        Os->mdlTail->next = mdl;
        Os->mdlTail = mdl;
    }

    MEMORY_UNLOCK(Os);

    /* Success. */
    gcmkFOOTER_ARG("*Bytes=%lu *Physical=0x%X *Logical=0x%X",
                   *Bytes, *Physical, *Logical);
    return gcvSTATUS_OK;

OnError:
    if (mdlMap != gcvNULL)
    {
        /* Free LINUX_MDL_MAP. */
        gcmkVERIFY_OK(_DestroyMdlMap(mdl, mdlMap));
    }

    if (mdl != gcvNULL)
    {
        /* Free LINUX_MDL. */
        gcmkVERIFY_OK(_DestroyMdl(mdl));
    }

    if (locked)
    {
        /* Unlock memory. */
        MEMORY_UNLOCK(Os);
    }

    /* Return the status. */
    gcmkFOOTER();
    return status;
}

/*******************************************************************************
**
**  gckOS_FreeNonPagedMemory
**
**  Free previously allocated and mapped pages from non-paged memory.
**
**  INPUT:
**
**      gckOS Os
**          Pointer to an gckOS object.
**
**      gctSIZE_T Bytes
**          Number of bytes allocated.
**
**      gctPHYS_ADDR Physical
**          Physical address of the allocated memory.
**
**      gctPOINTER Logical
**          Logical address of the allocated memory.
**
**  OUTPUT:
**
**      Nothing.
*/
gceSTATUS gckOS_FreeNonPagedMemory(
    IN gckOS Os,
    IN gctSIZE_T Bytes,
    IN gctPHYS_ADDR Physical,
    IN gctPOINTER Logical
    )
{
    PLINUX_MDL mdl;
    PLINUX_MDL_MAP mdlMap;
#ifdef NO_DMA_COHERENT
    unsigned size;
    gctPOINTER vaddr;
#endif /* NO_DMA_COHERENT */

    gcmkHEADER_ARG("Os=0x%X Bytes=%lu Physical=0x%X Logical=0x%X",
                   Os, Bytes, Physical, Logical);

    /* Verify the arguments. */
    gcmkVERIFY_OBJECT(Os, gcvOBJ_OS);
    gcmkVERIFY_ARGUMENT(Bytes > 0);
    gcmkVERIFY_ARGUMENT(Physical != 0);
    gcmkVERIFY_ARGUMENT(Logical != gcvNULL);

    /* Convert physical address into a pointer to a MDL. */
    mdl = (PLINUX_MDL) Physical;

    MEMORY_LOCK(Os);

#ifndef NO_DMA_COHERENT
#if gcdUSE_NON_PAGED_MEMORY_CACHE
    if (!_AddNonPagedMemoryCache(Os,
                                 mdl->numPages * PAGE_SIZE,
                                 mdl->addr,
                                 mdl->dmaHandle))
#endif
    {
        dma_free_coherent(gcvNULL,
                mdl->numPages * PAGE_SIZE,
                mdl->addr,
                mdl->dmaHandle);
    }
#else
    size    = mdl->numPages * PAGE_SIZE;
    vaddr   = mdl->kaddr;

    while (size > 0)
    {
        ClearPageReserved(virt_to_page(vaddr));

        vaddr   += PAGE_SIZE;
        size    -= PAGE_SIZE;
    }

#if gcdUSE_NON_PAGED_MEMORY_CACHE
    if (!_AddNonPagedMemoryCache(Os,
                                 get_order(mdl->numPages * PAGE_SIZE),
                                 virt_to_page(mdl->kaddr)))
#endif
    {
        free_pages((unsigned long)mdl->kaddr, get_order(mdl->numPages * PAGE_SIZE));
    }

    _DestoryKernelVirtualMapping(mdl->addr);
#endif /* NO_DMA_COHERENT */

    mdlMap = mdl->maps;

    while (mdlMap != gcvNULL)
    {
        if (mdlMap->vmaAddr != gcvNULL)
        {
            _UnmapUserLogical(mdlMap->pid, mdlMap->vmaAddr, mdl->numPages * PAGE_SIZE);
            mdlMap->vmaAddr = gcvNULL;
        }

        mdlMap = mdlMap->next;
    }

    /* Remove the node from global list.. */
    if (mdl == Os->mdlHead)
    {
        if ((Os->mdlHead = mdl->next) == gcvNULL)
        {
            Os->mdlTail = gcvNULL;
        }
    }
    else
    {
        mdl->prev->next = mdl->next;
        if (mdl == Os->mdlTail)
        {
            Os->mdlTail = mdl->prev;
        }
        else
        {
            mdl->next->prev = mdl->prev;
        }
    }

    MEMORY_UNLOCK(Os);

    gcmkVERIFY_OK(_DestroyMdl(mdl));

    /* Success. */
    gcmkFOOTER_NO();
    return gcvSTATUS_OK;
}

/*******************************************************************************
**
**  gckOS_ReadRegister
**
**  Read data from a register.
**
**  INPUT:
**
**      gckOS Os
**          Pointer to an gckOS object.
**
**      gctUINT32 Address
**          Address of register.
**
**  OUTPUT:
**
**      gctUINT32 * Data
**          Pointer to a variable that receives the data read from the register.
*/
gceSTATUS
gckOS_ReadRegister(
    IN gckOS Os,
    IN gctUINT32 Address,
    OUT gctUINT32 * Data
    )
{
    return gckOS_ReadRegisterEx(Os, gcvCORE_MAJOR, Address, Data);
}

gceSTATUS
gckOS_ReadRegisterEx(
    IN gckOS Os,
    IN gceCORE Core,
    IN gctUINT32 Address,
    OUT gctUINT32 * Data
    )
{
    gcmkHEADER_ARG("Os=0x%X Core=%d Address=0x%X", Os, Core, Address);

    /* Verify the arguments. */
    gcmkVERIFY_OBJECT(Os, gcvOBJ_OS);
    gcmkVERIFY_ARGUMENT(Data != gcvNULL);

    *Data = readl((gctUINT8 *)Os->device->registerBases[Core] + Address);

    /* Success. */
    gcmkFOOTER_ARG("*Data=0x%08x", *Data);
    return gcvSTATUS_OK;
}

/*******************************************************************************
**
**  gckOS_WriteRegister
**
**  Write data to a register.
**
**  INPUT:
**
**      gckOS Os
**          Pointer to an gckOS object.
**
**      gctUINT32 Address
**          Address of register.
**
**      gctUINT32 Data
**          Data for register.
**
**  OUTPUT:
**
**      Nothing.
*/
gceSTATUS
gckOS_WriteRegister(
    IN gckOS Os,
    IN gctUINT32 Address,
    IN gctUINT32 Data
    )
{
    return gckOS_WriteRegisterEx(Os, gcvCORE_MAJOR, Address, Data);
}

gceSTATUS
gckOS_WriteRegisterEx(
    IN gckOS Os,
    IN gceCORE Core,
    IN gctUINT32 Address,
    IN gctUINT32 Data
    )
{
    gcmkHEADER_ARG("Os=0x%X Core=%d Address=0x%X Data=0x%08x", Os, Core, Address, Data);

    writel(Data, (gctUINT8 *)Os->device->registerBases[Core] + Address);

    /* Success. */
    gcmkFOOTER_NO();
    return gcvSTATUS_OK;
}

/*******************************************************************************
**
**  gckOS_GetPageSize
**
**  Get the system's page size.
**
**  INPUT:
**
**      gckOS Os
**          Pointer to an gckOS object.
**
**  OUTPUT:
**
**      gctSIZE_T * PageSize
**          Pointer to a variable that will receive the system's page size.
*/
gceSTATUS gckOS_GetPageSize(
    IN gckOS Os,
    OUT gctSIZE_T * PageSize
    )
{
    gcmkHEADER_ARG("Os=0x%X", Os);

    /* Verify the arguments. */
    gcmkVERIFY_OBJECT(Os, gcvOBJ_OS);
    gcmkVERIFY_ARGUMENT(PageSize != gcvNULL);

    /* Return the page size. */
    *PageSize = (gctSIZE_T) PAGE_SIZE;

    /* Success. */
    gcmkFOOTER_ARG("*PageSize", *PageSize);
    return gcvSTATUS_OK;
}

/*******************************************************************************
**
**  gckOS_GetPhysicalAddress
**
**  Get the physical system address of a corresponding virtual address.
**
**  INPUT:
**
**      gckOS Os
**          Pointer to an gckOS object.
**
**      gctPOINTER Logical
**          Logical address.
**
**  OUTPUT:
**
**      gctUINT32 * Address
**          Poinetr to a variable that receives the 32-bit physical adress.
*/
gceSTATUS
gckOS_GetPhysicalAddress(
    IN gckOS Os,
    IN gctPOINTER Logical,
    OUT gctUINT32 * Address
    )
{
    gceSTATUS status;
    gctUINT32 processID;

    gcmkHEADER_ARG("Os=0x%X Logical=0x%X", Os, Logical);

    /* Verify the arguments. */
    gcmkVERIFY_OBJECT(Os, gcvOBJ_OS);
    gcmkVERIFY_ARGUMENT(Address != gcvNULL);

    /* Get current process ID. */
    processID = _GetProcessID();

    /* Route through other function. */
    gcmkONERROR(
        gckOS_GetPhysicalAddressProcess(Os, Logical, processID, Address));

    /* Success. */
    gcmkFOOTER_ARG("*Address=0x%08x", *Address);
    return gcvSTATUS_OK;

OnError:
    /* Return the status. */
    gcmkFOOTER();
    return status;
}

#if gcdSECURE_USER
static gceSTATUS
gckOS_AddMapping(
    IN gckOS Os,
    IN gctUINT32 Physical,
    IN gctPOINTER Logical,
    IN gctSIZE_T Bytes
    )
{
    gceSTATUS status;
    gcsUSER_MAPPING_PTR map;

    gcmkHEADER_ARG("Os=0x%X Physical=0x%X Logical=0x%X Bytes=%lu",
                   Os, Physical, Logical, Bytes);

    gcmkONERROR(gckOS_Allocate(Os,
                               gcmSIZEOF(gcsUSER_MAPPING),
                               (gctPOINTER *) &map));

    map->next     = Os->userMap;
    map->physical = Physical - Os->device->baseAddress;
    map->logical  = Logical;
    map->bytes    = Bytes;
    map->start    = (gctINT8_PTR) Logical;
    map->end      = map->start + Bytes;

    Os->userMap = map;

    gcmkFOOTER_NO();
    return gcvSTATUS_OK;

OnError:
    gcmkFOOTER();
    return status;
}

static gceSTATUS
gckOS_RemoveMapping(
    IN gckOS Os,
    IN gctPOINTER Logical,
    IN gctSIZE_T Bytes
    )
{
    gceSTATUS status;
    gcsUSER_MAPPING_PTR map, prev;

    gcmkHEADER_ARG("Os=0x%X Logical=0x%X Bytes=%lu", Os, Logical, Bytes);

    for (map = Os->userMap, prev = gcvNULL; map != gcvNULL; map = map->next)
    {
        if ((map->logical == Logical)
        &&  (map->bytes   == Bytes)
        )
        {
            break;
        }

        prev = map;
    }

    if (map == gcvNULL)
    {
        gcmkONERROR(gcvSTATUS_INVALID_ADDRESS);
    }

    if (prev == gcvNULL)
    {
        Os->userMap = map->next;
    }
    else
    {
        prev->next = map->next;
    }

    gcmkONERROR(gcmkOS_SAFE_FREE(Os, map));

    gcmkFOOTER_NO();
    return gcvSTATUS_OK;

OnError:
    gcmkFOOTER();
    return status;
}
#endif

static gceSTATUS
_ConvertLogical2Physical(
    IN gckOS Os,
    IN gctPOINTER Logical,
    IN gctUINT32 ProcessID,
    IN PLINUX_MDL Mdl,
    OUT gctUINT32_PTR Physical
    )
{
    gctINT8_PTR base, vBase;
    gctUINT32 offset;
    PLINUX_MDL_MAP map;
    gcsUSER_MAPPING_PTR userMap;

    base = (Mdl == gcvNULL) ? gcvNULL : (gctINT8_PTR) Mdl->addr;

    /* Check for the logical address match. */
    if ((base != gcvNULL)
    &&  ((gctINT8_PTR) Logical >= base)
    &&  ((gctINT8_PTR) Logical <  base + Mdl->numPages * PAGE_SIZE)
    )
    {
        offset = (gctINT8_PTR) Logical - base;

        if (Mdl->dmaHandle != 0)
        {
            /* The memory was from coherent area. */
            *Physical = (gctUINT32) Mdl->dmaHandle + offset;
        }
        else if (Mdl->pagedMem && !Mdl->contiguous)
        {
            /* paged memory is not mapped to kernel space. */
            return gcvSTATUS_INVALID_ADDRESS;
        }
        else
        {
            *Physical = gcmPTR2INT(virt_to_phys(base)) + offset;
        }

        return gcvSTATUS_OK;
    }

    /* Walk user maps. */
    for (userMap = Os->userMap; userMap != gcvNULL; userMap = userMap->next)
    {
        if (((gctINT8_PTR) Logical >= userMap->start)
        &&  ((gctINT8_PTR) Logical <  userMap->end)
        )
        {
            *Physical = userMap->physical
                      + (gctUINT32) ((gctINT8_PTR) Logical - userMap->start);

            return gcvSTATUS_OK;
        }
    }

    if (ProcessID != Os->kernelProcessID)
    {
        map   = FindMdlMap(Mdl, (gctINT) ProcessID);
        vBase = (map == gcvNULL) ? gcvNULL : (gctINT8_PTR) map->vmaAddr;

        /* Is the given address within that range. */
        if ((vBase != gcvNULL)
        &&  ((gctINT8_PTR) Logical >= vBase)
        &&  ((gctINT8_PTR) Logical <  vBase + Mdl->numPages * PAGE_SIZE)
        )
        {
            offset = (gctINT8_PTR) Logical - vBase;

            if (Mdl->dmaHandle != 0)
            {
                /* The memory was from coherent area. */
                *Physical = (gctUINT32) Mdl->dmaHandle + offset;
            }
            else if (Mdl->pagedMem && !Mdl->contiguous)
            {
                *Physical = _NonContiguousToPhys(Mdl->u.nonContiguousPages, offset/PAGE_SIZE);
            }
            else
            {
                *Physical = page_to_phys(Mdl->u.contiguousPages) + offset;
            }

            return gcvSTATUS_OK;
        }
    }

    /* Address not yet found. */
    return gcvSTATUS_INVALID_ADDRESS;
}

/*******************************************************************************
**
**  gckOS_GetPhysicalAddressProcess
**
**  Get the physical system address of a corresponding virtual address for a
**  given process.
**
**  INPUT:
**
**      gckOS Os
**          Pointer to gckOS object.
**
**      gctPOINTER Logical
**          Logical address.
**
**      gctUINT32 ProcessID
**          Process ID.
**
**  OUTPUT:
**
**      gctUINT32 * Address
**          Poinetr to a variable that receives the 32-bit physical adress.
*/
gceSTATUS
gckOS_GetPhysicalAddressProcess(
    IN gckOS Os,
    IN gctPOINTER Logical,
    IN gctUINT32 ProcessID,
    OUT gctUINT32 * Address
    )
{
    PLINUX_MDL mdl;
    gctINT8_PTR base;
    gceSTATUS status = gcvSTATUS_INVALID_ADDRESS;

    gcmkHEADER_ARG("Os=0x%X Logical=0x%X ProcessID=%d", Os, Logical, ProcessID);

    /* Verify the arguments. */
    gcmkVERIFY_OBJECT(Os, gcvOBJ_OS);
    gcmkVERIFY_ARGUMENT(Address != gcvNULL);

    MEMORY_LOCK(Os);

    /* First try the contiguous memory pool. */
    if (Os->device->contiguousMapped)
    {
        base = (gctINT8_PTR) Os->device->contiguousBase;

        if (((gctINT8_PTR) Logical >= base)
        &&  ((gctINT8_PTR) Logical <  base + Os->device->contiguousSize)
        )
        {
            /* Convert logical address into physical. */
            *Address = Os->device->contiguousVidMem->baseAddress
                     + (gctINT8_PTR) Logical - base;
            status   = gcvSTATUS_OK;
        }
    }
    else
    {
        /* Try the contiguous memory pool. */
        mdl = (PLINUX_MDL) Os->device->contiguousPhysical;
        status = _ConvertLogical2Physical(Os,
                                          Logical,
                                          ProcessID,
                                          mdl,
                                          Address);
    }

    if (gcmIS_ERROR(status))
    {
        /* Walk all MDLs. */
        for (mdl = Os->mdlHead; mdl != gcvNULL; mdl = mdl->next)
        {
            /* Try this MDL. */
            status = _ConvertLogical2Physical(Os,
                                              Logical,
                                              ProcessID,
                                              mdl,
                                              Address);
            if (gcmIS_SUCCESS(status))
            {
                break;
            }
        }
    }

    MEMORY_UNLOCK(Os);

    gcmkONERROR(status);

    if (Os->device->baseAddress != 0)
    {
        /* Subtract base address to get a GPU physical address. */
        gcmkASSERT(*Address >= Os->device->baseAddress);
        *Address -= Os->device->baseAddress;
    }

    /* Success. */
    gcmkFOOTER_ARG("*Address=0x%08x", *Address);
    return gcvSTATUS_OK;

OnError:
    /* Return the status. */
    gcmkFOOTER();
    return status;
}

/*******************************************************************************
**
**  gckOS_MapPhysical
**
**  Map a physical address into kernel space.
**
**  INPUT:
**
**      gckOS Os
**          Pointer to an gckOS object.
**
**      gctUINT32 Physical
**          Physical address of the memory to map.
**
**      gctSIZE_T Bytes
**          Number of bytes to map.
**
**  OUTPUT:
**
**      gctPOINTER * Logical
**          Pointer to a variable that receives the base address of the mapped
**          memory.
*/
gceSTATUS
gckOS_MapPhysical(
    IN gckOS Os,
    IN gctUINT32 Physical,
    IN gctSIZE_T Bytes,
    OUT gctPOINTER * Logical
    )
{
    gctPOINTER logical;
    PLINUX_MDL mdl;
    gctUINT32 physical;

    gcmkHEADER_ARG("Os=0x%X Physical=0x%X Bytes=%lu", Os, Physical, Bytes);

    /* Verify the arguments. */
    gcmkVERIFY_OBJECT(Os, gcvOBJ_OS);
    gcmkVERIFY_ARGUMENT(Bytes > 0);
    gcmkVERIFY_ARGUMENT(Logical != gcvNULL);

    MEMORY_LOCK(Os);

    /* Compute true physical address (before subtraction of the baseAddress). */
    physical = Physical + Os->device->baseAddress;

    /* Go through our mapping to see if we know this physical address already. */
    mdl = Os->mdlHead;

    while (mdl != gcvNULL)
    {
        if (mdl->dmaHandle != 0)
        {
            if ((physical >= mdl->dmaHandle)
            &&  (physical < mdl->dmaHandle + mdl->numPages * PAGE_SIZE)
            )
            {
                *Logical = mdl->addr + (physical - mdl->dmaHandle);
                break;
            }
        }

        mdl = mdl->next;
    }

    if (mdl == gcvNULL)
    {
        /* Map memory as cached memory. */
        request_mem_region(physical, Bytes, "MapRegion");
        logical = (gctPOINTER) ioremap_nocache(physical, Bytes);

        if (logical == gcvNULL)
        {
            gcmkTRACE_ZONE(
                gcvLEVEL_INFO, gcvZONE_OS,
                "%s(%d): Failed to ioremap",
                __FUNCTION__, __LINE__
                );

            MEMORY_UNLOCK(Os);

            /* Out of resources. */
            gcmkFOOTER_ARG("status=%d", gcvSTATUS_OUT_OF_RESOURCES);
            return gcvSTATUS_OUT_OF_RESOURCES;
        }

        /* Return pointer to mapped memory. */
        *Logical = logical;
    }

    MEMORY_UNLOCK(Os);

    /* Success. */
    gcmkFOOTER_ARG("*Logical=0x%X", *Logical);
    return gcvSTATUS_OK;
}

/*******************************************************************************
**
**  gckOS_UnmapPhysical
**
**  Unmap a previously mapped memory region from kernel memory.
**
**  INPUT:
**
**      gckOS Os
**          Pointer to an gckOS object.
**
**      gctPOINTER Logical
**          Pointer to the base address of the memory to unmap.
**
**      gctSIZE_T Bytes
**          Number of bytes to unmap.
**
**  OUTPUT:
**
**      Nothing.
*/
gceSTATUS
gckOS_UnmapPhysical(
    IN gckOS Os,
    IN gctPOINTER Logical,
    IN gctSIZE_T Bytes
    )
{
    PLINUX_MDL  mdl;

    gcmkHEADER_ARG("Os=0x%X Logical=0x%X Bytes=%lu", Os, Logical, Bytes);

    /* Verify the arguments. */
    gcmkVERIFY_OBJECT(Os, gcvOBJ_OS);
    gcmkVERIFY_ARGUMENT(Logical != gcvNULL);
    gcmkVERIFY_ARGUMENT(Bytes > 0);

    MEMORY_LOCK(Os);

    mdl = Os->mdlHead;

    while (mdl != gcvNULL)
    {
        if (mdl->addr != gcvNULL)
        {
            if (Logical >= (gctPOINTER)mdl->addr
                    && Logical < (gctPOINTER)((gctSTRING)mdl->addr + mdl->numPages * PAGE_SIZE))
            {
                break;
            }
        }

        mdl = mdl->next;
    }

    if (mdl == gcvNULL)
    {
        /* Unmap the memory. */
        iounmap(Logical);
    }

    MEMORY_UNLOCK(Os);

    /* Success. */
    gcmkFOOTER_NO();
    return gcvSTATUS_OK;
}

/*******************************************************************************
**
**  gckOS_CreateMutex
**
**  Create a new mutex.
**
**  INPUT:
**
**      gckOS Os
**          Pointer to an gckOS object.
**
**  OUTPUT:
**
**      gctPOINTER * Mutex
**          Pointer to a variable that will hold a pointer to the mutex.
*/
gceSTATUS
gckOS_CreateMutex(
    IN gckOS Os,
    OUT gctPOINTER * Mutex
    )
{
    gceSTATUS status;

    gcmkHEADER_ARG("Os=0x%X", Os);

    /* Validate the arguments. */
    gcmkVERIFY_OBJECT(Os, gcvOBJ_OS);
    gcmkVERIFY_ARGUMENT(Mutex != gcvNULL);

    /* Allocate the mutex structure. */
    gcmkONERROR(gckOS_Allocate(Os, gcmSIZEOF(struct mutex), Mutex));

    /* Initialize the mutex. */
    mutex_init(*Mutex);

    /* Return status. */
    gcmkFOOTER_ARG("*Mutex=0x%X", *Mutex);
    return gcvSTATUS_OK;

OnError:
    /* Return status. */
    gcmkFOOTER();
    return status;
}

/*******************************************************************************
**
**  gckOS_DeleteMutex
**
**  Delete a mutex.
**
**  INPUT:
**
**      gckOS Os
**          Pointer to an gckOS object.
**
**      gctPOINTER Mutex
**          Pointer to the mute to be deleted.
**
**  OUTPUT:
**
**      Nothing.
*/
gceSTATUS
gckOS_DeleteMutex(
    IN gckOS Os,
    IN gctPOINTER Mutex
    )
{
    gceSTATUS status;

    gcmkHEADER_ARG("Os=0x%X Mutex=0x%X", Os, Mutex);

    /* Validate the arguments. */
    gcmkVERIFY_OBJECT(Os, gcvOBJ_OS);
    gcmkVERIFY_ARGUMENT(Mutex != gcvNULL);

    /* Destroy the mutex. */
    mutex_destroy(Mutex);

    /* Free the mutex structure. */
    gcmkONERROR(gckOS_Free(Os, Mutex));

    gcmkFOOTER_NO();
    return gcvSTATUS_OK;

OnError:
    /* Return status. */
    gcmkFOOTER();
    return status;
}

/*******************************************************************************
**
**  gckOS_AcquireMutex
**
**  Acquire a mutex.
**
**  INPUT:
**
**      gckOS Os
**          Pointer to an gckOS object.
**
**      gctPOINTER Mutex
**          Pointer to the mutex to be acquired.
**
**      gctUINT32 Timeout
**          Timeout value specified in milliseconds.
**          Specify the value of gcvINFINITE to keep the thread suspended
**          until the mutex has been acquired.
**
**  OUTPUT:
**
**      Nothing.
*/
gceSTATUS
gckOS_AcquireMutex(
    IN gckOS Os,
    IN gctPOINTER Mutex,
    IN gctUINT32 Timeout
    )
{
#if gcdDETECT_TIMEOUT
    gctUINT32 timeout;
#endif

    gcmkHEADER_ARG("Os=0x%X Mutex=0x%0x Timeout=%u", Os, Mutex, Timeout);

    /* Validate the arguments. */
    gcmkVERIFY_OBJECT(Os, gcvOBJ_OS);
    gcmkVERIFY_ARGUMENT(Mutex != gcvNULL);

#if gcdDETECT_TIMEOUT
    timeout = 0;

    for (;;)
    {
        /* Try to acquire the mutex. */
        if (mutex_trylock(Mutex))
        {
            /* Success. */
            gcmkFOOTER_NO();
            return gcvSTATUS_OK;
        }

        /* Advance the timeout. */
        timeout += 1;

        if (Timeout == gcvINFINITE)
        {
            if (timeout == gcdINFINITE_TIMEOUT)
            {
                gctUINT32 dmaAddress1, dmaAddress2;
                gctUINT32 dmaState1, dmaState2;

                dmaState1   = dmaState2   =
                dmaAddress1 = dmaAddress2 = 0;

                /* Verify whether DMA is running. */
                gcmkVERIFY_OK(_VerifyDMA(
                    Os, &dmaAddress1, &dmaAddress2, &dmaState1, &dmaState2
                    ));

#if gcdDETECT_DMA_ADDRESS
                /* Dump only if DMA appears stuck. */
                if (
                    (dmaAddress1 == dmaAddress2)
#if gcdDETECT_DMA_STATE
                 && (dmaState1   == dmaState2)
#      endif
                )
#   endif
                {
                    gcmkVERIFY_OK(_DumpGPUState(Os, gcvCORE_MAJOR));

                    gcmkPRINT(
                        "%s(%d): mutex 0x%X; forced message flush.",
                        __FUNCTION__, __LINE__, Mutex
                        );

                    /* Flush the debug cache. */
                    gcmkDEBUGFLUSH(dmaAddress2);
                }

                timeout = 0;
            }
        }
        else
        {
            /* Timedout? */
            if (timeout >= Timeout)
            {
                break;
            }
        }

        /* Wait for 1 millisecond. */
        gcmkVERIFY_OK(gckOS_Delay(Os, 1));
    }
#else
    if (Timeout == gcvINFINITE)
    {
        /* Lock the mutex. */
        mutex_lock(Mutex);

        /* Success. */
        gcmkFOOTER_NO();
        return gcvSTATUS_OK;
    }

    for (;;)
    {
        /* Try to acquire the mutex. */
        if (mutex_trylock(Mutex))
        {
            /* Success. */
            gcmkFOOTER_NO();
            return gcvSTATUS_OK;
        }

        if (Timeout-- == 0)
        {
            break;
        }

        /* Wait for 1 millisecond. */
        gcmkVERIFY_OK(gckOS_Delay(Os, 1));
    }
#endif

    /* Timeout. */
    gcmkFOOTER_ARG("status=%d", gcvSTATUS_TIMEOUT);
    return gcvSTATUS_TIMEOUT;
}

/*******************************************************************************
**
**  gckOS_ReleaseMutex
**
**  Release an acquired mutex.
**
**  INPUT:
**
**      gckOS Os
**          Pointer to an gckOS object.
**
**      gctPOINTER Mutex
**          Pointer to the mutex to be released.
**
**  OUTPUT:
**
**      Nothing.
*/
gceSTATUS
gckOS_ReleaseMutex(
    IN gckOS Os,
    IN gctPOINTER Mutex
    )
{
    gcmkHEADER_ARG("Os=0x%X Mutex=0x%0x", Os, Mutex);

    /* Validate the arguments. */
    gcmkVERIFY_OBJECT(Os, gcvOBJ_OS);
    gcmkVERIFY_ARGUMENT(Mutex != gcvNULL);

    /* Release the mutex. */
    mutex_unlock(Mutex);

    /* Success. */
    gcmkFOOTER_NO();
    return gcvSTATUS_OK;
}

/*******************************************************************************
**
**  gckOS_AtomicExchange
**
**  Atomically exchange a pair of 32-bit values.
**
**  INPUT:
**
**      gckOS Os
**          Pointer to an gckOS object.
**
**      IN OUT gctINT32_PTR Target
**          Pointer to the 32-bit value to exchange.
**
**      IN gctINT32 NewValue
**          Specifies a new value for the 32-bit value pointed to by Target.
**
**      OUT gctINT32_PTR OldValue
**          The old value of the 32-bit value pointed to by Target.
**
**  OUTPUT:
**
**      Nothing.
*/
gceSTATUS
gckOS_AtomicExchange(
    IN gckOS Os,
    IN OUT gctUINT32_PTR Target,
    IN gctUINT32 NewValue,
    OUT gctUINT32_PTR OldValue
    )
{
    gcmkHEADER_ARG("Os=0x%X Target=0x%X NewValue=%u", Os, Target, NewValue);

    /* Verify the arguments. */
    gcmkVERIFY_OBJECT(Os, gcvOBJ_OS);

    /* Exchange the pair of 32-bit values. */
    *OldValue = (gctUINT32) atomic_xchg((atomic_t *) Target, (int) NewValue);

    /* Success. */
    gcmkFOOTER_ARG("*OldValue=%u", *OldValue);
    return gcvSTATUS_OK;
}

/*******************************************************************************
**
**  gckOS_AtomicExchangePtr
**
**  Atomically exchange a pair of pointers.
**
**  INPUT:
**
**      gckOS Os
**          Pointer to an gckOS object.
**
**      IN OUT gctPOINTER * Target
**          Pointer to the 32-bit value to exchange.
**
**      IN gctPOINTER NewValue
**          Specifies a new value for the pointer pointed to by Target.
**
**      OUT gctPOINTER * OldValue
**          The old value of the pointer pointed to by Target.
**
**  OUTPUT:
**
**      Nothing.
*/
gceSTATUS
gckOS_AtomicExchangePtr(
    IN gckOS Os,
    IN OUT gctPOINTER * Target,
    IN gctPOINTER NewValue,
    OUT gctPOINTER * OldValue
    )
{
    gcmkHEADER_ARG("Os=0x%X Target=0x%X NewValue=0x%X", Os, Target, NewValue);

    /* Verify the arguments. */
    gcmkVERIFY_OBJECT(Os, gcvOBJ_OS);

    /* Exchange the pair of pointers. */
    *OldValue = (gctPOINTER) atomic_xchg((atomic_t *) Target, (int) NewValue);

    /* Success. */
    gcmkFOOTER_ARG("*OldValue=0x%X", *OldValue);
    return gcvSTATUS_OK;
}

#if gcdSMP
/*******************************************************************************
**
**  gckOS_AtomicSetMask
**
**  Atomically set mask to Atom
**
**  INPUT:
**      IN OUT gctPOINTER Atom
**          Pointer to the atom to set.
**
**      IN gctUINT32 Mask
**          Mask to set.
**
**  OUTPUT:
**
**      Nothing.
*/
gceSTATUS
gckOS_AtomSetMask(
    IN gctPOINTER Atom,
    IN gctUINT32 Mask
    )
{
    gctUINT32 oval, nval;

    gcmkHEADER_ARG("Atom=0x%0x", Atom);
    gcmkVERIFY_ARGUMENT(Atom != gcvNULL);

    do
    {
        oval = atomic_read((atomic_t *) Atom);
        nval = oval | Mask;
    } while (atomic_cmpxchg((atomic_t *) Atom, oval, nval) != oval);

    gcmkFOOTER_NO();
    return gcvSTATUS_OK;
}

/*******************************************************************************
**
**  gckOS_AtomClearMask
**
**  Atomically clear mask from Atom
**
**  INPUT:
**      IN OUT gctPOINTER Atom
**          Pointer to the atom to clear.
**
**      IN gctUINT32 Mask
**          Mask to clear.
**
**  OUTPUT:
**
**      Nothing.
*/
gceSTATUS
gckOS_AtomClearMask(
    IN gctPOINTER Atom,
    IN gctUINT32 Mask
    )
{
    gctUINT32 oval, nval;

    gcmkHEADER_ARG("Atom=0x%0x", Atom);
    gcmkVERIFY_ARGUMENT(Atom != gcvNULL);

    do
    {
        oval = atomic_read((atomic_t *) Atom);
        nval = oval & ~Mask;
    } while (atomic_cmpxchg((atomic_t *) Atom, oval, nval) != oval);

    gcmkFOOTER_NO();
    return gcvSTATUS_OK;
}
#endif

/*******************************************************************************
**
**  gckOS_AtomConstruct
**
**  Create an atom.
**
**  INPUT:
**
**      gckOS Os
**          Pointer to a gckOS object.
**
**  OUTPUT:
**
**      gctPOINTER * Atom
**          Pointer to a variable receiving the constructed atom.
*/
gceSTATUS
gckOS_AtomConstruct(
    IN gckOS Os,
    OUT gctPOINTER * Atom
    )
{
    gceSTATUS status;

    gcmkHEADER_ARG("Os=0x%X", Os);

    /* Verify the arguments. */
    gcmkVERIFY_OBJECT(Os, gcvOBJ_OS);
    gcmkVERIFY_ARGUMENT(Atom != gcvNULL);

    /* Allocate the atom. */
    gcmkONERROR(gckOS_Allocate(Os, gcmSIZEOF(atomic_t), Atom));

    /* Initialize the atom. */
    atomic_set((atomic_t *) *Atom, 0);

    /* Success. */
    gcmkFOOTER_ARG("*Atom=0x%X", *Atom);
    return gcvSTATUS_OK;

OnError:
    /* Return the status. */
    gcmkFOOTER();
    return status;
}

/*******************************************************************************
**
**  gckOS_AtomDestroy
**
**  Destroy an atom.
**
**  INPUT:
**
**      gckOS Os
**          Pointer to a gckOS object.
**
**      gctPOINTER Atom
**          Pointer to the atom to destroy.
**
**  OUTPUT:
**
**      Nothing.
*/
gceSTATUS
gckOS_AtomDestroy(
    IN gckOS Os,
    OUT gctPOINTER Atom
    )
{
    gceSTATUS status;

    gcmkHEADER_ARG("Os=0x%X Atom=0x%0x", Os, Atom);

    /* Verify the arguments. */
    gcmkVERIFY_OBJECT(Os, gcvOBJ_OS);
    gcmkVERIFY_ARGUMENT(Atom != gcvNULL);

    /* Free the atom. */
    gcmkONERROR(gcmkOS_SAFE_FREE(Os, Atom));

    /* Success. */
    gcmkFOOTER_NO();
    return gcvSTATUS_OK;

OnError:
    /* Return the status. */
    gcmkFOOTER();
    return status;
}

/*******************************************************************************
**
**  gckOS_AtomGet
**
**  Get the 32-bit value protected by an atom.
**
**  INPUT:
**
**      gckOS Os
**          Pointer to a gckOS object.
**
**      gctPOINTER Atom
**          Pointer to the atom.
**
**  OUTPUT:
**
**      gctINT32_PTR Value
**          Pointer to a variable the receives the value of the atom.
*/
gceSTATUS
gckOS_AtomGet(
    IN gckOS Os,
    IN gctPOINTER Atom,
    OUT gctINT32_PTR Value
    )
{
    gcmkHEADER_ARG("Os=0x%X Atom=0x%0x", Os, Atom);

    /* Verify the arguments. */
    gcmkVERIFY_OBJECT(Os, gcvOBJ_OS);
    gcmkVERIFY_ARGUMENT(Atom != gcvNULL);

    /* Return the current value of atom. */
    *Value = atomic_read((atomic_t *) Atom);

    /* Success. */
    gcmkFOOTER_ARG("*Value=%d", *Value);
    return gcvSTATUS_OK;
}

/*******************************************************************************
**
**  gckOS_AtomSet
**
**  Set the 32-bit value protected by an atom.
**
**  INPUT:
**
**      gckOS Os
**          Pointer to a gckOS object.
**
**      gctPOINTER Atom
**          Pointer to the atom.
**
**      gctINT32 Value
**          The value of the atom.
**
**  OUTPUT:
**
**      Nothing.
*/
gceSTATUS
gckOS_AtomSet(
    IN gckOS Os,
    IN gctPOINTER Atom,
    IN gctINT32 Value
    )
{
    gcmkHEADER_ARG("Os=0x%X Atom=0x%0x Value=%d", Os, Atom);

    /* Verify the arguments. */
    gcmkVERIFY_OBJECT(Os, gcvOBJ_OS);
    gcmkVERIFY_ARGUMENT(Atom != gcvNULL);

    /* Set the current value of atom. */
    atomic_set((atomic_t *) Atom, Value);

    /* Success. */
    gcmkFOOTER_NO();
    return gcvSTATUS_OK;
}

/*******************************************************************************
**
**  gckOS_AtomIncrement
**
**  Atomically increment the 32-bit integer value inside an atom.
**
**  INPUT:
**
**      gckOS Os
**          Pointer to a gckOS object.
**
**      gctPOINTER Atom
**          Pointer to the atom.
**
**  OUTPUT:
**
**      gctINT32_PTR Value
**          Pointer to a variable that receives the original value of the atom.
*/
gceSTATUS
gckOS_AtomIncrement(
    IN gckOS Os,
    IN gctPOINTER Atom,
    OUT gctINT32_PTR Value
    )
{
    gcmkHEADER_ARG("Os=0x%X Atom=0x%0x", Os, Atom);

    /* Verify the arguments. */
    gcmkVERIFY_OBJECT(Os, gcvOBJ_OS);
    gcmkVERIFY_ARGUMENT(Atom != gcvNULL);

    /* Increment the atom. */
    *Value = atomic_inc_return((atomic_t *) Atom) - 1;

    /* Success. */
    gcmkFOOTER_ARG("*Value=%d", *Value);
    return gcvSTATUS_OK;
}

/*******************************************************************************
**
**  gckOS_AtomDecrement
**
**  Atomically decrement the 32-bit integer value inside an atom.
**
**  INPUT:
**
**      gckOS Os
**          Pointer to a gckOS object.
**
**      gctPOINTER Atom
**          Pointer to the atom.
**
**  OUTPUT:
**
**      gctINT32_PTR Value
**          Pointer to a variable that receives the original value of the atom.
*/
gceSTATUS
gckOS_AtomDecrement(
    IN gckOS Os,
    IN gctPOINTER Atom,
    OUT gctINT32_PTR Value
    )
{
    gcmkHEADER_ARG("Os=0x%X Atom=0x%0x", Os, Atom);

    /* Verify the arguments. */
    gcmkVERIFY_OBJECT(Os, gcvOBJ_OS);
    gcmkVERIFY_ARGUMENT(Atom != gcvNULL);

    /* Decrement the atom. */
    *Value = atomic_dec_return((atomic_t *) Atom) + 1;

    /* Success. */
    gcmkFOOTER_ARG("*Value=%d", *Value);
    return gcvSTATUS_OK;
}

/*******************************************************************************
**
**  gckOS_Delay
**
**  Delay execution of the current thread for a number of milliseconds.
**
**  INPUT:
**
**      gckOS Os
**          Pointer to an gckOS object.
**
**      gctUINT32 Delay
**          Delay to sleep, specified in milliseconds.
**
**  OUTPUT:
**
**      Nothing.
*/
gceSTATUS
gckOS_Delay(
    IN gckOS Os,
    IN gctUINT32 Delay
    )
{
    gcmkHEADER_ARG("Os=0x%X Delay=%u", Os, Delay);

    if (Delay > 0)
    {
#if gcdHIGH_PRECISION_DELAY_ENABLE
        ktime_t wait = ns_to_ktime(Delay * 1000 * 1000);
        set_current_state(TASK_INTERRUPTIBLE);
        schedule_hrtimeout(&wait, HRTIMER_MODE_REL);
#else
        struct timeval now;
        unsigned long jiffies;

        /* Convert milliseconds into seconds and microseconds. */
        now.tv_sec  = Delay / 1000;
        now.tv_usec = (Delay % 1000) * 1000;

        /* Convert timeval to jiffies. */
        jiffies = timeval_to_jiffies(&now);

        /* Schedule timeout. */
        schedule_timeout_interruptible(jiffies);
#endif
    }

    /* Success. */
    gcmkFOOTER_NO();
    return gcvSTATUS_OK;
}

/*******************************************************************************
**
**  gckOS_GetTicks
**
**  Get the number of milliseconds since the system started.
**
**  INPUT:
**
**  OUTPUT:
**
**      gctUINT32_PTR Time
**          Pointer to a variable to get time.
**
*/
gceSTATUS
gckOS_GetTicks(
    OUT gctUINT32_PTR Time
    )
{
     gcmkHEADER();

    *Time = jiffies_to_msecs(jiffies);

    gcmkFOOTER_NO();
    return gcvSTATUS_OK;
}

/*******************************************************************************
**
**  gckOS_TicksAfter
**
**  Compare time values got from gckOS_GetTicks.
**
**  INPUT:
**      gctUINT32 Time1
**          First time value to be compared.
**
**      gctUINT32 Time2
**          Second time value to be compared.
**
**  OUTPUT:
**
**      gctBOOL_PTR IsAfter
**          Pointer to a variable to result.
**
*/
gceSTATUS
gckOS_TicksAfter(
    IN gctUINT32 Time1,
    IN gctUINT32 Time2,
    OUT gctBOOL_PTR IsAfter
    )
{
    gcmkHEADER();

    *IsAfter = time_after((unsigned long)Time1, (unsigned long)Time2);

    gcmkFOOTER_NO();
    return gcvSTATUS_OK;
}

/*******************************************************************************
**
**  gckOS_GetTime
**
**  Get the number of microseconds since the system started.
**
**  INPUT:
**
**  OUTPUT:
**
**      gctUINT64_PTR Time
**          Pointer to a variable to get time.
**
*/
gceSTATUS
gckOS_GetTime(
    OUT gctUINT64_PTR Time
    )
{
    gcmkHEADER();

    *Time = 0;

    gcmkFOOTER_NO();
    return gcvSTATUS_OK;
}

/*******************************************************************************
**
**  gckOS_MemoryBarrier
**
**  Make sure the CPU has executed everything up to this point and the data got
**  written to the specified pointer.
**
**  INPUT:
**
**      gckOS Os
**          Pointer to an gckOS object.
**
**      gctPOINTER Address
**          Address of memory that needs to be barriered.
**
**  OUTPUT:
**
**      Nothing.
*/
gceSTATUS
gckOS_MemoryBarrier(
    IN gckOS Os,
    IN gctPOINTER Address
    )
{
    gcmkHEADER_ARG("Os=0x%X Address=0x%X", Os, Address);

    /* Verify the arguments. */
    gcmkVERIFY_OBJECT(Os, gcvOBJ_OS);

#if gcdNONPAGED_MEMORY_BUFFERABLE \
    && defined (CONFIG_ARM) \
    && (LINUX_VERSION_CODE < KERNEL_VERSION(2,6,34))
    /* drain write buffer */
    dsb();

    /* drain outer cache's write buffer? */
#else
    mb();
#endif

    /* Success. */
    gcmkFOOTER_NO();
    return gcvSTATUS_OK;
}

/*******************************************************************************
**
**  gckOS_AllocatePagedMemory
**
**  Allocate memory from the paged pool.
**
**  INPUT:
**
**      gckOS Os
**          Pointer to an gckOS object.
**
**      gctSIZE_T Bytes
**          Number of bytes to allocate.
**
**  OUTPUT:
**
**      gctPHYS_ADDR * Physical
**          Pointer to a variable that receives the physical address of the
**          memory allocation.
*/
gceSTATUS
gckOS_AllocatePagedMemory(
    IN gckOS Os,
    IN gctSIZE_T Bytes,
    OUT gctPHYS_ADDR * Physical
    )
{
    gceSTATUS status;

    gcmkHEADER_ARG("Os=0x%X Bytes=%lu", Os, Bytes);

    /* Verify the arguments. */
    gcmkVERIFY_OBJECT(Os, gcvOBJ_OS);
    gcmkVERIFY_ARGUMENT(Bytes > 0);
    gcmkVERIFY_ARGUMENT(Physical != gcvNULL);

    /* Allocate the memory. */
    gcmkONERROR(gckOS_AllocatePagedMemoryEx(Os, gcvFALSE, Bytes, Physical));

    /* Success. */
    gcmkFOOTER_ARG("*Physical=0x%X", *Physical);
    return gcvSTATUS_OK;

OnError:
    /* Return the status. */
    gcmkFOOTER();
    return status;
}

/*******************************************************************************
**
**  gckOS_AllocatePagedMemoryEx
**
**  Allocate memory from the paged pool.
**
**  INPUT:
**
**      gckOS Os
**          Pointer to an gckOS object.
**
**      gctBOOL Contiguous
**          Need contiguous memory or not.
**
**      gctSIZE_T Bytes
**          Number of bytes to allocate.
**
**  OUTPUT:
**
**      gctPHYS_ADDR * Physical
**          Pointer to a variable that receives the physical address of the
**          memory allocation.
*/
gceSTATUS
gckOS_AllocatePagedMemoryEx(
    IN gckOS Os,
    IN gctBOOL Contiguous,
    IN gctSIZE_T Bytes,
    OUT gctPHYS_ADDR * Physical
    )
{
    gctINT numPages;
    gctINT i;
    PLINUX_MDL mdl = gcvNULL;
    gctSIZE_T bytes;
    gctBOOL locked = gcvFALSE;
    gceSTATUS status;

    gcmkHEADER_ARG("Os=0x%X Contiguous=%d Bytes=%lu", Os, Contiguous, Bytes);

    /* Verify the arguments. */
    gcmkVERIFY_OBJECT(Os, gcvOBJ_OS);
    gcmkVERIFY_ARGUMENT(Bytes > 0);
    gcmkVERIFY_ARGUMENT(Physical != gcvNULL);

    bytes = gcmALIGN(Bytes, PAGE_SIZE);

    numPages = GetPageCount(bytes, 0);

    MEMORY_LOCK(Os);
    locked = gcvTRUE;

    mdl = _CreateMdl(_GetProcessID());
    if (mdl == gcvNULL)
    {
        gcmkONERROR(gcvSTATUS_OUT_OF_MEMORY);
    }

    if (Contiguous)
    {
        /* Get contiguous pages, and suppress warning (stack dump) from kernel when
           we run out of memory. */
        mdl->u.contiguousPages =
            alloc_pages(GFP_KERNEL | __GFP_NOWARN, GetOrder(numPages));

        if (mdl->u.contiguousPages == gcvNULL)
        {
            mdl->u.contiguousPages =
                alloc_pages(GFP_KERNEL | __GFP_HIGHMEM | __GFP_NOWARN, GetOrder(numPages));
        }
    }
    else
    {
        mdl->u.nonContiguousPages = _NonContiguousAlloc(numPages);
    }

    if (mdl->u.contiguousPages == gcvNULL && mdl->u.nonContiguousPages == gcvNULL)
    {
        gcmkONERROR(gcvSTATUS_OUT_OF_MEMORY);
    }

    mdl->dmaHandle  = 0;
    mdl->addr       = 0;
    mdl->numPages   = numPages;
    mdl->pagedMem   = 1;
    mdl->contiguous = Contiguous;

    for (i = 0; i < mdl->numPages; i++)
    {
        struct page *page;

        if (mdl->contiguous)
        {
            page = nth_page(mdl->u.contiguousPages, i);
        }
        else
        {
            page = _NonContiguousToPage(mdl->u.nonContiguousPages, i);
        }

        SetPageReserved(page);

        if (!PageHighMem(page) && page_to_phys(page))
        {
            gcmkVERIFY_OK(
                gckOS_CacheFlush(Os, _GetProcessID(), gcvNULL,
                                 (gctPOINTER)page_to_phys(page),
                                 page_address(page),
                                 PAGE_SIZE));
        }
    }

    /* Return physical address. */
    *Physical = (gctPHYS_ADDR) mdl;

    /*
     * Add this to a global list.
     * Will be used by get physical address
     * and mapuser pointer functions.
     */
    if (!Os->mdlHead)
    {
        /* Initialize the queue. */
        Os->mdlHead = Os->mdlTail = mdl;
    }
    else
    {
        /* Add to tail. */
        mdl->prev           = Os->mdlTail;
        Os->mdlTail->next   = mdl;
        Os->mdlTail         = mdl;
    }

    MEMORY_UNLOCK(Os);

    /* Success. */
    gcmkFOOTER_ARG("*Physical=0x%X", *Physical);
    return gcvSTATUS_OK;

OnError:
    if (mdl != gcvNULL)
    {
        /* Free the memory. */
        _DestroyMdl(mdl);
    }

    if (locked)
    {
        /* Unlock the memory. */
        MEMORY_UNLOCK(Os);
    }

    /* Return the status. */
    gcmkFOOTER();
    return status;
}

/*******************************************************************************
**
**  gckOS_FreePagedMemory
**
**  Free memory allocated from the paged pool.
**
**  INPUT:
**
**      gckOS Os
**          Pointer to an gckOS object.
**
**      gctPHYS_ADDR Physical
**          Physical address of the allocation.
**
**      gctSIZE_T Bytes
**          Number of bytes of the allocation.
**
**  OUTPUT:
**
**      Nothing.
*/
gceSTATUS
gckOS_FreePagedMemory(
    IN gckOS Os,
    IN gctPHYS_ADDR Physical,
    IN gctSIZE_T Bytes
    )
{
    PLINUX_MDL mdl = (PLINUX_MDL) Physical;
    gctINT i;

    gcmkHEADER_ARG("Os=0x%X Physical=0x%X Bytes=%lu", Os, Physical, Bytes);

    /* Verify the arguments. */
    gcmkVERIFY_OBJECT(Os, gcvOBJ_OS);
    gcmkVERIFY_ARGUMENT(Physical != gcvNULL);
    gcmkVERIFY_ARGUMENT(Bytes > 0);

    /*addr = mdl->addr;*/

    MEMORY_LOCK(Os);

    for (i = 0; i < mdl->numPages; i++)
    {
        if (mdl->contiguous)
        {
            ClearPageReserved(nth_page(mdl->u.contiguousPages, i));
        }
        else
        {
            ClearPageReserved(_NonContiguousToPage(mdl->u.nonContiguousPages, i));
        }
    }

    if (mdl->contiguous)
    {
        __free_pages(mdl->u.contiguousPages, GetOrder(mdl->numPages));
    }
    else
    {
        _NonContiguousFree(mdl->u.nonContiguousPages, mdl->numPages);
    }

    /* Remove the node from global list. */
    if (mdl == Os->mdlHead)
    {
        if ((Os->mdlHead = mdl->next) == gcvNULL)
        {
            Os->mdlTail = gcvNULL;
        }
    }
    else
    {
        mdl->prev->next = mdl->next;

        if (mdl == Os->mdlTail)
        {
            Os->mdlTail = mdl->prev;
        }
        else
        {
            mdl->next->prev = mdl->prev;
        }
    }

    MEMORY_UNLOCK(Os);

    /* Free the structure... */
    gcmkVERIFY_OK(_DestroyMdl(mdl));

    /* Success. */
    gcmkFOOTER_NO();
    return gcvSTATUS_OK;
}

/*******************************************************************************
**
**  gckOS_LockPages
**
**  Lock memory allocated from the paged pool.
**
**  INPUT:
**
**      gckOS Os
**          Pointer to an gckOS object.
**
**      gctPHYS_ADDR Physical
**          Physical address of the allocation.
**
**      gctSIZE_T Bytes
**          Number of bytes of the allocation.
**
**      gctBOOL Cacheable
**          Cache mode of mapping.
**
**  OUTPUT:
**
**      gctPOINTER * Logical
**          Pointer to a variable that receives the address of the mapped
**          memory.
**
**      gctSIZE_T * PageCount
**          Pointer to a variable that receives the number of pages required for
**          the page table according to the GPU page size.
*/
gceSTATUS
gckOS_LockPages(
    IN gckOS Os,
    IN gctPHYS_ADDR Physical,
    IN gctSIZE_T Bytes,
    IN gctBOOL Cacheable,
    OUT gctPOINTER * Logical,
    OUT gctSIZE_T * PageCount
    )
{
    PLINUX_MDL      mdl;
    PLINUX_MDL_MAP  mdlMap;
    gctSTRING       addr;
    unsigned long   start;
    unsigned long   pfn;
    gctINT          i;

    gcmkHEADER_ARG("Os=0x%X Physical=0x%X Bytes=%lu", Os, Physical, Logical);

    /* Verify the arguments. */
    gcmkVERIFY_OBJECT(Os, gcvOBJ_OS);
    gcmkVERIFY_ARGUMENT(Physical != gcvNULL);
    gcmkVERIFY_ARGUMENT(Logical != gcvNULL);
    gcmkVERIFY_ARGUMENT(PageCount != gcvNULL);

    mdl = (PLINUX_MDL) Physical;

    MEMORY_LOCK(Os);

    mdlMap = FindMdlMap(mdl, _GetProcessID());

    if (mdlMap == gcvNULL)
    {
        mdlMap = _CreateMdlMap(mdl, _GetProcessID());

        if (mdlMap == gcvNULL)
        {
            MEMORY_UNLOCK(Os);

            gcmkFOOTER_ARG("*status=%d", gcvSTATUS_OUT_OF_MEMORY);
            return gcvSTATUS_OUT_OF_MEMORY;
        }
    }

    if (mdlMap->vmaAddr == gcvNULL)
    {
        down_write(&current->mm->mmap_sem);

        mdlMap->vmaAddr = (gctSTRING)do_mmap_pgoff(gcvNULL,
                        0L,
                        mdl->numPages * PAGE_SIZE,
                        PROT_READ | PROT_WRITE,
                        MAP_SHARED,
                        0);

        gcmkTRACE_ZONE(
            gcvLEVEL_INFO, gcvZONE_OS,
            "%s(%d): vmaAddr->0x%X for phys_addr->0x%X",
            __FUNCTION__, __LINE__,
            (gctUINT32) mdlMap->vmaAddr,
            (gctUINT32) mdl
            );

        if (IS_ERR(mdlMap->vmaAddr))
        {
            up_write(&current->mm->mmap_sem);

            gcmkTRACE_ZONE(
                gcvLEVEL_INFO, gcvZONE_OS,
                "%s(%d): do_mmap_pgoff error",
                __FUNCTION__, __LINE__
                );

            mdlMap->vmaAddr = gcvNULL;

            MEMORY_UNLOCK(Os);

            gcmkFOOTER_ARG("*status=%d", gcvSTATUS_OUT_OF_MEMORY);
            return gcvSTATUS_OUT_OF_MEMORY;
        }

        mdlMap->vma = find_vma(current->mm, (unsigned long)mdlMap->vmaAddr);

        if (mdlMap->vma == gcvNULL)
        {
            up_write(&current->mm->mmap_sem);

            gcmkTRACE_ZONE(
                gcvLEVEL_INFO, gcvZONE_OS,
                "%s(%d): find_vma error",
                __FUNCTION__, __LINE__
                );

            mdlMap->vmaAddr = gcvNULL;

            MEMORY_UNLOCK(Os);

            gcmkFOOTER_ARG("*status=%d", gcvSTATUS_OUT_OF_RESOURCES);
            return gcvSTATUS_OUT_OF_RESOURCES;
        }

        mdlMap->vma->vm_flags |= VM_RESERVED;
#if !gcdPAGED_MEMORY_CACHEABLE
        if (Cacheable == gcvFALSE)
        {
            /* Make this mapping non-cached. */
            mdlMap->vma->vm_page_prot = gcmkPAGED_MEMROY_PROT(mdlMap->vma->vm_page_prot);
        }
#endif
        addr = mdl->addr;

        /* Now map all the vmalloc pages to this user address. */
        if (mdl->contiguous)
        {
            /* map kernel memory to user space.. */
            if (remap_pfn_range(mdlMap->vma,
                                mdlMap->vma->vm_start,
                                page_to_pfn(mdl->u.contiguousPages),
                                mdlMap->vma->vm_end - mdlMap->vma->vm_start,
                                mdlMap->vma->vm_page_prot) < 0)
            {
                up_write(&current->mm->mmap_sem);

                gcmkTRACE_ZONE(
                    gcvLEVEL_INFO, gcvZONE_OS,
                    "%s(%d): unable to mmap ret",
                    __FUNCTION__, __LINE__
                    );

                mdlMap->vmaAddr = gcvNULL;

                MEMORY_UNLOCK(Os);

                gcmkFOOTER_ARG("*status=%d", gcvSTATUS_OUT_OF_MEMORY);
                return gcvSTATUS_OUT_OF_MEMORY;
            }
        }
        else
        {
            start = mdlMap->vma->vm_start;

            for (i = 0; i < mdl->numPages; i++)
            {
                pfn = _NonContiguousToPfn(mdl->u.nonContiguousPages, i);

                if (remap_pfn_range(mdlMap->vma,
                                    start,
                                    pfn,
                                    PAGE_SIZE,
                                    mdlMap->vma->vm_page_prot) < 0)
                {
                    up_write(&current->mm->mmap_sem);

                    gcmkTRACE_ZONE(
                        gcvLEVEL_INFO, gcvZONE_OS,
                        "%s(%d): gctPHYS_ADDR->0x%X Logical->0x%X Unable to map addr->0x%X to start->0x%X",
                        __FUNCTION__, __LINE__,
                        (gctUINT32) Physical,
                        (gctUINT32) *Logical,
                        (gctUINT32) addr,
                        (gctUINT32) start
                        );

                    mdlMap->vmaAddr = gcvNULL;

                    MEMORY_UNLOCK(Os);

                    gcmkFOOTER_ARG("*status=%d", gcvSTATUS_OUT_OF_MEMORY);
                    return gcvSTATUS_OUT_OF_MEMORY;
                }

                start += PAGE_SIZE;
                addr += PAGE_SIZE;
            }
        }

        up_write(&current->mm->mmap_sem);
    }
    else
    {
        /* mdlMap->vmaAddr != gcvNULL means current process has already locked this node. */
        MEMORY_UNLOCK(Os);

        gcmkFOOTER_ARG("*status=%d, mdlMap->vmaAddr=%x", gcvSTATUS_MEMORY_LOCKED, mdlMap->vmaAddr);
        return gcvSTATUS_MEMORY_LOCKED;
    }

    /* Convert pointer to MDL. */
    *Logical = mdlMap->vmaAddr;

    /* Return the page number according to the GPU page size. */
    gcmkASSERT((PAGE_SIZE % 4096) == 0);
    gcmkASSERT((PAGE_SIZE / 4096) >= 1);

    *PageCount = mdl->numPages * (PAGE_SIZE / 4096);

    MEMORY_UNLOCK(Os);

    /* Success. */
    gcmkFOOTER_ARG("*Logical=0x%X *PageCount=%lu", *Logical, *PageCount);
    return gcvSTATUS_OK;
}

/*******************************************************************************
**
**  gckOS_MapPages
**
**  Map paged memory into a page table.
**
**  INPUT:
**
**      gckOS Os
**          Pointer to an gckOS object.
**
**      gctPHYS_ADDR Physical
**          Physical address of the allocation.
**
**      gctSIZE_T PageCount
**          Number of pages required for the physical address.
**
**      gctPOINTER PageTable
**          Pointer to the page table to fill in.
**
**  OUTPUT:
**
**      Nothing.
*/
gceSTATUS
gckOS_MapPages(
    IN gckOS Os,
    IN gctPHYS_ADDR Physical,
    IN gctSIZE_T PageCount,
    IN gctPOINTER PageTable
    )
{
    return gckOS_MapPagesEx(Os,
                            gcvCORE_MAJOR,
                            Physical,
                            PageCount,
                            PageTable);
}

gceSTATUS
gckOS_MapPagesEx(
    IN gckOS Os,
    IN gceCORE Core,
    IN gctPHYS_ADDR Physical,
    IN gctSIZE_T PageCount,
    IN gctPOINTER PageTable
    )
{
    gceSTATUS status = gcvSTATUS_OK;
    PLINUX_MDL  mdl;
    gctUINT32*  table;
    gctUINT32   offset;
#if gcdNONPAGED_MEMORY_CACHEABLE
    gckMMU      mmu;
    PLINUX_MDL  mmuMdl;
    gctUINT32   bytes;
    gctPHYS_ADDR pageTablePhysical;
#endif

    gcmkHEADER_ARG("Os=0x%X Core=%d Physical=0x%X PageCount=%u PageTable=0x%X",
                   Os, Core, Physical, PageCount, PageTable);

    /* Verify the arguments. */
    gcmkVERIFY_OBJECT(Os, gcvOBJ_OS);
    gcmkVERIFY_ARGUMENT(Physical != gcvNULL);
    gcmkVERIFY_ARGUMENT(PageCount > 0);
    gcmkVERIFY_ARGUMENT(PageTable != gcvNULL);

    /* Convert pointer to MDL. */
    mdl = (PLINUX_MDL)Physical;

    gcmkTRACE_ZONE(
        gcvLEVEL_INFO, gcvZONE_OS,
        "%s(%d): Physical->0x%X PageCount->0x%X PagedMemory->?%d",
        __FUNCTION__, __LINE__,
        (gctUINT32) Physical,
        (gctUINT32) PageCount,
        mdl->pagedMem
        );

    MEMORY_LOCK(Os);

    table = (gctUINT32 *)PageTable;
#if gcdNONPAGED_MEMORY_CACHEABLE
    mmu = Os->device->kernels[Core]->mmu;
    bytes = PageCount * sizeof(*table);
    mmuMdl = (PLINUX_MDL)mmu->pageTablePhysical;
#endif

     /* Get all the physical addresses and store them in the page table. */

    offset = 0;

    if (mdl->pagedMem)
    {
        /* Try to get the user pages so DMA can happen. */
        while (PageCount-- > 0)
        {
#if gcdENABLE_VG
            if (Core == gcvCORE_VG)
            {
                if (mdl->contiguous)
                {
                    gcmkONERROR(
                        gckVGMMU_SetPage(Os->device->kernels[Core]->vg->mmu,
                             page_to_phys(nth_page(mdl->u.contiguousPages, offset)),
                             table));
                }
                else
                {
                    gcmkONERROR(
                        gckVGMMU_SetPage(Os->device->kernels[Core]->vg->mmu,
                             _NonContiguousToPhys(mdl->u.nonContiguousPages, offset),
                             table));
                }
            }
            else
#endif
            {
                if (mdl->contiguous)
                {
                    gcmkONERROR(
                        gckMMU_SetPage(Os->device->kernels[Core]->mmu,
                             page_to_phys(nth_page(mdl->u.contiguousPages, offset)),
                             table));
                }
                else
                {
                    gcmkONERROR(
                        gckMMU_SetPage(Os->device->kernels[Core]->mmu,
                             _NonContiguousToPhys(mdl->u.nonContiguousPages, offset),
                             table));
                }
            }

            table++;
            offset += 1;
        }
    }
    else
    {
        gcmkTRACE_ZONE(
            gcvLEVEL_INFO, gcvZONE_OS,
            "%s(%d): we should not get this call for Non Paged Memory!",
            __FUNCTION__, __LINE__
            );

        while (PageCount-- > 0)
        {
#if gcdENABLE_VG
            if (Core == gcvCORE_VG)
            {
                gcmkONERROR(
                        gckVGMMU_SetPage(Os->device->kernels[Core]->vg->mmu,
                                         page_to_phys(nth_page(mdl->u.contiguousPages, offset)),
                                         table));
            }
            else
#endif
            {
                gcmkONERROR(
                        gckMMU_SetPage(Os->device->kernels[Core]->mmu,
                                         page_to_phys(nth_page(mdl->u.contiguousPages, offset)),
                                         table));
            }
            table++;
            offset += 1;
        }
    }

#if gcdNONPAGED_MEMORY_CACHEABLE
    /* Get physical address of pageTable */
    pageTablePhysical = (gctPHYS_ADDR)(mmuMdl->dmaHandle +
                        ((gctUINT32 *)PageTable - mmu->pageTableLogical));

    /* Flush the mmu page table cache. */
    gcmkONERROR(gckOS_CacheClean(
        Os,
        _GetProcessID(),
        gcvNULL,
        pageTablePhysical,
        PageTable,
        bytes
        ));
#endif

OnError:

    MEMORY_UNLOCK(Os);

    /* Return the status. */
    gcmkFOOTER();
    return status;
}

/*******************************************************************************
**
**  gckOS_UnlockPages
**
**  Unlock memory allocated from the paged pool.
**
**  INPUT:
**
**      gckOS Os
**          Pointer to an gckOS object.
**
**      gctPHYS_ADDR Physical
**          Physical address of the allocation.
**
**      gctSIZE_T Bytes
**          Number of bytes of the allocation.
**
**      gctPOINTER Logical
**          Address of the mapped memory.
**
**  OUTPUT:
**
**      Nothing.
*/
gceSTATUS
gckOS_UnlockPages(
    IN gckOS Os,
    IN gctPHYS_ADDR Physical,
    IN gctSIZE_T Bytes,
    IN gctPOINTER Logical
    )
{
    PLINUX_MDL_MAP          mdlMap;
    PLINUX_MDL              mdl = (PLINUX_MDL)Physical;

    gcmkHEADER_ARG("Os=0x%X Physical=0x%X Bytes=%u Logical=0x%X",
                   Os, Physical, Bytes, Logical);

    /* Verify the arguments. */
    gcmkVERIFY_OBJECT(Os, gcvOBJ_OS);
    gcmkVERIFY_ARGUMENT(Physical != gcvNULL);
    gcmkVERIFY_ARGUMENT(Logical != gcvNULL);

    /* Make sure there is already a mapping...*/
    gcmkVERIFY_ARGUMENT(mdl->u.nonContiguousPages != gcvNULL
                       || mdl->u.contiguousPages != gcvNULL);

    MEMORY_LOCK(Os);

    mdlMap = mdl->maps;

    while (mdlMap != gcvNULL)
    {
        if ((mdlMap->vmaAddr != gcvNULL) && (_GetProcessID() == mdlMap->pid))
        {
            _UnmapUserLogical(mdlMap->pid, mdlMap->vmaAddr, mdl->numPages * PAGE_SIZE);
            mdlMap->vmaAddr = gcvNULL;
        }

        mdlMap = mdlMap->next;
    }

    MEMORY_UNLOCK(Os);

    /* Success. */
    gcmkFOOTER_NO();
    return gcvSTATUS_OK;
}


/*******************************************************************************
**
**  gckOS_AllocateContiguous
**
**  Allocate memory from the contiguous pool.
**
**  INPUT:
**
**      gckOS Os
**          Pointer to an gckOS object.
**
**      gctBOOL InUserSpace
**          gcvTRUE if the pages need to be mapped into user space.
**
**      gctSIZE_T * Bytes
**          Pointer to the number of bytes to allocate.
**
**  OUTPUT:
**
**      gctSIZE_T * Bytes
**          Pointer to a variable that receives the number of bytes allocated.
**
**      gctPHYS_ADDR * Physical
**          Pointer to a variable that receives the physical address of the
**          memory allocation.
**
**      gctPOINTER * Logical
**          Pointer to a variable that receives the logical address of the
**          memory allocation.
*/
gceSTATUS
gckOS_AllocateContiguous(
    IN gckOS Os,
    IN gctBOOL InUserSpace,
    IN OUT gctSIZE_T * Bytes,
    OUT gctPHYS_ADDR * Physical,
    OUT gctPOINTER * Logical
    )
{
    gceSTATUS status;

    gcmkHEADER_ARG("Os=0x%X InUserSpace=%d *Bytes=%lu",
                   Os, InUserSpace, gcmOPT_VALUE(Bytes));

    /* Verify the arguments. */
    gcmkVERIFY_OBJECT(Os, gcvOBJ_OS);
    gcmkVERIFY_ARGUMENT(Bytes != gcvNULL);
    gcmkVERIFY_ARGUMENT(*Bytes > 0);
    gcmkVERIFY_ARGUMENT(Physical != gcvNULL);
    gcmkVERIFY_ARGUMENT(Logical != gcvNULL);

    /* Same as non-paged memory for now. */
    gcmkONERROR(gckOS_AllocateNonPagedMemory(Os,
                                             InUserSpace,
                                             Bytes,
                                             Physical,
                                             Logical));

    /* Success. */
    gcmkFOOTER_ARG("*Bytes=%lu *Physical=0x%X *Logical=0x%X",
                   *Bytes, *Physical, *Logical);
    return gcvSTATUS_OK;

OnError:
    /* Return the status. */
    gcmkFOOTER();
    return status;
}

/*******************************************************************************
**
**  gckOS_FreeContiguous
**
**  Free memory allocated from the contiguous pool.
**
**  INPUT:
**
**      gckOS Os
**          Pointer to an gckOS object.
**
**      gctPHYS_ADDR Physical
**          Physical address of the allocation.
**
**      gctPOINTER Logical
**          Logicval address of the allocation.
**
**      gctSIZE_T Bytes
**          Number of bytes of the allocation.
**
**  OUTPUT:
**
**      Nothing.
*/
gceSTATUS
gckOS_FreeContiguous(
    IN gckOS Os,
    IN gctPHYS_ADDR Physical,
    IN gctPOINTER Logical,
    IN gctSIZE_T Bytes
    )
{
    gceSTATUS status;

    gcmkHEADER_ARG("Os=0x%X Physical=0x%X Logical=0x%X Bytes=%lu",
                   Os, Physical, Logical, Bytes);

    /* Verify the arguments. */
    gcmkVERIFY_OBJECT(Os, gcvOBJ_OS);
    gcmkVERIFY_ARGUMENT(Physical != gcvNULL);
    gcmkVERIFY_ARGUMENT(Logical != gcvNULL);
    gcmkVERIFY_ARGUMENT(Bytes > 0);

    /* Same of non-paged memory for now. */
    gcmkONERROR(gckOS_FreeNonPagedMemory(Os, Bytes, Physical, Logical));

    /* Success. */
    gcmkFOOTER_NO();
    return gcvSTATUS_OK;

OnError:
    /* Return the status. */
    gcmkFOOTER();
    return status;
}

#if gcdENABLE_VG
/******************************************************************************
**
**  gckOS_GetKernelLogical
**
**  Return the kernel logical pointer that corresponods to the specified
**  hardware address.
**
**  INPUT:
**
**      gckOS Os
**          Pointer to an gckOS object.
**
**      gctUINT32 Address
**          Hardware physical address.
**
**  OUTPUT:
**
**      gctPOINTER * KernelPointer
**          Pointer to a variable receiving the pointer in kernel address space.
*/
gceSTATUS
gckOS_GetKernelLogical(
    IN gckOS Os,
    IN gctUINT32 Address,
    OUT gctPOINTER * KernelPointer
    )
{
    return gckOS_GetKernelLogicalEx(Os, gcvCORE_MAJOR, Address, KernelPointer);
}

gceSTATUS
gckOS_GetKernelLogicalEx(
    IN gckOS Os,
    IN gceCORE Core,
    IN gctUINT32 Address,
    OUT gctPOINTER * KernelPointer
    )
{
    gceSTATUS status;

    gcmkHEADER_ARG("Os=0x%X Core=%d Address=0x%08x", Os, Core, Address);

    do
    {
        gckGALDEVICE device;
        gckKERNEL kernel;
        gcePOOL pool;
        gctUINT32 offset;
        gctPOINTER logical;

        /* Extract the pointer to the gckGALDEVICE class. */
        device = (gckGALDEVICE) Os->device;

        /* Kernel shortcut. */
        kernel = device->kernels[Core];
#if gcdENABLE_VG
       if (Core == gcvCORE_VG)
       {
           gcmkERR_BREAK(gckVGHARDWARE_SplitMemory(
                kernel->vg->hardware, Address, &pool, &offset
                ));
       }
       else
#endif
       {
        /* Split the memory address into a pool type and offset. */
            gcmkERR_BREAK(gckHARDWARE_SplitMemory(
                kernel->hardware, Address, &pool, &offset
                ));
       }

        /* Dispatch on pool. */
        switch (pool)
        {
        case gcvPOOL_LOCAL_INTERNAL:
            /* Internal memory. */
            logical = device->internalLogical;
            break;

        case gcvPOOL_LOCAL_EXTERNAL:
            /* External memory. */
            logical = device->externalLogical;
            break;

        case gcvPOOL_SYSTEM:
            /* System memory. */
            logical = device->contiguousBase;
            break;

        default:
            /* Invalid memory pool. */
            gcmkFOOTER();
            return gcvSTATUS_INVALID_ARGUMENT;
        }

        /* Build logical address of specified address. */
        * KernelPointer = ((gctUINT8_PTR) logical) + offset;

        /* Success. */
        gcmkFOOTER_ARG("*KernelPointer=0x%X", *KernelPointer);
        return gcvSTATUS_OK;
    }
    while (gcvFALSE);

    /* Return status. */
    gcmkFOOTER();
    return status;
}
#endif

/*******************************************************************************
**
**  gckOS_MapUserPointer
**
**  Map a pointer from the user process into the kernel address space.
**
**  INPUT:
**
**      gckOS Os
**          Pointer to an gckOS object.
**
**      gctPOINTER Pointer
**          Pointer in user process space that needs to be mapped.
**
**      gctSIZE_T Size
**          Number of bytes that need to be mapped.
**
**  OUTPUT:
**
**      gctPOINTER * KernelPointer
**          Pointer to a variable receiving the mapped pointer in kernel address
**          space.
*/
gceSTATUS
gckOS_MapUserPointer(
    IN gckOS Os,
    IN gctPOINTER Pointer,
    IN gctSIZE_T Size,
    OUT gctPOINTER * KernelPointer
    )
{
    gcmkHEADER_ARG("Os=0x%X Pointer=0x%X Size=%lu", Os, Pointer, Size);

#if NO_USER_DIRECT_ACCESS_FROM_KERNEL
{
    gctPOINTER buf = gcvNULL;
    gctUINT32 len;

    /* Verify the arguments. */
    gcmkVERIFY_OBJECT(Os, gcvOBJ_OS);
    gcmkVERIFY_ARGUMENT(Pointer != gcvNULL);
    gcmkVERIFY_ARGUMENT(Size > 0);
    gcmkVERIFY_ARGUMENT(KernelPointer != gcvNULL);

    buf = kmalloc(Size, GFP_KERNEL | __GFP_NOWARN);
    if (buf == gcvNULL)
    {
        gcmkTRACE(
            gcvLEVEL_ERROR,
            "%s(%d): Failed to allocate memory.",
            __FUNCTION__, __LINE__
            );

        gcmkFOOTER_ARG("*status=%d", gcvSTATUS_OUT_OF_MEMORY);
        return gcvSTATUS_OUT_OF_MEMORY;
    }

    len = copy_from_user(buf, Pointer, Size);
    if (len != 0)
    {
        gcmkTRACE(
            gcvLEVEL_ERROR,
            "%s(%d): Failed to copy data from user.",
            __FUNCTION__, __LINE__
            );

        if (buf != gcvNULL)
        {
            kfree(buf);
        }

        gcmkFOOTER_ARG("*status=%d", gcvSTATUS_GENERIC_IO);
        return gcvSTATUS_GENERIC_IO;
    }

    *KernelPointer = buf;
}
#else
    *KernelPointer = Pointer;
#endif /* NO_USER_DIRECT_ACCESS_FROM_KERNEL */

    gcmkFOOTER_ARG("*KernelPointer=0x%X", *KernelPointer);
    return gcvSTATUS_OK;
}

/*******************************************************************************
**
**  gckOS_UnmapUserPointer
**
**  Unmap a user process pointer from the kernel address space.
**
**  INPUT:
**
**      gckOS Os
**          Pointer to an gckOS object.
**
**      gctPOINTER Pointer
**          Pointer in user process space that needs to be unmapped.
**
**      gctSIZE_T Size
**          Number of bytes that need to be unmapped.
**
**      gctPOINTER KernelPointer
**          Pointer in kernel address space that needs to be unmapped.
**
**  OUTPUT:
**
**      Nothing.
*/
gceSTATUS
gckOS_UnmapUserPointer(
    IN gckOS Os,
    IN gctPOINTER Pointer,
    IN gctSIZE_T Size,
    IN gctPOINTER KernelPointer
    )
{
    gcmkHEADER_ARG("Os=0x%X Pointer=0x%X Size=%lu KernelPointer=0x%X",
                   Os, Pointer, Size, KernelPointer);

#if NO_USER_DIRECT_ACCESS_FROM_KERNEL
{
    gctUINT32 len;

    /* Verify the arguments. */
    gcmkVERIFY_OBJECT(Os, gcvOBJ_OS);
    gcmkVERIFY_ARGUMENT(Pointer != gcvNULL);
    gcmkVERIFY_ARGUMENT(Size > 0);
    gcmkVERIFY_ARGUMENT(KernelPointer != gcvNULL);

    len = copy_to_user(Pointer, KernelPointer, Size);

    kfree(KernelPointer);

    if (len != 0)
    {
        gcmkTRACE(
            gcvLEVEL_ERROR,
            "%s(%d): Failed to copy data to user.",
            __FUNCTION__, __LINE__
            );

        gcmkFOOTER_ARG("status=%d", gcvSTATUS_GENERIC_IO);
        return gcvSTATUS_GENERIC_IO;
    }
}
#endif /* NO_USER_DIRECT_ACCESS_FROM_KERNEL */

    gcmkFOOTER_NO();
    return gcvSTATUS_OK;
}

/*******************************************************************************
**
**  gckOS_QueryNeedCopy
**
**  Query whether the memory can be accessed or mapped directly or it has to be
**  copied.
**
**  INPUT:
**
**      gckOS Os
**          Pointer to an gckOS object.
**
**      gctUINT32 ProcessID
**          Process ID of the current process.
**
**  OUTPUT:
**
**      gctBOOL_PTR NeedCopy
**          Pointer to a boolean receiving gcvTRUE if the memory needs a copy or
**          gcvFALSE if the memory can be accessed or mapped dircetly.
*/
gceSTATUS
gckOS_QueryNeedCopy(
    IN gckOS Os,
    IN gctUINT32 ProcessID,
    OUT gctBOOL_PTR NeedCopy
    )
{
    gcmkHEADER_ARG("Os=0x%X ProcessID=%d", Os, ProcessID);

    /* Verify the arguments. */
    gcmkVERIFY_OBJECT(Os, gcvOBJ_OS);
    gcmkVERIFY_ARGUMENT(NeedCopy != gcvNULL);

#if NO_USER_DIRECT_ACCESS_FROM_KERNEL
    /* We need to copy data. */
    *NeedCopy = gcvTRUE;
#else
    /* No need to copy data. */
    *NeedCopy = gcvFALSE;
#endif

    /* Success. */
    gcmkFOOTER_ARG("*NeedCopy=%d", *NeedCopy);
    return gcvSTATUS_OK;
}

/*******************************************************************************
**
**  gckOS_CopyFromUserData
**
**  Copy data from user to kernel memory.
**
**  INPUT:
**
**      gckOS Os
**          Pointer to an gckOS object.
**
**      gctPOINTER KernelPointer
**          Pointer to kernel memory.
**
**      gctPOINTER Pointer
**          Pointer to user memory.
**
**      gctSIZE_T Size
**          Number of bytes to copy.
**
**  OUTPUT:
**
**      Nothing.
*/
gceSTATUS
gckOS_CopyFromUserData(
    IN gckOS Os,
    IN gctPOINTER KernelPointer,
    IN gctPOINTER Pointer,
    IN gctSIZE_T Size
    )
{
    gceSTATUS status;

    gcmkHEADER_ARG("Os=0x%X KernelPointer=0x%X Pointer=0x%X Size=%lu",
                   Os, KernelPointer, Pointer, Size);

    /* Verify the arguments. */
    gcmkVERIFY_OBJECT(Os, gcvOBJ_OS);
    gcmkVERIFY_ARGUMENT(KernelPointer != gcvNULL);
    gcmkVERIFY_ARGUMENT(Pointer != gcvNULL);
    gcmkVERIFY_ARGUMENT(Size > 0);

    /* Copy data from user. */
    if (copy_from_user(KernelPointer, Pointer, Size) != 0)
    {
        /* Could not copy all the bytes. */
        gcmkONERROR(gcvSTATUS_OUT_OF_RESOURCES);
    }

    /* Success. */
    gcmkFOOTER_NO();
    return gcvSTATUS_OK;

OnError:
    /* Return the status. */
    gcmkFOOTER();
    return status;
}

/*******************************************************************************
**
**  gckOS_CopyToUserData
**
**  Copy data from kernel to user memory.
**
**  INPUT:
**
**      gckOS Os
**          Pointer to an gckOS object.
**
**      gctPOINTER KernelPointer
**          Pointer to kernel memory.
**
**      gctPOINTER Pointer
**          Pointer to user memory.
**
**      gctSIZE_T Size
**          Number of bytes to copy.
**
**  OUTPUT:
**
**      Nothing.
*/
gceSTATUS
gckOS_CopyToUserData(
    IN gckOS Os,
    IN gctPOINTER KernelPointer,
    IN gctPOINTER Pointer,
    IN gctSIZE_T Size
    )
{
    gceSTATUS status;

    gcmkHEADER_ARG("Os=0x%X KernelPointer=0x%X Pointer=0x%X Size=%lu",
                   Os, KernelPointer, Pointer, Size);

    /* Verify the arguments. */
    gcmkVERIFY_OBJECT(Os, gcvOBJ_OS);
    gcmkVERIFY_ARGUMENT(KernelPointer != gcvNULL);
    gcmkVERIFY_ARGUMENT(Pointer != gcvNULL);
    gcmkVERIFY_ARGUMENT(Size > 0);

    /* Copy data to user. */
    if (copy_to_user(Pointer, KernelPointer, Size) != 0)
    {
        /* Could not copy all the bytes. */
        gcmkONERROR(gcvSTATUS_OUT_OF_RESOURCES);
    }

    /* Success. */
    gcmkFOOTER_NO();
    return gcvSTATUS_OK;

OnError:
    /* Return the status. */
    gcmkFOOTER();
    return status;
}

/*******************************************************************************
**
**  gckOS_WriteMemory
**
**  Write data to a memory.
**
**  INPUT:
**
**      gckOS Os
**          Pointer to an gckOS object.
**
**      gctPOINTER Address
**          Address of the memory to write to.
**
**      gctUINT32 Data
**          Data for register.
**
**  OUTPUT:
**
**      Nothing.
*/
gceSTATUS
gckOS_WriteMemory(
    IN gckOS Os,
    IN gctPOINTER Address,
    IN gctUINT32 Data
    )
{
    gceSTATUS status;
    gcmkHEADER_ARG("Os=0x%X Address=0x%X Data=%u", Os, Address, Data);

    /* Verify the arguments. */
    gcmkVERIFY_ARGUMENT(Address != gcvNULL);

    /* Write memory. */
#if NO_USER_DIRECT_ACCESS_FROM_KERNEL
    if (access_ok(VERIFY_WRITE, Address, 4))
    {
        /* User address. */
        if(put_user(Data, (gctUINT32*)Address))
        {
            gcmkONERROR(gcvSTATUS_INVALID_ADDRESS);
        }
    }
    else
#endif
    {
        /* Kernel address. */
        *(gctUINT32 *)Address = Data;
    }

    /* Success. */
    gcmkFOOTER_NO();
    return gcvSTATUS_OK;

OnError:
    gcmkFOOTER();
    return status;
}

/*******************************************************************************
**
**  gckOS_MapUserMemory
**
**  Lock down a user buffer and return an DMA'able address to be used by the
**  hardware to access it.
**
**  INPUT:
**
**      gctPOINTER Memory
**          Pointer to memory to lock down.
**
**      gctSIZE_T Size
**          Size in bytes of the memory to lock down.
**
**  OUTPUT:
**
**      gctPOINTER * Info
**          Pointer to variable receiving the information record required by
**          gckOS_UnmapUserMemory.
**
**      gctUINT32_PTR Address
**          Pointer to a variable that will receive the address DMA'able by the
**          hardware.
*/
gceSTATUS
gckOS_MapUserMemory(
    IN gckOS Os,
    IN gceCORE Core,
    IN gctPOINTER Memory,
    IN gctUINT32 Physical,
    IN gctSIZE_T Size,
    OUT gctPOINTER * Info,
    OUT gctUINT32_PTR Address
    )
{
    gceSTATUS status;

    gcmkHEADER_ARG("Os=0x%x Core=%d Memory=0x%x Size=%lu", Os, Core, Memory, Size);

#if gcdSECURE_USER
    gcmkONERROR(gckOS_AddMapping(Os, *Address, Memory, Size));

    gcmkFOOTER_NO();
    return gcvSTATUS_OK;

OnError:
    gcmkFOOTER();
    return status;
#else
{
    gctSIZE_T pageCount, i, j;
    gctUINT32_PTR pageTable;
    gctUINT32 address = 0, physical = ~0U;
    gctUINT32 memory;
    gctUINT32 offset;
    gctINT result = 0;

    gcsPageInfo_PTR info = gcvNULL;
    struct page **pages = gcvNULL;

    /* Verify the arguments. */
    gcmkVERIFY_OBJECT(Os, gcvOBJ_OS);
    gcmkVERIFY_ARGUMENT(Memory != gcvNULL || Physical != ~0U);
    gcmkVERIFY_ARGUMENT(Size > 0);
    gcmkVERIFY_ARGUMENT(Info != gcvNULL);
    gcmkVERIFY_ARGUMENT(Address != gcvNULL);

    do
    {
        memory = (gctUINT32) Memory;

        pageCount = GetPageCount(Size, 0);

        gcmkTRACE_ZONE(
            gcvLEVEL_INFO, gcvZONE_OS,
            "%s(%d): pageCount: %d.",
            __FUNCTION__, __LINE__,
            pageCount
            );

        /* Overflow. */
        if ((memory + Size) < memory)
        {
            gcmkFOOTER_ARG("status=%d", gcvSTATUS_INVALID_ARGUMENT);
            return gcvSTATUS_INVALID_ARGUMENT;
        }

        MEMORY_MAP_LOCK(Os);

        /* Allocate the Info struct. */
        info = (gcsPageInfo_PTR)kmalloc(sizeof(gcsPageInfo), GFP_KERNEL | __GFP_NOWARN);

        if (info == gcvNULL)
        {
            status = gcvSTATUS_OUT_OF_MEMORY;
            break;
        }

        /* Allocate the array of page addresses. */
        pages = (struct page **)kmalloc(pageCount * sizeof(struct page *), GFP_KERNEL | __GFP_NOWARN);

        if (pages == gcvNULL)
        {
            status = gcvSTATUS_OUT_OF_MEMORY;
            break;
        }

        if (Physical != ~0U)
        {
            for (i = 0; i < pageCount; i++)
            {
                pages[i] = pfn_to_page((Physical >> PAGE_SHIFT) + i);
                get_page(pages[i]);
            }
        }
        else
        {
            /* Get the user pages. */
            down_read(&current->mm->mmap_sem);
            result = get_user_pages(current,
                    current->mm,
                    memory & PAGE_MASK,
                    pageCount,
                    1,
                    0,
                    pages,
                    gcvNULL
                    );
            up_read(&current->mm->mmap_sem);

            if (result <=0 || result < pageCount)
            {
                struct vm_area_struct *vma;

                /* Free the page table. */
                if (pages != gcvNULL)
                {
                    /* Release the pages if any. */
                    if (result > 0)
                    {
                        for (i = 0; i < result; i++)
                        {
                            if (pages[i] == gcvNULL)
                            {
                                break;
                            }

                            page_cache_release(pages[i]);
                        }
                    }

                    kfree(pages);
                    pages = gcvNULL;
                }

                vma = find_vma(current->mm, memory);

                if (vma && (vma->vm_flags & VM_PFNMAP) )
                {
                    pte_t       * pte;
                    spinlock_t  * ptl;
                    unsigned long pfn;

                    pgd_t * pgd = pgd_offset(current->mm, memory);
                    pud_t * pud = pud_offset(pgd, memory);
                    if (pud)
                    {
                        pmd_t * pmd = pmd_offset(pud, memory);
                        pte = pte_offset_map_lock(current->mm, pmd, memory, &ptl);
                        if (!pte)
                        {
                            gcmkONERROR(gcvSTATUS_OUT_OF_RESOURCES);
                        }
                    }
                    else
                    {
                        gcmkONERROR(gcvSTATUS_OUT_OF_RESOURCES);
                    }

                    pfn      = pte_pfn(*pte);

                    physical = (pfn << PAGE_SHIFT) | (memory & ~PAGE_MASK);

                    pte_unmap_unlock(pte, ptl);

                    if ((Os->device->kernels[Core]->hardware->mmuVersion == 0)
                            && !((physical - Os->device->baseAddress) & 0x80000000))
                    {
                        info->pages = gcvNULL;
                        info->pageTable = gcvNULL;

                        MEMORY_MAP_UNLOCK(Os);

                        *Address = physical - Os->device->baseAddress;
                        *Info    = info;

                        gcmkFOOTER_ARG("*Info=0x%X *Address=0x%08x",
                                *Info, *Address);

                        return gcvSTATUS_OK;
                    }
                }
                else
                {
                    gcmkONERROR(gcvSTATUS_OUT_OF_RESOURCES);
                }
            }
        }

        if (pages)
        {
            for (i = 0; i < pageCount; i++)
            {
                /* Flush(clean) the data cache. */
                gcmkONERROR(gckOS_CacheFlush(Os, _GetProcessID(), gcvNULL,
                                 (gctPOINTER)page_to_phys(pages[i]),
                                 (gctPOINTER)(memory & PAGE_MASK) + i*PAGE_SIZE,
                                 PAGE_SIZE));
            }
        }
        else
        {
            /* Flush(clean) the data cache. */
            gcmkONERROR(gckOS_CacheFlush(Os, _GetProcessID(), gcvNULL,
                             (gctPOINTER)(physical & PAGE_MASK),
                             (gctPOINTER)(memory & PAGE_MASK),
                             PAGE_SIZE * pageCount));
        }

#if gcdENABLE_VG
        if (Core == gcvCORE_VG)
        {
            /* Allocate pages inside the page table. */
            gcmkERR_BREAK(gckVGMMU_AllocatePages(Os->device->kernels[Core]->vg->mmu,
                                              pageCount * (PAGE_SIZE/4096),
                                              (gctPOINTER *) &pageTable,
                                              &address));
        }
        else
#endif
        {
            /* Allocate pages inside the page table. */
            gcmkERR_BREAK(gckMMU_AllocatePages(Os->device->kernels[Core]->mmu,
                                              pageCount * (PAGE_SIZE/4096),
                                              (gctPOINTER *) &pageTable,
                                              &address));
        }
        /* Fill the page table. */
        for (i = 0; i < pageCount; i++)
        {
            gctUINT32 phys;
            gctUINT32_PTR tab = pageTable + i * (PAGE_SIZE/4096);

            if (pages)
            {
                phys = page_to_phys(pages[i]);
            }
            else
            {
                phys = (physical & PAGE_MASK) + i * PAGE_SIZE;
            }

#if gcdENABLE_VG
            if (Core == gcvCORE_VG)
            {
                /* Get the physical address from page struct. */
                gcmkONERROR(
                    gckVGMMU_SetPage(Os->device->kernels[Core]->vg->mmu,
                                   phys,
                                   tab));
            }
            else
#endif
            {
                /* Get the physical address from page struct. */
                gcmkONERROR(
                    gckMMU_SetPage(Os->device->kernels[Core]->mmu,
                                   phys,
                                   tab));
            }

            for (j = 1; j < (PAGE_SIZE/4096); j++)
            {
                pageTable[i * (PAGE_SIZE/4096) + j] = pageTable[i * (PAGE_SIZE/4096)] + 4096 * j;
            }

            gcmkTRACE_ZONE(
                gcvLEVEL_INFO, gcvZONE_OS,
                "%s(%d): pageTable[%d]: 0x%X 0x%X.",
                __FUNCTION__, __LINE__,
                i, phys, pageTable[i]);
        }

#if gcdENABLE_VG
        if (Core != gcvCORE_VG)
#endif
        {
            gcmkONERROR(gckMMU_Flush(Os->device->kernels[Core]->mmu));
        }

        /* Save pointer to page table. */
        info->pageTable = pageTable;
        info->pages = pages;

        *Info = (gctPOINTER) info;

        gcmkTRACE_ZONE(
            gcvLEVEL_INFO, gcvZONE_OS,
            "%s(%d): info->pages: 0x%X, info->pageTable: 0x%X, info: 0x%X.",
            __FUNCTION__, __LINE__,
            info->pages,
            info->pageTable,
            info
            );

        offset = (Physical != ~0U)
               ? (Physical & ~PAGE_MASK)
               : (memory & ~PAGE_MASK);

        /* Return address. */
        *Address = address + offset;

        gcmkTRACE_ZONE(
            gcvLEVEL_INFO, gcvZONE_OS,
            "%s(%d): Address: 0x%X.",
            __FUNCTION__, __LINE__,
            *Address
            );

        /* Success. */
        status = gcvSTATUS_OK;
    }
    while (gcvFALSE);

OnError:

    if (gcmIS_ERROR(status))
    {
        gcmkTRACE(
            gcvLEVEL_ERROR,
            "%s(%d): error occured: %d.",
            __FUNCTION__, __LINE__,
            status
            );

        /* Release page array. */
        if (result > 0 && pages != gcvNULL)
        {
            gcmkTRACE(
                gcvLEVEL_ERROR,
                "%s(%d): error: page table is freed.",
                __FUNCTION__, __LINE__
                );

            for (i = 0; i < result; i++)
            {
                if (pages[i] == gcvNULL)
                {
                    break;
                }
                page_cache_release(pages[i]);
            }
        }

        if (info!= gcvNULL && pages != gcvNULL)
        {
            gcmkTRACE(
                gcvLEVEL_ERROR,
                "%s(%d): error: pages is freed.",
                __FUNCTION__, __LINE__
                );

            /* Free the page table. */
            kfree(pages);
            info->pages = gcvNULL;
        }

        /* Release page info struct. */
        if (info != gcvNULL)
        {
            gcmkTRACE(
                gcvLEVEL_ERROR,
                "%s(%d): error: info is freed.",
                __FUNCTION__, __LINE__
                );

            /* Free the page info struct. */
            kfree(info);
            *Info = gcvNULL;
        }
    }

    MEMORY_MAP_UNLOCK(Os);

    /* Return the status. */
    if (gcmIS_SUCCESS(status))
    {
        gcmkFOOTER_ARG("*Info=0x%X *Address=0x%08x", *Info, *Address);
    }
    else
    {
        gcmkFOOTER();
    }

    return status;
}
#endif
}

/*******************************************************************************
**
**  gckOS_UnmapUserMemory
**
**  Unlock a user buffer and that was previously locked down by
**  gckOS_MapUserMemory.
**
**  INPUT:
**
**      gctPOINTER Memory
**          Pointer to memory to unlock.
**
**      gctSIZE_T Size
**          Size in bytes of the memory to unlock.
**
**      gctPOINTER Info
**          Information record returned by gckOS_MapUserMemory.
**
**      gctUINT32_PTR Address
**          The address returned by gckOS_MapUserMemory.
**
**  OUTPUT:
**
**      Nothing.
*/
gceSTATUS
gckOS_UnmapUserMemory(
    IN gckOS Os,
    IN gceCORE Core,
    IN gctPOINTER Memory,
    IN gctSIZE_T Size,
    IN gctPOINTER Info,
    IN gctUINT32 Address
    )
{
    gceSTATUS status;

    gcmkHEADER_ARG("Os=0x%X Core=%d Memory=0x%X Size=%lu Info=0x%X Address0x%08x",
                   Os, Core, Memory, Size, Info, Address);

#if gcdSECURE_USER
    gcmkONERROR(gckOS_RemoveMapping(Os, Memory, Size));

    gcmkFOOTER_NO();
    return gcvSTATUS_OK;

OnError:
    gcmkFOOTER();
    return status;
#else
{
    gctUINT32 memory;
    gcsPageInfo_PTR info;
    gctSIZE_T pageCount, i;
    struct page **pages;

    /* Verify the arguments. */
    gcmkVERIFY_OBJECT(Os, gcvOBJ_OS);
    gcmkVERIFY_ARGUMENT(Memory != gcvNULL);
    gcmkVERIFY_ARGUMENT(Size > 0);
    gcmkVERIFY_ARGUMENT(Info != gcvNULL);

    do
    {
        info = (gcsPageInfo_PTR) Info;

        pages = info->pages;

        gcmkTRACE_ZONE(
            gcvLEVEL_INFO, gcvZONE_OS,
            "%s(%d): info=0x%X, pages=0x%X.",
            __FUNCTION__, __LINE__,
            info, pages
            );

        /* Invalid page array. */
        if (pages == gcvNULL && info->pageTable == gcvNULL)
        {
            kfree(info);

            gcmkFOOTER_NO();
            return gcvSTATUS_OK;
        }

        memory = (gctUINT32) Memory;
        pageCount = GetPageCount(Size, 0);

        /* Overflow. */
        if ((memory + Size) < memory)
        {
            gcmkFOOTER_ARG("status=%d", gcvSTATUS_INVALID_ARGUMENT);
            return gcvSTATUS_INVALID_ARGUMENT;
        }

        gcmkTRACE_ZONE(
            gcvLEVEL_INFO, gcvZONE_OS,
            "%s(%d): memory: 0x%X, pageCount: %d, pageTable: 0x%X.",
            __FUNCTION__, __LINE__,
            memory, pageCount, info->pageTable
            );

        MEMORY_MAP_LOCK(Os);

        gcmkASSERT(info->pageTable != gcvNULL);

#if gcdENABLE_VG
        if (Core == gcvCORE_VG)
        {
            /* Free the pages from the MMU. */
            gcmkERR_BREAK(gckVGMMU_FreePages(Os->device->kernels[Core]->vg->mmu,
                                          info->pageTable,
                                          pageCount * (PAGE_SIZE/4096)
                                          ));
        }
        else
#endif
        {
            /* Free the pages from the MMU. */
            gcmkERR_BREAK(gckMMU_FreePages(Os->device->kernels[Core]->mmu,
                                          info->pageTable,
                                          pageCount * (PAGE_SIZE/4096)
                                          ));
        }

        /* Release the page cache. */
        if (pages)
        {
            for (i = 0; i < pageCount; i++)
            {
                gcmkTRACE_ZONE(
                    gcvLEVEL_INFO, gcvZONE_OS,
                    "%s(%d): pages[%d]: 0x%X.",
                    __FUNCTION__, __LINE__,
                    i, pages[i]
                    );

                if (!PageReserved(pages[i]))
                {
                     SetPageDirty(pages[i]);
                }

                page_cache_release(pages[i]);
            }
        }

        /* Success. */
        status = gcvSTATUS_OK;
    }
    while (gcvFALSE);

    if (info != gcvNULL)
    {
        /* Free the page array. */
        if (info->pages != gcvNULL)
        {
            kfree(info->pages);
        }

        kfree(info);
    }

    MEMORY_MAP_UNLOCK(Os);

    /* Return the status. */
    gcmkFOOTER();
    return status;
}
#endif
}

/*******************************************************************************
**
**  gckOS_GetBaseAddress
**
**  Get the base address for the physical memory.
**
**  INPUT:
**
**      gckOS Os
**          Pointer to the gckOS object.
**
**  OUTPUT:
**
**      gctUINT32_PTR BaseAddress
**          Pointer to a variable that will receive the base address.
*/
gceSTATUS
gckOS_GetBaseAddress(
    IN gckOS Os,
    OUT gctUINT32_PTR BaseAddress
    )
{
    gcmkHEADER_ARG("Os=0x%X", Os);

    /* Verify the arguments. */
    gcmkVERIFY_OBJECT(Os, gcvOBJ_OS);
    gcmkVERIFY_ARGUMENT(BaseAddress != gcvNULL);

    /* Return base address. */
    *BaseAddress = Os->device->baseAddress;

    /* Success. */
    gcmkFOOTER_ARG("*BaseAddress=0x%08x", *BaseAddress);
    return gcvSTATUS_OK;
}

gceSTATUS
gckOS_SuspendInterrupt(
    IN gckOS Os
    )
{
    return gckOS_SuspendInterruptEx(Os, gcvCORE_MAJOR);
}

gceSTATUS
gckOS_SuspendInterruptEx(
    IN gckOS Os,
    IN gceCORE Core
    )
{
    gcmkHEADER_ARG("Os=0x%X Core=%d", Os, Core);

    /* Verify the arguments. */
    gcmkVERIFY_OBJECT(Os, gcvOBJ_OS);

    disable_irq(Os->device->irqLines[Core]);

    gcmkFOOTER_NO();
    return gcvSTATUS_OK;
}

gceSTATUS
gckOS_ResumeInterrupt(
    IN gckOS Os
    )
{
    return gckOS_ResumeInterruptEx(Os, gcvCORE_MAJOR);
}

gceSTATUS
gckOS_ResumeInterruptEx(
    IN gckOS Os,
    IN gceCORE Core
    )
{
    gcmkHEADER_ARG("Os=0x%X Core=%d", Os, Core);

    /* Verify the arguments. */
    gcmkVERIFY_OBJECT(Os, gcvOBJ_OS);

    enable_irq(Os->device->irqLines[Core]);

    gcmkFOOTER_NO();
    return gcvSTATUS_OK;
}

gceSTATUS
gckOS_MemCopy(
    IN gctPOINTER Destination,
    IN gctCONST_POINTER Source,
    IN gctSIZE_T Bytes
    )
{
    gcmkHEADER_ARG("Destination=0x%X Source=0x%X Bytes=%lu",
                   Destination, Source, Bytes);

    gcmkVERIFY_ARGUMENT(Destination != gcvNULL);
    gcmkVERIFY_ARGUMENT(Source != gcvNULL);
    gcmkVERIFY_ARGUMENT(Bytes > 0);

    memcpy(Destination, Source, Bytes);

    gcmkFOOTER_NO();
    return gcvSTATUS_OK;
}

gceSTATUS
gckOS_ZeroMemory(
    IN gctPOINTER Memory,
    IN gctSIZE_T Bytes
    )
{
    gcmkHEADER_ARG("Memory=0x%X Bytes=%lu", Memory, Bytes);

    gcmkVERIFY_ARGUMENT(Memory != gcvNULL);
    gcmkVERIFY_ARGUMENT(Bytes > 0);

    memset(Memory, 0, Bytes);

    gcmkFOOTER_NO();
    return gcvSTATUS_OK;
}

/*******************************************************************************
********************************* Cache Control ********************************
*******************************************************************************/

#if !gcdCACHE_FUNCTION_UNIMPLEMENTED && defined(CONFIG_OUTER_CACHE)
static inline gceSTATUS
outer_func(
    gceCACHEOPERATION Type,
    unsigned long Start,
    unsigned long End
    )
{
    switch (Type)
    {
        case gcvCACHE_CLEAN:
            outer_clean_range(Start, End);
            break;
        case gcvCACHE_INVALIDATE:
            outer_inv_range(Start, End);
            break;
        case gcvCACHE_FLUSH:
            outer_flush_range(Start, End);
            break;
        default:
            return gcvSTATUS_INVALID_ARGUMENT;
            break;
    }
    return gcvSTATUS_OK;
}

#if gcdENABLE_OUTER_CACHE_PATCH
/*******************************************************************************
**  _HandleOuterCache
**
**  Handle the outer cache for the specified addresses.
**
**  ARGUMENTS:
**
**      gckOS Os
**          Pointer to gckOS object.
**
**      gctUINT32 ProcessID
**          Process ID Logical belongs.
**
**      gctPHYS_ADDR Handle
**          Physical address handle.  If gcvNULL it is video memory.
**
**      gctPOINTER Physical
**          Physical address to flush.
**
**      gctPOINTER Logical
**          Logical address to flush.
**
**      gctSIZE_T Bytes
**          Size of the address range in bytes to flush.
**
**      gceOUTERCACHE_OPERATION Type
**          Operation need to be execute.
*/
static gceSTATUS
_HandleOuterCache(
    IN gckOS Os,
    IN gctUINT32 ProcessID,
    IN gctPHYS_ADDR Handle,
    IN gctPOINTER Physical,
    IN gctPOINTER Logical,
    IN gctSIZE_T Bytes,
    IN gceCACHEOPERATION Type
    )
{
    gceSTATUS status;
    gctUINT32 i, pageNum;
    unsigned long paddr;
    gctPOINTER vaddr;

    gcmkHEADER_ARG("Os=0x%X ProcessID=%d Handle=0x%X Logical=0x%X Bytes=%lu",
                   Os, ProcessID, Handle, Logical, Bytes);

    if (Physical != gcvNULL)
    {
        /* Non paged memory or gcvPOOL_USER surface */
        paddr = (unsigned long) Physical;
        gcmkONERROR(outer_func(Type, paddr, paddr + Bytes));
    }
    else if ((Handle == gcvNULL)
    || (Handle != gcvNULL && ((PLINUX_MDL)Handle)->contiguous)
    )
    {
        /* Video Memory or contiguous virtual memory */
        gcmkONERROR(gckOS_GetPhysicalAddress(Os, Logical, (gctUINT32*)&paddr));
        gcmkONERROR(outer_func(Type, paddr, paddr + Bytes));
    }
    else
    {
        /* Non contiguous virtual memory */
        vaddr = (gctPOINTER)gcmALIGN_BASE((gctUINT32)Logical, PAGE_SIZE);
        pageNum = GetPageCount(Bytes, 0);

        for (i = 0; i < pageNum; i += 1)
        {
            gcmkONERROR(_ConvertLogical2Physical(
                Os,
                vaddr + PAGE_SIZE * i,
                ProcessID,
                (PLINUX_MDL)Handle,
                (gctUINT32*)&paddr
                ));

            gcmkONERROR(outer_func(Type, paddr, paddr + PAGE_SIZE));
        }
    }

    mb();

    /* Success. */
    gcmkFOOTER_NO();
    return gcvSTATUS_OK;

OnError:
    /* Return the status. */
    gcmkFOOTER();
    return status;
}
#endif
#endif

/*******************************************************************************
**  gckOS_CacheClean
**
**  Clean the cache for the specified addresses.  The GPU is going to need the
**  data.  If the system is allocating memory as non-cachable, this function can
**  be ignored.
**
**  ARGUMENTS:
**
**      gckOS Os
**          Pointer to gckOS object.
**
**      gctUINT32 ProcessID
**          Process ID Logical belongs.
**
**      gctPHYS_ADDR Handle
**          Physical address handle.  If gcvNULL it is video memory.
**
**      gctPOINTER Physical
**          Physical address to flush.
**
**      gctPOINTER Logical
**          Logical address to flush.
**
**      gctSIZE_T Bytes
**          Size of the address range in bytes to flush.
*/
gceSTATUS
gckOS_CacheClean(
    IN gckOS Os,
    IN gctUINT32 ProcessID,
    IN gctPHYS_ADDR Handle,
    IN gctPOINTER Physical,
    IN gctPOINTER Logical,
    IN gctSIZE_T Bytes
    )
{
    gcmkHEADER_ARG("Os=0x%X ProcessID=%d Handle=0x%X Logical=0x%X Bytes=%lu",
                   Os, ProcessID, Handle, Logical, Bytes);

    /* Verify the arguments. */
    gcmkVERIFY_OBJECT(Os, gcvOBJ_OS);
    gcmkVERIFY_ARGUMENT(Logical != gcvNULL);
    gcmkVERIFY_ARGUMENT(Bytes > 0);

#if !gcdCACHE_FUNCTION_UNIMPLEMENTED
#ifdef CONFIG_ARM

    /* Inner cache. */
#if LINUX_VERSION_CODE >= KERNEL_VERSION(2,6,35)
    dmac_map_area(Logical, Bytes, DMA_TO_DEVICE);
#      else
    dmac_clean_range(Logical, Logical + Bytes);
#      endif

#if defined(CONFIG_OUTER_CACHE)
    /* Outer cache. */
#if gcdENABLE_OUTER_CACHE_PATCH
    _HandleOuterCache(Os, ProcessID, Handle, Physical, Logical, Bytes, gcvCACHE_CLEAN);
#else
    outer_clean_range((unsigned long) Handle, (unsigned long) Handle + Bytes);
#endif
#endif

#elif defined(CONFIG_MIPS)

    dma_cache_wback((unsigned long) Logical, Bytes);

#else
    dma_sync_single_for_device(
              gcvNULL,
              Physical,
              Bytes,
              DMA_TO_DEVICE);
#endif
#endif

    /* Success. */
    gcmkFOOTER_NO();
    return gcvSTATUS_OK;
}

/*******************************************************************************
**  gckOS_CacheInvalidate
**
**  Invalidate the cache for the specified addresses. The GPU is going to need
**  data.  If the system is allocating memory as non-cachable, this function can
**  be ignored.
**
**  ARGUMENTS:
**
**      gckOS Os
**          Pointer to gckOS object.
**
**      gctUINT32 ProcessID
**          Process ID Logical belongs.
**
**      gctPHYS_ADDR Handle
**          Physical address handle.  If gcvNULL it is video memory.
**
**      gctPOINTER Logical
**          Logical address to flush.
**
**      gctSIZE_T Bytes
**          Size of the address range in bytes to flush.
*/
gceSTATUS
gckOS_CacheInvalidate(
    IN gckOS Os,
    IN gctUINT32 ProcessID,
    IN gctPHYS_ADDR Handle,
    IN gctPOINTER Physical,
    IN gctPOINTER Logical,
    IN gctSIZE_T Bytes
    )
{
    gcmkHEADER_ARG("Os=0x%X ProcessID=%d Handle=0x%X Logical=0x%X Bytes=%lu",
                   Os, ProcessID, Handle, Logical, Bytes);

    /* Verify the arguments. */
    gcmkVERIFY_OBJECT(Os, gcvOBJ_OS);
    gcmkVERIFY_ARGUMENT(Logical != gcvNULL);
    gcmkVERIFY_ARGUMENT(Bytes > 0);

#if !gcdCACHE_FUNCTION_UNIMPLEMENTED
#ifdef CONFIG_ARM

    /* Inner cache. */
#if LINUX_VERSION_CODE >= KERNEL_VERSION(2,6,35)
    dmac_map_area(Logical, Bytes, DMA_FROM_DEVICE);
#      else
    dmac_inv_range(Logical, Logical + Bytes);
#      endif

#if defined(CONFIG_OUTER_CACHE)
    /* Outer cache. */
#if gcdENABLE_OUTER_CACHE_PATCH
    _HandleOuterCache(Os, ProcessID, Handle, Physical, Logical, Bytes, gcvCACHE_INVALIDATE);
#else
    outer_inv_range((unsigned long) Handle, (unsigned long) Handle + Bytes);
#endif
#endif

#elif defined(CONFIG_MIPS)
    dma_cache_inv((unsigned long) Logical, Bytes);
#else
    dma_sync_single_for_device(
              gcvNULL,
              Physical,
              Bytes,
              DMA_FROM_DEVICE);
#endif
#endif

    /* Success. */
    gcmkFOOTER_NO();
    return gcvSTATUS_OK;
}

/*******************************************************************************
**  gckOS_CacheFlush
**
**  Clean the cache for the specified addresses and invalidate the lines as
**  well.  The GPU is going to need and modify the data.  If the system is
**  allocating memory as non-cachable, this function can be ignored.
**
**  ARGUMENTS:
**
**      gckOS Os
**          Pointer to gckOS object.
**
**      gctUINT32 ProcessID
**          Process ID Logical belongs.
**
**      gctPHYS_ADDR Handle
**          Physical address handle.  If gcvNULL it is video memory.
**
**      gctPOINTER Logical
**          Logical address to flush.
**
**      gctSIZE_T Bytes
**          Size of the address range in bytes to flush.
*/
gceSTATUS
gckOS_CacheFlush(
    IN gckOS Os,
    IN gctUINT32 ProcessID,
    IN gctPHYS_ADDR Handle,
    IN gctPOINTER Physical,
    IN gctPOINTER Logical,
    IN gctSIZE_T Bytes
    )
{
    gcmkHEADER_ARG("Os=0x%X ProcessID=%d Handle=0x%X Logical=0x%X Bytes=%lu",
                   Os, ProcessID, Handle, Logical, Bytes);

    /* Verify the arguments. */
    gcmkVERIFY_OBJECT(Os, gcvOBJ_OS);
    gcmkVERIFY_ARGUMENT(Logical != gcvNULL);
    gcmkVERIFY_ARGUMENT(Bytes > 0);

#if !gcdCACHE_FUNCTION_UNIMPLEMENTED
#ifdef CONFIG_ARM
    /* Inner cache. */
    dmac_flush_range(Logical, Logical + Bytes);

#if defined(CONFIG_OUTER_CACHE)
    /* Outer cache. */
#if gcdENABLE_OUTER_CACHE_PATCH
    _HandleOuterCache(Os, ProcessID, Handle, Physical, Logical, Bytes, gcvCACHE_FLUSH);
#else
    outer_flush_range((unsigned long) Handle, (unsigned long) Handle + Bytes);
#endif
#endif

#elif defined(CONFIG_MIPS)
    dma_cache_wback_inv((unsigned long) Logical, Bytes);
#else
    dma_sync_single_for_device(
              gcvNULL,
              Physical,
              Bytes,
              DMA_BIDIRECTIONAL);
#endif
#endif

    /* Success. */
    gcmkFOOTER_NO();
    return gcvSTATUS_OK;
}

/*******************************************************************************
********************************* Broadcasting *********************************
*******************************************************************************/

/*******************************************************************************
**
**  gckOS_Broadcast
**
**  System hook for broadcast events from the kernel driver.
**
**  INPUT:
**
**      gckOS Os
**          Pointer to the gckOS object.
**
**      gckHARDWARE Hardware
**          Pointer to the gckHARDWARE object.
**
**      gceBROADCAST Reason
**          Reason for the broadcast.  Can be one of the following values:
**
**              gcvBROADCAST_GPU_IDLE
**                  Broadcasted when the kernel driver thinks the GPU might be
**                  idle.  This can be used to handle power management.
**
**              gcvBROADCAST_GPU_COMMIT
**                  Broadcasted when any client process commits a command
**                  buffer.  This can be used to handle power management.
**
**              gcvBROADCAST_GPU_STUCK
**                  Broadcasted when the kernel driver hits the timeout waiting
**                  for the GPU.
**
**              gcvBROADCAST_FIRST_PROCESS
**                  First process is trying to connect to the kernel.
**
**              gcvBROADCAST_LAST_PROCESS
**                  Last process has detached from the kernel.
**
**  OUTPUT:
**
**      Nothing.
*/
gceSTATUS
gckOS_Broadcast(
    IN gckOS Os,
    IN gckHARDWARE Hardware,
    IN gceBROADCAST Reason
    )
{
    gceSTATUS status;

    gcmkHEADER_ARG("Os=0x%X Hardware=0x%X Reason=%d", Os, Hardware, Reason);

    /* Verify the arguments. */
    gcmkVERIFY_OBJECT(Os, gcvOBJ_OS);
    gcmkVERIFY_OBJECT(Hardware, gcvOBJ_HARDWARE);

    switch (Reason)
    {
    case gcvBROADCAST_FIRST_PROCESS:
        gcmkTRACE_ZONE(gcvLEVEL_INFO, gcvZONE_OS, "First process has attached");
        break;

    case gcvBROADCAST_LAST_PROCESS:
        gcmkTRACE_ZONE(gcvLEVEL_INFO, gcvZONE_OS, "Last process has detached");

        /* Put GPU OFF. */
        gcmkONERROR(
            gckHARDWARE_SetPowerManagementState(Hardware,
                                                gcvPOWER_OFF_BROADCAST));
        break;

    case gcvBROADCAST_GPU_IDLE:
        gcmkTRACE_ZONE(gcvLEVEL_INFO, gcvZONE_OS, "GPU idle.");

        /* Put GPU IDLE. */
        gcmkONERROR(
            gckHARDWARE_SetPowerManagementState(Hardware,
#if gcdPOWER_SUSNPEND_WHEN_IDLE
                                                gcvPOWER_SUSPEND_BROADCAST));
#else
                                                gcvPOWER_IDLE_BROADCAST));
#endif

        /* Add idle process DB. */
        gcmkONERROR(gckKERNEL_AddProcessDB(Hardware->kernel,
                                           1,
                                           gcvDB_IDLE,
                                           gcvNULL, gcvNULL, 0));
        break;

    case gcvBROADCAST_GPU_COMMIT:
        gcmkTRACE_ZONE(gcvLEVEL_INFO, gcvZONE_OS, "COMMIT has arrived.");

        /* Add busy process DB. */
        gcmkONERROR(gckKERNEL_AddProcessDB(Hardware->kernel,
                                           0,
                                           gcvDB_IDLE,
                                           gcvNULL, gcvNULL, 0));

        /* Put GPU ON. */
        gcmkONERROR(
            gckHARDWARE_SetPowerManagementState(Hardware, gcvPOWER_ON_AUTO));
        break;

    case gcvBROADCAST_GPU_STUCK:
        gcmkTRACE_N(gcvLEVEL_ERROR, 0, "gcvBROADCAST_GPU_STUCK\n");
        gcmkONERROR(_DumpGPUState(Os, gcvCORE_MAJOR));
        gcmkONERROR(gckKERNEL_Recovery(Hardware->kernel));
        break;

    case gcvBROADCAST_AXI_BUS_ERROR:
        gcmkTRACE_N(gcvLEVEL_ERROR, 0, "gcvBROADCAST_AXI_BUS_ERROR\n");
        gcmkONERROR(_DumpGPUState(Os, gcvCORE_MAJOR));
        gcmkONERROR(gckKERNEL_Recovery(Hardware->kernel));
        break;
    }

    /* Success. */
    gcmkFOOTER_NO();
    return gcvSTATUS_OK;

OnError:
    /* Return the status. */
    gcmkFOOTER();
    return status;
}

/*******************************************************************************
**
**  gckOS_BroadcastHurry
**
**  The GPU is running too slow.
**
**  INPUT:
**
**      gckOS Os
**          Pointer to the gckOS object.
**
**      gckHARDWARE Hardware
**          Pointer to the gckHARDWARE object.
**
**      gctUINT Urgency
**          The higher the number, the higher the urgency to speed up the GPU.
**          The maximum value is defined by the gcdDYNAMIC_EVENT_THRESHOLD.
**
**  OUTPUT:
**
**      Nothing.
*/
gceSTATUS
gckOS_BroadcastHurry(
    IN gckOS Os,
    IN gckHARDWARE Hardware,
    IN gctUINT Urgency
    )
{
    gcmkHEADER_ARG("Os=0x%x Hardware=0x%x Urgency=%u", Os, Hardware, Urgency);

    /* Do whatever you need to do to speed up the GPU now. */

    /* Success. */
    gcmkFOOTER_NO();
    return gcvSTATUS_OK;
}

/*******************************************************************************
**
**  gckOS_BroadcastCalibrateSpeed
**
**  Calibrate the speed of the GPU.
**
**  INPUT:
**
**      gckOS Os
**          Pointer to the gckOS object.
**
**      gckHARDWARE Hardware
**          Pointer to the gckHARDWARE object.
**
**      gctUINT Idle, Time
**          Idle/Time will give the percentage the GPU is idle, so you can use
**          this to calibrate the working point of the GPU.
**
**  OUTPUT:
**
**      Nothing.
*/
gceSTATUS
gckOS_BroadcastCalibrateSpeed(
    IN gckOS Os,
    IN gckHARDWARE Hardware,
    IN gctUINT Idle,
    IN gctUINT Time
    )
{
    gcmkHEADER_ARG("Os=0x%x Hardware=0x%x Idle=%u Time=%u",
                   Os, Hardware, Idle, Time);

    /* Do whatever you need to do to callibrate the GPU speed. */

    /* Success. */
    gcmkFOOTER_NO();
    return gcvSTATUS_OK;
}

/*******************************************************************************
********************************** Semaphores **********************************
*******************************************************************************/

/*******************************************************************************
**
**  gckOS_CreateSemaphore
**
**  Create a semaphore.
**
**  INPUT:
**
**      gckOS Os
**          Pointer to the gckOS object.
**
**  OUTPUT:
**
**      gctPOINTER * Semaphore
**          Pointer to the variable that will receive the created semaphore.
*/
gceSTATUS
gckOS_CreateSemaphore(
    IN gckOS Os,
    OUT gctPOINTER * Semaphore
    )
{
    gceSTATUS status;
    struct semaphore *sem = gcvNULL;

    gcmkHEADER_ARG("Os=0x%X", Os);

    /* Verify the arguments. */
    gcmkVERIFY_OBJECT(Os, gcvOBJ_OS);
    gcmkVERIFY_ARGUMENT(Semaphore != gcvNULL);

    /* Allocate the semaphore structure. */
    sem = (struct semaphore *)kmalloc(gcmSIZEOF(struct semaphore), GFP_KERNEL | __GFP_NOWARN);
    if (sem == gcvNULL)
    {
        gcmkONERROR(gcvSTATUS_OUT_OF_MEMORY);
    }

    /* Initialize the semaphore. */
    sema_init(sem, 1);

    /* Return to caller. */
    *Semaphore = (gctPOINTER) sem;

    /* Success. */
    gcmkFOOTER_NO();
    return gcvSTATUS_OK;

OnError:
    /* Return the status. */
    gcmkFOOTER();
    return status;
}

/*******************************************************************************
**
**  gckOS_AcquireSemaphore
**
**  Acquire a semaphore.
**
**  INPUT:
**
**      gckOS Os
**          Pointer to the gckOS object.
**
**      gctPOINTER Semaphore
**          Pointer to the semaphore thet needs to be acquired.
**
**  OUTPUT:
**
**      Nothing.
*/
gceSTATUS
gckOS_AcquireSemaphore(
    IN gckOS Os,
    IN gctPOINTER Semaphore
    )
{
    gceSTATUS status;

    gcmkHEADER_ARG("Os=0x%08X Semaphore=0x%08X", Os, Semaphore);

    /* Verify the arguments. */
    gcmkVERIFY_OBJECT(Os, gcvOBJ_OS);
    gcmkVERIFY_ARGUMENT(Semaphore != gcvNULL);

    /* Acquire the semaphore. */
    if (down_interruptible((struct semaphore *) Semaphore))
    {
        gcmkONERROR(gcvSTATUS_INTERRUPTED);
    }

    /* Success. */
    gcmkFOOTER_NO();
    return gcvSTATUS_OK;

OnError:
    /* Return the status. */
    gcmkFOOTER();
    return status;
}

/*******************************************************************************
**
**  gckOS_TryAcquireSemaphore
**
**  Try to acquire a semaphore.
**
**  INPUT:
**
**      gckOS Os
**          Pointer to the gckOS object.
**
**      gctPOINTER Semaphore
**          Pointer to the semaphore thet needs to be acquired.
**
**  OUTPUT:
**
**      Nothing.
*/
gceSTATUS
gckOS_TryAcquireSemaphore(
    IN gckOS Os,
    IN gctPOINTER Semaphore
    )
{
    gceSTATUS status;

    gcmkHEADER_ARG("Os=0x%x", Os);

    /* Verify the arguments. */
    gcmkVERIFY_OBJECT(Os, gcvOBJ_OS);
    gcmkVERIFY_ARGUMENT(Semaphore != gcvNULL);

    /* Acquire the semaphore. */
    if (down_trylock((struct semaphore *) Semaphore))
    {
        /* Timeout. */
        status = gcvSTATUS_TIMEOUT;
        gcmkFOOTER();
        return status;
    }

    /* Success. */
    gcmkFOOTER_NO();
    return gcvSTATUS_OK;
}

/*******************************************************************************
**
**  gckOS_ReleaseSemaphore
**
**  Release a previously acquired semaphore.
**
**  INPUT:
**
**      gckOS Os
**          Pointer to the gckOS object.
**
**      gctPOINTER Semaphore
**          Pointer to the semaphore thet needs to be released.
**
**  OUTPUT:
**
**      Nothing.
*/
gceSTATUS
gckOS_ReleaseSemaphore(
    IN gckOS Os,
    IN gctPOINTER Semaphore
    )
{
    gcmkHEADER_ARG("Os=0x%X Semaphore=0x%X", Os, Semaphore);

    /* Verify the arguments. */
    gcmkVERIFY_OBJECT(Os, gcvOBJ_OS);
    gcmkVERIFY_ARGUMENT(Semaphore != gcvNULL);

    /* Release the semaphore. */
    up((struct semaphore *) Semaphore);

    /* Success. */
    gcmkFOOTER_NO();
    return gcvSTATUS_OK;
}

/*******************************************************************************
**
**  gckOS_DestroySemaphore
**
**  Destroy a semaphore.
**
**  INPUT:
**
**      gckOS Os
**          Pointer to the gckOS object.
**
**      gctPOINTER Semaphore
**          Pointer to the semaphore thet needs to be destroyed.
**
**  OUTPUT:
**
**      Nothing.
*/
gceSTATUS
gckOS_DestroySemaphore(
    IN gckOS Os,
    IN gctPOINTER Semaphore
    )
{
    gcmkHEADER_ARG("Os=0x%X Semaphore=0x%X", Os, Semaphore);

     /* Verify the arguments. */
    gcmkVERIFY_OBJECT(Os, gcvOBJ_OS);
    gcmkVERIFY_ARGUMENT(Semaphore != gcvNULL);

    /* Free the sempahore structure. */
    kfree(Semaphore);

    /* Success. */
    gcmkFOOTER_NO();
    return gcvSTATUS_OK;
}

/*******************************************************************************
**
**  gckOS_GetProcessID
**
**  Get current process ID.
**
**  INPUT:
**
**      Nothing.
**
**  OUTPUT:
**
**      gctUINT32_PTR ProcessID
**          Pointer to the variable that receives the process ID.
*/
gceSTATUS
gckOS_GetProcessID(
    OUT gctUINT32_PTR ProcessID
    )
{
    /* Get process ID. */
    if (ProcessID != gcvNULL)
    {
        *ProcessID = _GetProcessID();
    }

    /* Success. */
    return gcvSTATUS_OK;
}

/*******************************************************************************
**
**  gckOS_GetThreadID
**
**  Get current thread ID.
**
**  INPUT:
**
**      Nothing.
**
**  OUTPUT:
**
**      gctUINT32_PTR ThreadID
**          Pointer to the variable that receives the thread ID.
*/
gceSTATUS
gckOS_GetThreadID(
    OUT gctUINT32_PTR ThreadID
    )
{
    /* Get thread ID. */
    if (ThreadID != gcvNULL)
    {
        *ThreadID = _GetThreadID();
    }

    /* Success. */
    return gcvSTATUS_OK;
}

/*******************************************************************************
**
**  gckOS_SetGPUPower
**
**  Set the power of the GPU on or off.
**
**  INPUT:
**
**      gckOS Os
**          Pointer to a gckOS object.
**
**      gckCORE Core
**          GPU whose power is set.
**
**      gctBOOL Clock
**          gcvTRUE to turn on the clock, or gcvFALSE to turn off the clock.
**
**      gctBOOL Power
**          gcvTRUE to turn on the power, or gcvFALSE to turn off the power.
**
**  OUTPUT:
**
**      Nothing.
*/
gceSTATUS
gckOS_SetGPUPower(
    IN gckOS Os,
    IN gceCORE Core,
    IN gctBOOL Clock,
    IN gctBOOL Power
    )
{
    struct clk *clk_3dcore = Os->device->clk_3d_core;
    struct clk *clk_3dshader = Os->device->clk_3d_shader;
    struct clk *clk_2dcore = Os->device->clk_2d_core;
    struct clk *clk_2d_axi = Os->device->clk_2d_axi;
    struct clk *clk_vg_axi = Os->device->clk_vg_axi;

    gcmkHEADER_ARG("Os=0x%X Core=%d Clock=%d Power=%d", Os, Core, Clock, Power);
    if (Clock == gcvTRUE) {
        switch (Core) {
        case gcvCORE_MAJOR:
            clk_enable(clk_3dcore);
            if (cpu_is_mx6q())
                clk_enable(clk_3dshader);
            break;
        case gcvCORE_2D:
            clk_enable(clk_2dcore);
            clk_enable(clk_2d_axi);
            break;
        case gcvCORE_VG:
            clk_enable(clk_2dcore);
            clk_enable(clk_vg_axi);
            break;
        default:
            break;
        }
    } else {
        switch (Core) {
        case gcvCORE_MAJOR:
            if (cpu_is_mx6q())
                clk_disable(clk_3dshader);
            clk_disable(clk_3dcore);
            break;
        case gcvCORE_2D:
            clk_disable(clk_2dcore);
            clk_disable(clk_2d_axi);
            break;
        case gcvCORE_VG:
            clk_disable(clk_2dcore);
            clk_disable(clk_vg_axi);
            break;
        default:
            break;
        }
    }
    /* TODO: Put your code here. */

    gcmkFOOTER_NO();
    return gcvSTATUS_OK;
}

/*----------------------------------------------------------------------------*/
/*----- Profile --------------------------------------------------------------*/

gceSTATUS
gckOS_GetProfileTick(
    OUT gctUINT64_PTR Tick
    )
{
    struct timespec time;

    ktime_get_ts(&time);

    *Tick = time.tv_nsec + time.tv_sec * 1000000000ULL;

    return gcvSTATUS_OK;
}

gceSTATUS
gckOS_QueryProfileTickRate(
    OUT gctUINT64_PTR TickRate
    )
{
    struct timespec res;

    hrtimer_get_res(CLOCK_MONOTONIC, &res);

    *TickRate = res.tv_nsec + res.tv_sec * 1000000000ULL;

    return gcvSTATUS_OK;
}

gctUINT32
gckOS_ProfileToMS(
    IN gctUINT64 Ticks
    )
{
#if LINUX_VERSION_CODE > KERNEL_VERSION(2,6,23)
    return div_u64(Ticks, 1000000);
#else
    gctUINT64 rem = Ticks;
    gctUINT64 b = 1000000;
    gctUINT64 res, d = 1;
    gctUINT32 high = rem >> 32;

    /* Reduce the thing a bit first */
    res = 0;
    if (high >= 1000000)
    {
        high /= 1000000;
        res   = (gctUINT64) high << 32;
        rem  -= (gctUINT64) (high * 1000000) << 32;
    }

    while (((gctINT64) b > 0) && (b < rem))
    {
        b <<= 1;
        d <<= 1;
    }

    do
    {
        if (rem >= b)
        {
            rem -= b;
            res += d;
        }

        b >>= 1;
        d >>= 1;
    }
    while (d);

    return (gctUINT32) res;
#endif
}

/******************************************************************************\
******************************* Signal Management ******************************
\******************************************************************************/

#undef _GC_OBJ_ZONE
#define _GC_OBJ_ZONE    gcvZONE_SIGNAL

/*******************************************************************************
**
**  gckOS_CreateSignal
**
**  Create a new signal.
**
**  INPUT:
**
**      gckOS Os
**          Pointer to an gckOS object.
**
**      gctBOOL ManualReset
**          If set to gcvTRUE, gckOS_Signal with gcvFALSE must be called in
**          order to set the signal to nonsignaled state.
**          If set to gcvFALSE, the signal will automatically be set to
**          nonsignaled state by gckOS_WaitSignal function.
**
**  OUTPUT:
**
**      gctSIGNAL * Signal
**          Pointer to a variable receiving the created gctSIGNAL.
*/
gceSTATUS
gckOS_CreateSignal(
    IN gckOS Os,
    IN gctBOOL ManualReset,
    OUT gctSIGNAL * Signal
    )
{
    gceSTATUS status;
    gcsSIGNAL_PTR signal;

    gcmkHEADER_ARG("Os=0x%X ManualReset=%d", Os, ManualReset);

    /* Verify the arguments. */
    gcmkVERIFY_OBJECT(Os, gcvOBJ_OS);
    gcmkVERIFY_ARGUMENT(Signal != gcvNULL);

    /* Create an event structure. */
    signal = (gcsSIGNAL_PTR) kmalloc(sizeof(gcsSIGNAL), GFP_KERNEL | __GFP_NOWARN);

    if (signal == gcvNULL)
    {
        gcmkONERROR(gcvSTATUS_OUT_OF_MEMORY);
    }

    /* Save the process ID. */
    signal->process = (gctHANDLE) _GetProcessID();
    signal->manualReset = ManualReset;
    init_completion(&signal->obj);
    atomic_set(&signal->ref, 1);

    gcmkONERROR(_AllocateIntegerId(&Os->signalDB, signal, &signal->id));

    *Signal = (gctSIGNAL)signal->id;

    gcmkFOOTER_ARG("*Signal=0x%X", *Signal);
    return gcvSTATUS_OK;
<<<<<<< HEAD

OnError:
    if (signal != gcvNULL)
    {
        kfree(signal);
    }

    gcmkFOOTER_NO();
    return status;
}
=======
>>>>>>> 79f31695

OnError:
    if (signal != gcvNULL)
    {
        kfree(signal);
    }

    gcmkFOOTER_NO();
    return status;
}

/*******************************************************************************
**
**  gckOS_DestroySignal
**
**  Destroy a signal.
**
**  INPUT:
**
**      gckOS Os
**          Pointer to an gckOS object.
**
**      gctSIGNAL Signal
**          Pointer to the gctSIGNAL.
**
**  OUTPUT:
**
**      Nothing.
*/
gceSTATUS
gckOS_DestroySignal(
    IN gckOS Os,
    IN gctSIGNAL Signal
    )
{
    gceSTATUS status;
    gcsSIGNAL_PTR signal;
    gctBOOL acquired = gcvFALSE;

    gcmkHEADER_ARG("Os=0x%X Signal=0x%X", Os, Signal);

    /* Verify the arguments. */
    gcmkVERIFY_OBJECT(Os, gcvOBJ_OS);
    gcmkVERIFY_ARGUMENT(Signal != gcvNULL);

    gcmkONERROR(gckOS_AcquireMutex(Os, Os->signalMutex, gcvINFINITE));
    acquired = gcvTRUE;

    gcmkONERROR(_QueryIntegerId(&Os->signalDB, (gctUINT32)Signal, (gctPOINTER)&signal));

    gcmkASSERT(signal->id == (gctUINT32)Signal);

    if (atomic_dec_and_test(&signal->ref))
    {
        gcmkVERIFY_OK(_DestroyIntegerId(&Os->signalDB, signal->id));

        /* Free the sgianl. */
        kfree(signal);
    }

    gcmkVERIFY_OK(gckOS_ReleaseMutex(Os, Os->signalMutex));
    acquired = gcvFALSE;

    /* Success. */
    gcmkFOOTER_NO();
    return gcvSTATUS_OK;
<<<<<<< HEAD
=======

>>>>>>> 79f31695
OnError:
    if (acquired)
    {
        /* Release the mutex. */
        gcmkVERIFY_OK(gckOS_ReleaseMutex(Os, Os->signalMutex));
    }

    gcmkFOOTER();
    return status;
}

/*******************************************************************************
**
**  gckOS_Signal
**
**  Set a state of the specified signal.
**
**  INPUT:
**
**      gckOS Os
**          Pointer to an gckOS object.
**
**      gctSIGNAL Signal
**          Pointer to the gctSIGNAL.
**
**      gctBOOL State
**          If gcvTRUE, the signal will be set to signaled state.
**          If gcvFALSE, the signal will be set to nonsignaled state.
**
**  OUTPUT:
**
**      Nothing.
*/
gceSTATUS
gckOS_Signal(
    IN gckOS Os,
    IN gctSIGNAL Signal,
    IN gctBOOL State
    )
{
    gceSTATUS status;
    gcsSIGNAL_PTR signal;
    gctBOOL acquired = gcvFALSE;

    gcmkHEADER_ARG("Os=0x%X Signal=0x%X State=%d", Os, Signal, State);

    /* Verify the arguments. */
    gcmkVERIFY_OBJECT(Os, gcvOBJ_OS);
    gcmkVERIFY_ARGUMENT(Signal != gcvNULL);

    gcmkONERROR(gckOS_AcquireMutex(Os, Os->signalMutex, gcvINFINITE));
    acquired = gcvTRUE;

    gcmkONERROR(_QueryIntegerId(&Os->signalDB, (gctUINT32)Signal, (gctPOINTER)&signal));

    gcmkASSERT(signal->id == (gctUINT32)Signal);

    if (State)
    {
        /* Set the event to a signaled state. */
        complete(&signal->obj);
    }
    else
    {
        /* Set the event to an unsignaled state. */
        INIT_COMPLETION(signal->obj);
    }

    gcmkVERIFY_OK(gckOS_ReleaseMutex(Os, Os->signalMutex));
    acquired = gcvFALSE;

    /* Success. */
    gcmkFOOTER_NO();
    return gcvSTATUS_OK;

OnError:
    if (acquired)
    {
        /* Release the mutex. */
        gcmkVERIFY_OK(gckOS_ReleaseMutex(Os, Os->signalMutex));
    }

    gcmkFOOTER();
    return status;
}

#if gcdENABLE_VG
gceSTATUS
gckOS_SetSignalVG(
    IN gckOS Os,
    IN gctHANDLE Process,
    IN gctSIGNAL Signal
    )
{
    gceSTATUS status;
    gctINT result;
    struct task_struct * userTask;
    struct siginfo info;

    userTask = FIND_TASK_BY_PID((pid_t) Process);

    if (userTask != gcvNULL)
    {
        info.si_signo = 48;
        info.si_code  = __SI_CODE(__SI_RT, SI_KERNEL);
        info.si_pid   = 0;
        info.si_uid   = 0;
        info.si_ptr   = (gctPOINTER) Signal;

        /* Signals with numbers between 32 and 63 are real-time,
           send a real-time signal to the user process. */
        result = send_sig_info(48, &info, userTask);

        printk("gckOS_SetSignalVG:0x%x\n", result);
        /* Error? */
        if (result < 0)
        {
            status = gcvSTATUS_GENERIC_IO;

            gcmkTRACE(
                gcvLEVEL_ERROR,
                "%s(%d): an error has occurred.\n",
                __FUNCTION__, __LINE__
                );
        }
        else
        {
            status = gcvSTATUS_OK;
        }
    }
    else
    {
        status = gcvSTATUS_GENERIC_IO;

        gcmkTRACE(
            gcvLEVEL_ERROR,
            "%s(%d): an error has occurred.\n",
            __FUNCTION__, __LINE__
            );
    }

    /* Return status. */
    return status;
}
#endif

/*******************************************************************************
**
**  gckOS_UserSignal
**
**  Set the specified signal which is owned by a process to signaled state.
**
**  INPUT:
**
**      gckOS Os
**          Pointer to an gckOS object.
**
**      gctSIGNAL Signal
**          Pointer to the gctSIGNAL.
**
**      gctHANDLE Process
**          Handle of process owning the signal.
**
**  OUTPUT:
**
**      Nothing.
*/
gceSTATUS
gckOS_UserSignal(
    IN gckOS Os,
    IN gctSIGNAL Signal,
    IN gctHANDLE Process
    )
{
    gceSTATUS status;
    gctSIGNAL signal;

    gcmkHEADER_ARG("Os=0x%X Signal=0x%X Process=%d",
                   Os, Signal, (gctINT32) Process);

    /* Map the signal into kernel space. */
    gcmkONERROR(gckOS_MapSignal(Os, Signal, Process, &signal));

    /* Signal. */
    status = gckOS_Signal(Os, signal, gcvTRUE);

    /* Unmap the signal */
    gcmkVERIFY_OK(gckOS_UnmapSignal(Os, Signal));

    gcmkFOOTER();
    return status;

OnError:
    /* Return the status. */
    gcmkFOOTER();
    return status;
}

/*******************************************************************************
**
**  gckOS_WaitSignal
**
**  Wait for a signal to become signaled.
**
**  INPUT:
**
**      gckOS Os
**          Pointer to an gckOS object.
**
**      gctSIGNAL Signal
**          Pointer to the gctSIGNAL.
**
**      gctUINT32 Wait
**          Number of milliseconds to wait.
**          Pass the value of gcvINFINITE for an infinite wait.
**
**  OUTPUT:
**
**      Nothing.
*/
gceSTATUS
gckOS_WaitSignal(
    IN gckOS Os,
    IN gctSIGNAL Signal,
    IN gctUINT32 Wait
    )
{
    gceSTATUS status = gcvSTATUS_OK;
    gcsSIGNAL_PTR signal;

    gcmkHEADER_ARG("Os=0x%X Signal=0x%X Wait=0x%08X", Os, Signal, Wait);

    /* Verify the arguments. */
    gcmkVERIFY_OBJECT(Os, gcvOBJ_OS);
    gcmkVERIFY_ARGUMENT(Signal != gcvNULL);

    gcmkONERROR(_QueryIntegerId(&Os->signalDB, (gctUINT32)Signal, (gctPOINTER)&signal));

    gcmkASSERT(signal->id == (gctUINT32)Signal);

    might_sleep();

    spin_lock_irq(&signal->obj.wait.lock);

    if (signal->obj.done)
    {
        if (!signal->manualReset)
        {
            signal->obj.done = 0;
        }

        status = gcvSTATUS_OK;
    }
    else if (Wait == 0)
    {
        status = gcvSTATUS_TIMEOUT;
    }
    else
    {
        /* Convert wait to milliseconds. */
#if gcdDETECT_TIMEOUT
        gctINT timeout = (Wait == gcvINFINITE)
            ? gcdINFINITE_TIMEOUT * HZ / 1000
            : Wait * HZ / 1000;

        gctUINT complained = 0;
#else
        gctINT timeout = (Wait == gcvINFINITE)
            ? MAX_SCHEDULE_TIMEOUT
            : Wait * HZ / 1000;
#endif

        DECLARE_WAITQUEUE(wait, current);
        wait.flags |= WQ_FLAG_EXCLUSIVE;
        __add_wait_queue_tail(&signal->obj.wait, &wait);

        while (gcvTRUE)
        {
            if (signal_pending(current))
            {
                /* Interrupt received. */
                status = gcvSTATUS_INTERRUPTED;
                break;
            }

            __set_current_state(TASK_INTERRUPTIBLE);
            spin_unlock_irq(&signal->obj.wait.lock);
            timeout = schedule_timeout(timeout);
            spin_lock_irq(&signal->obj.wait.lock);

            if (signal->obj.done)
            {
                if (!signal->manualReset)
                {
                    signal->obj.done = 0;
                }

                status = gcvSTATUS_OK;
                break;
            }

#if gcdDETECT_TIMEOUT
            if ((Wait == gcvINFINITE) && (timeout == 0))
            {
                gctUINT32 dmaAddress1, dmaAddress2;
                gctUINT32 dmaState1, dmaState2;

                dmaState1   = dmaState2   =
                dmaAddress1 = dmaAddress2 = 0;

                /* Verify whether DMA is running. */
                gcmkVERIFY_OK(_VerifyDMA(
                    Os, &dmaAddress1, &dmaAddress2, &dmaState1, &dmaState2
                    ));

#if gcdDETECT_DMA_ADDRESS
                /* Dump only if DMA appears stuck. */
                if (
                    (dmaAddress1 == dmaAddress2)
#if gcdDETECT_DMA_STATE
                 && (dmaState1   == dmaState2)
#endif
                )
#endif
                {
                    /* Increment complain count. */
                    complained += 1;

                    gcmkVERIFY_OK(_DumpGPUState(Os, gcvCORE_MAJOR));

                    gcmkPRINT(
                        "%s(%d): signal 0x%X; forced message flush (%d).",
                        __FUNCTION__, __LINE__, Signal, complained
                        );

                    /* Flush the debug cache. */
                    gcmkDEBUGFLUSH(dmaAddress2);
                }

                /* Reset timeout. */
                timeout = gcdINFINITE_TIMEOUT * HZ / 1000;
            }
#endif

            if (timeout == 0)
            {

                status = gcvSTATUS_TIMEOUT;
                break;
            }
        }

        __remove_wait_queue(&signal->obj.wait, &wait);

#if gcdDETECT_TIMEOUT
        if (complained)
        {
            gcmkPRINT(
                "%s(%d): signal=0x%X; waiting done; status=%d",
                __FUNCTION__, __LINE__, Signal, status
                );
        }
#endif
    }

    spin_unlock_irq(&signal->obj.wait.lock);

OnError:
    /* Return status. */
    gcmkFOOTER_ARG("Signal=0x%X status=%d", Signal, status);
    return status;
}

/*******************************************************************************
**
**  gckOS_MapSignal
**
**  Map a signal in to the current process space.
**
**  INPUT:
**
**      gckOS Os
**          Pointer to an gckOS object.
**
**      gctSIGNAL Signal
**          Pointer to tha gctSIGNAL to map.
**
**      gctHANDLE Process
**          Handle of process owning the signal.
**
**  OUTPUT:
**
**      gctSIGNAL * MappedSignal
**          Pointer to a variable receiving the mapped gctSIGNAL.
*/
gceSTATUS
gckOS_MapSignal(
    IN gckOS Os,
    IN gctSIGNAL Signal,
    IN gctHANDLE Process,
    OUT gctSIGNAL * MappedSignal
    )
{
    gceSTATUS status;
    gcsSIGNAL_PTR signal;
<<<<<<< HEAD

=======
>>>>>>> 79f31695
    gcmkHEADER_ARG("Os=0x%X Signal=0x%X Process=0x%X", Os, Signal, Process);

    gcmkVERIFY_ARGUMENT(Signal != gcvNULL);
    gcmkVERIFY_ARGUMENT(MappedSignal != gcvNULL);

    gcmkONERROR(_QueryIntegerId(&Os->signalDB, (gctUINT32)Signal, (gctPOINTER)&signal));

<<<<<<< HEAD
    if (atomic_inc_return(&signal->ref) <= 1)
=======
    if(atomic_inc_return(&signal->ref) <= 1)
>>>>>>> 79f31695
    {
        /* The previous value is 0, it has been deleted. */
        gcmkONERROR(gcvSTATUS_INVALID_ARGUMENT);
    }

    *MappedSignal = (gctSIGNAL) Signal;

    /* Success. */
    gcmkFOOTER_ARG("*MappedSignal=0x%X", *MappedSignal);
    return gcvSTATUS_OK;

OnError:
    gcmkFOOTER_NO();
    return status;
}

/*******************************************************************************
**
**	gckOS_UnmapSignal
**
**	Unmap a signal .
**
**	INPUT:
**
**		gckOS Os
**			Pointer to an gckOS object.
**
**		gctSIGNAL Signal
**			Pointer to that gctSIGNAL mapped.
*/
gceSTATUS
gckOS_UnmapSignal(
    IN gckOS Os,
    IN gctSIGNAL Signal
    )
{
    return gckOS_DestroySignal(Os, Signal);
}

/*******************************************************************************
**
**  gckOS_CreateUserSignal
**
**  Create a new signal to be used in the user space.
**
**  INPUT:
**
**      gckOS Os
**          Pointer to an gckOS object.
**
**      gctBOOL ManualReset
**          If set to gcvTRUE, gckOS_Signal with gcvFALSE must be called in
**          order to set the signal to nonsignaled state.
**          If set to gcvFALSE, the signal will automatically be set to
**          nonsignaled state by gckOS_WaitSignal function.
**
**  OUTPUT:
**
**      gctINT * SignalID
**          Pointer to a variable receiving the created signal's ID.
*/
gceSTATUS
gckOS_CreateUserSignal(
    IN gckOS Os,
    IN gctBOOL ManualReset,
    OUT gctINT * SignalID
    )
{
<<<<<<< HEAD
=======
    /* Create a new signal. */
>>>>>>> 79f31695
    return gckOS_CreateSignal(Os, ManualReset, (gctSIGNAL *) SignalID);
}

/*******************************************************************************
**
**  gckOS_DestroyUserSignal
**
**  Destroy a signal to be used in the user space.
**
**  INPUT:
**
**      gckOS Os
**          Pointer to an gckOS object.
**
**      gctINT SignalID
**          The signal's ID.
**
**  OUTPUT:
**
**      Nothing.
*/
gceSTATUS
gckOS_DestroyUserSignal(
    IN gckOS Os,
    IN gctINT SignalID
    )
{
    return gckOS_DestroySignal(Os, (gctSIGNAL)SignalID);
}

/*******************************************************************************
**
**  gckOS_WaitUserSignal
**
**  Wait for a signal used in the user mode to become signaled.
**
**  INPUT:
**
**      gckOS Os
**          Pointer to an gckOS object.
**
**      gctINT SignalID
**          Signal ID.
**
**      gctUINT32 Wait
**          Number of milliseconds to wait.
**          Pass the value of gcvINFINITE for an infinite wait.
**
**  OUTPUT:
**
**      Nothing.
*/
gceSTATUS
gckOS_WaitUserSignal(
    IN gckOS Os,
    IN gctINT SignalID,
    IN gctUINT32 Wait
    )
{
    return gckOS_WaitSignal(Os, (gctSIGNAL)SignalID, Wait);
}

/*******************************************************************************
**
**  gckOS_SignalUserSignal
**
**  Set a state of the specified signal to be used in the user space.
**
**  INPUT:
**
**      gckOS Os
**          Pointer to an gckOS object.
**
**      gctINT SignalID
**          SignalID.
**
**      gctBOOL State
**          If gcvTRUE, the signal will be set to signaled state.
**          If gcvFALSE, the signal will be set to nonsignaled state.
**
**  OUTPUT:
**
**      Nothing.
*/
gceSTATUS
gckOS_SignalUserSignal(
    IN gckOS Os,
    IN gctINT SignalID,
    IN gctBOOL State
    )
{
    return gckOS_Signal(Os, (gctSIGNAL)SignalID, State);
}

#if gcdENABLE_VG
gceSTATUS
gckOS_CreateSemaphoreVG(
    IN gckOS Os,
    OUT gctSEMAPHORE * Semaphore
    )
{
    gceSTATUS status;
    struct semaphore * newSemaphore;

    gcmkHEADER_ARG("Os=0x%X Semaphore=0x%x", Os, Semaphore);
    /* Verify the arguments. */
    gcmkVERIFY_OBJECT(Os, gcvOBJ_OS);
    gcmkVERIFY_ARGUMENT(Semaphore != gcvNULL);

    do
    {
        /* Allocate the semaphore structure. */
    	newSemaphore = (struct semaphore *)kmalloc(gcmSIZEOF(struct semaphore), GFP_KERNEL | __GFP_NOWARN);
    	if (newSemaphore == gcvNULL)
    	{
        	gcmkERR_BREAK(gcvSTATUS_OUT_OF_MEMORY);
    	}

        /* Initialize the semaphore. */
        sema_init(newSemaphore, 0);

        /* Set the handle. */
        * Semaphore = (gctSEMAPHORE) newSemaphore;

        /* Success. */
        status = gcvSTATUS_OK;
    }
    while (gcvFALSE);

    gcmkFOOTER();
    /* Return the status. */
    return status;
}


gceSTATUS
gckOS_IncrementSemaphore(
    IN gckOS Os,
    IN gctSEMAPHORE Semaphore
    )
{
    gcmkHEADER_ARG("Os=0x%X Semaphore=0x%x", Os, Semaphore);
    /* Verify the arguments. */
    gcmkVERIFY_OBJECT(Os, gcvOBJ_OS);
    gcmkVERIFY_ARGUMENT(Semaphore != gcvNULL);

    /* Increment the semaphore's count. */
    up((struct semaphore *) Semaphore);

    gcmkFOOTER_NO();
    /* Success. */
    return gcvSTATUS_OK;
}

gceSTATUS
gckOS_DecrementSemaphore(
    IN gckOS Os,
    IN gctSEMAPHORE Semaphore
    )
{
    gceSTATUS status;
    gctINT result;

    gcmkHEADER_ARG("Os=0x%X Semaphore=0x%x", Os, Semaphore);
    /* Verify the arguments. */
    gcmkVERIFY_OBJECT(Os, gcvOBJ_OS);
    gcmkVERIFY_ARGUMENT(Semaphore != gcvNULL);

    do
    {
        /* Decrement the semaphore's count. If the count is zero, wait
           until it gets incremented. */
        result = down_interruptible((struct semaphore *) Semaphore);

        /* Signal received? */
        if (result != 0)
        {
            status = gcvSTATUS_TERMINATE;
            break;
        }

        /* Success. */
        status = gcvSTATUS_OK;
    }
    while (gcvFALSE);

    gcmkFOOTER();
    /* Return the status. */
    return status;
}

/*******************************************************************************
**
**  gckOS_SetSignal
**
**  Set the specified signal to signaled state.
**
**  INPUT:
**
**      gckOS Os
**          Pointer to the gckOS object.
**
**      gctHANDLE Process
**          Handle of process owning the signal.
**
**      gctSIGNAL Signal
**          Pointer to the gctSIGNAL.
**
**  OUTPUT:
**
**      Nothing.
*/
gceSTATUS
gckOS_SetSignal(
    IN gckOS Os,
    IN gctHANDLE Process,
    IN gctSIGNAL Signal
    )
{
    gceSTATUS status;
    gctINT result;
    struct task_struct * userTask;
    struct siginfo info;

    userTask = FIND_TASK_BY_PID((pid_t) Process);

    if (userTask != gcvNULL)
    {
        info.si_signo = 48;
        info.si_code  = __SI_CODE(__SI_RT, SI_KERNEL);
        info.si_pid   = 0;
        info.si_uid   = 0;
        info.si_ptr   = (gctPOINTER) Signal;

        /* Signals with numbers between 32 and 63 are real-time,
           send a real-time signal to the user process. */
        result = send_sig_info(48, &info, userTask);

        /* Error? */
        if (result < 0)
        {
            status = gcvSTATUS_GENERIC_IO;

            gcmkTRACE(
                gcvLEVEL_ERROR,
                "%s(%d): an error has occurred.\n",
                __FUNCTION__, __LINE__
                );
        }
        else
        {
            status = gcvSTATUS_OK;
        }
    }
    else
    {
        status = gcvSTATUS_GENERIC_IO;

        gcmkTRACE(
            gcvLEVEL_ERROR,
            "%s(%d): an error has occurred.\n",
            __FUNCTION__, __LINE__
            );
    }

    /* Return status. */
    return status;
}

/******************************************************************************\
******************************** Thread Object *********************************
\******************************************************************************/

gceSTATUS
gckOS_StartThread(
    IN gckOS Os,
    IN gctTHREADFUNC ThreadFunction,
    IN gctPOINTER ThreadParameter,
    OUT gctTHREAD * Thread
    )
{
    gceSTATUS status;
    struct task_struct * thread;

    gcmkHEADER_ARG("Os=0x%X ", Os);
    /* Verify the arguments. */
    gcmkVERIFY_OBJECT(Os, gcvOBJ_OS);
    gcmkVERIFY_ARGUMENT(ThreadFunction != gcvNULL);
    gcmkVERIFY_ARGUMENT(Thread != gcvNULL);

    do
    {
        /* Create the thread. */
        thread = kthread_create(
            ThreadFunction,
            ThreadParameter,
            "Vivante Kernel Thread"
            );

        /* Failed? */
        if (IS_ERR(thread))
        {
            status = gcvSTATUS_GENERIC_IO;
            break;
        }

        /* Start the thread. */
        wake_up_process(thread);

        /* Set the thread handle. */
        * Thread = (gctTHREAD) thread;

        /* Success. */
        status = gcvSTATUS_OK;
    }
    while (gcvFALSE);

    gcmkFOOTER();
    /* Return the status. */
    return status;
}

gceSTATUS
gckOS_StopThread(
    IN gckOS Os,
    IN gctTHREAD Thread
    )
{
    gcmkHEADER_ARG("Os=0x%X Thread=0x%x", Os, Thread);
    /* Verify the arguments. */
    gcmkVERIFY_OBJECT(Os, gcvOBJ_OS);
    gcmkVERIFY_ARGUMENT(Thread != gcvNULL);

    /* Thread should have already been enabled to terminate. */
    kthread_stop((struct task_struct *) Thread);

    gcmkFOOTER_NO();
    /* Success. */
    return gcvSTATUS_OK;
}

gceSTATUS
gckOS_VerifyThread(
    IN gckOS Os,
    IN gctTHREAD Thread
    )
{
    gcmkHEADER_ARG("Os=0x%X Thread=0x%x", Os, Thread);
    /* Verify the arguments. */
    gcmkVERIFY_OBJECT(Os, gcvOBJ_OS);
    gcmkVERIFY_ARGUMENT(Thread != gcvNULL);

    gcmkFOOTER_NO();
    /* Success. */
    return gcvSTATUS_OK;
}
#endif

/*******************************************************************************
**
**  gckOS_DumpGPUState
**
**  Dump GPU state.
**
**  INPUT:
**
**      gckOS Os
**          Pointer to the gckOS object.
**
**      gceCORE Core
**          The core type of kernel.
**
**  OUTPUT:
**
**      Nothing.
*/
gceSTATUS
gckOS_DumpGPUState(
    IN gckOS Os,
    IN gceCORE Core
    )
{
    gcmkHEADER_ARG("Os=0x%X Core=%d", Os, Core);
    /* Verify the arguments. */
    gcmkVERIFY_OBJECT(Os, gcvOBJ_OS);

    _DumpGPUState(Os, Core);

    gcmkFOOTER_NO();
    /* Success. */
    return gcvSTATUS_OK;
}

/******************************************************************************\
******************************** Software Timer ********************************
\******************************************************************************/

void
_TimerFunction(
    struct work_struct * work
    )
{
    gcsOSTIMER_PTR timer = (gcsOSTIMER_PTR)work;

    gctTIMERFUNCTION function = timer->function;

    function(timer->data);
}

/*******************************************************************************
**
**  gckOS_CreateTimer
**
**  Create a software timer.
**
**  INPUT:
**
**      gckOS Os
**          Pointer to the gckOS object.
**
**      gctTIMERFUNCTION Function.
**          Pointer to a call back function which will be called when timer is
**          expired.
**
**      gctPOINTER Data.
**          Private data which will be passed to call back function.
**
**  OUTPUT:
**
**      gctPOINTER * Timer
**          Pointer to a variable receiving the created timer.
*/
gceSTATUS
gckOS_CreateTimer(
    IN gckOS Os,
    IN gctTIMERFUNCTION Function,
    IN gctPOINTER Data,
    OUT gctPOINTER * Timer
    )
{
    gceSTATUS status;
    gcsOSTIMER_PTR pointer;
    gcmkHEADER_ARG("Os=0x%X Function=0x%X Data=0x%X", Os, Function, Data);

    /* Verify the arguments. */
    gcmkVERIFY_OBJECT(Os, gcvOBJ_OS);
    gcmkVERIFY_ARGUMENT(Timer != gcvNULL);

    gcmkONERROR(gckOS_Allocate(Os, sizeof(gcsOSTIMER), (gctPOINTER)&pointer));

    pointer->function = Function;
    pointer->data = Data;

    INIT_DELAYED_WORK(&pointer->work, _TimerFunction);

    *Timer = pointer;

    gcmkFOOTER_NO();
    return gcvSTATUS_OK;

OnError:
    gcmkFOOTER();
    return status;
}

/*******************************************************************************
**
**  gckOS_DestoryTimer
**
**  Destory a software timer.
**
**  INPUT:
**
**      gckOS Os
**          Pointer to the gckOS object.
**
**      gctPOINTER Timer
**          Pointer to the timer to be destoryed.
**
**  OUTPUT:
**
**      Nothing.
*/
gceSTATUS
gckOS_DestoryTimer(
    IN gckOS Os,
    IN gctPOINTER Timer
    )
{
    gcsOSTIMER_PTR timer;
    gcmkHEADER_ARG("Os=0x%X Timer=0x%X", Os, Timer);

    gcmkVERIFY_OBJECT(Os, gcvOBJ_OS);
    gcmkVERIFY_ARGUMENT(Timer != gcvNULL);

    timer = (gcsOSTIMER_PTR)Timer;

#if LINUX_VERSION_CODE >= KERNEL_VERSION(2,6,23)
    cancel_delayed_work_sync(&timer->work);
#else
    cancel_delayed_work(&timer->work);
    flush_workqueue(Os->workqueue);
#endif

    gcmkVERIFY_OK(gcmkOS_SAFE_FREE(Os, Timer));

    gcmkFOOTER_NO();
    return gcvSTATUS_OK;
}

/*******************************************************************************
**
**  gckOS_StartTimer
**
**  Schedule a software timer.
**
**  INPUT:
**
**      gckOS Os
**          Pointer to the gckOS object.
**
**      gctPOINTER Timer
**          Pointer to the timer to be scheduled.
**
**      gctUINT32 Delay
**          Delay in milliseconds.
**
**  OUTPUT:
**
**      Nothing.
*/
gceSTATUS
gckOS_StartTimer(
    IN gckOS Os,
    IN gctPOINTER Timer,
    IN gctUINT32 Delay
    )
{
    gcsOSTIMER_PTR timer;

    gcmkHEADER_ARG("Os=0x%X Timer=0x%X Delay=%u", Os, Timer, Delay);

    gcmkVERIFY_OBJECT(Os, gcvOBJ_OS);
    gcmkVERIFY_ARGUMENT(Timer != gcvNULL);
    gcmkVERIFY_ARGUMENT(Delay != 0);

    timer = (gcsOSTIMER_PTR)Timer;

    if (unlikely(delayed_work_pending(&timer->work)))
    {
        cancel_delayed_work(&timer->work);
    }

    queue_delayed_work(Os->workqueue, &timer->work, msecs_to_jiffies(Delay));

    gcmkFOOTER_NO();
    return gcvSTATUS_OK;
}

/*******************************************************************************
**
**  gckOS_StopTimer
**
**  Cancel a unscheduled timer.
**
**  INPUT:
**
**      gckOS Os
**          Pointer to the gckOS object.
**
**      gctPOINTER Timer
**          Pointer to the timer to be cancel.
**
**  OUTPUT:
**
**      Nothing.
*/
gceSTATUS
gckOS_StopTimer(
    IN gckOS Os,
    IN gctPOINTER Timer
    )
{
    gcsOSTIMER_PTR timer;
    gcmkHEADER_ARG("Os=0x%X Timer=0x%X", Os, Timer);

    gcmkVERIFY_OBJECT(Os, gcvOBJ_OS);
    gcmkVERIFY_ARGUMENT(Timer != gcvNULL);

    timer = (gcsOSTIMER_PTR)Timer;

    cancel_delayed_work(&timer->work);

    gcmkFOOTER_NO();
    return gcvSTATUS_OK;
}<|MERGE_RESOLUTION|>--- conflicted
+++ resolved
@@ -34,10 +34,6 @@
 #include <linux/idr.h>
 #include <mach/hardware.h>
 #include <linux/workqueue.h>
-<<<<<<< HEAD
-=======
-#include <linux/idr.h>
->>>>>>> 79f31695
 #if LINUX_VERSION_CODE > KERNEL_VERSION(2,6,23)
 #include <linux/math64.h>
 #endif
@@ -165,16 +161,9 @@
     gctUINT32                   kernelProcessID;
 
     /* Signal management. */
-<<<<<<< HEAD
     /* Lock. */
     gctPOINTER                  signalMutex;
 
-=======
-
-    /* Lock. */
-    gctPOINTER                  signalMutex;
-
->>>>>>> 79f31695
     /* signal id database. */
     gcsINTEGER_DB               signalDB;
 
@@ -208,10 +197,6 @@
 
     /* ID. */
     gctUINT32 id;
-<<<<<<< HEAD
-
-=======
->>>>>>> 79f31695
 }
 gcsSIGNAL;
 
@@ -1164,90 +1149,6 @@
     return gcvSTATUS_OK;
 }
 
-/*******************************************************************************
-** Integer Id Management.
-*/
-gceSTATUS
-_AllocateIntegerId(
-    IN gcsINTEGER_DB_PTR Database,
-    IN gctPOINTER KernelPointer,
-    OUT gctUINT32 *Id
-    )
-{
-    int result;
-
-again:
-    if (idr_pre_get(&Database->idr, GFP_KERNEL | __GFP_NOWARN) == 0)
-    {
-        return gcvSTATUS_OUT_OF_MEMORY;
-    }
-
-    spin_lock(&Database->lock);
-
-    /* Try to get a id greater than 0. */
-    result = idr_get_new_above(&Database->idr, KernelPointer, 1, Id);
-
-    spin_unlock(&Database->lock);
-
-    if (result == -EAGAIN)
-    {
-        goto again;
-    }
-
-    if (result != 0)
-    {
-        return gcvSTATUS_OUT_OF_RESOURCES;
-    }
-
-    return gcvSTATUS_OK;
-}
-
-gceSTATUS
-_QueryIntegerId(
-    IN gcsINTEGER_DB_PTR Database,
-    IN gctUINT32  Id,
-    OUT gctPOINTER * KernelPointer
-    )
-{
-    gctPOINTER pointer;
-
-    spin_lock(&Database->lock);
-
-    pointer = idr_find(&Database->idr, Id);
-
-    spin_unlock(&Database->lock);
-
-    if(pointer)
-    {
-        *KernelPointer = pointer;
-        return gcvSTATUS_OK;
-    }
-    else
-    {
-        gcmkTRACE_ZONE(
-                gcvLEVEL_ERROR, gcvZONE_OS,
-                "%s(%d) Id = %d is not found",
-                __FUNCTION__, __LINE__, Id);
-
-        return gcvSTATUS_NOT_FOUND;
-    }
-}
-
-gceSTATUS
-_DestroyIntegerId(
-    IN gcsINTEGER_DB_PTR Database,
-    IN gctUINT32 Id
-    )
-{
-    spin_lock(&Database->lock);
-
-    idr_remove(&Database->idr, Id);
-
-    spin_unlock(&Database->lock);
-
-    return gcvSTATUS_OK;
-}
-
 static void
 _UnmapUserLogical(
     IN gctINT Pid,
@@ -1473,10 +1374,6 @@
      */
 
     /* Destroy the mutex. */
-<<<<<<< HEAD
-
-=======
->>>>>>> 79f31695
     gcmkVERIFY_OK(gckOS_DeleteMutex(Os, Os->signalMutex));
 
     if (Os->heap != gcvNULL)
@@ -7224,19 +7121,6 @@
 
     gcmkFOOTER_ARG("*Signal=0x%X", *Signal);
     return gcvSTATUS_OK;
-<<<<<<< HEAD
-
-OnError:
-    if (signal != gcvNULL)
-    {
-        kfree(signal);
-    }
-
-    gcmkFOOTER_NO();
-    return status;
-}
-=======
->>>>>>> 79f31695
 
 OnError:
     if (signal != gcvNULL)
@@ -7303,10 +7187,6 @@
     /* Success. */
     gcmkFOOTER_NO();
     return gcvSTATUS_OK;
-<<<<<<< HEAD
-=======
-
->>>>>>> 79f31695
 OnError:
     if (acquired)
     {
@@ -7712,10 +7592,6 @@
 {
     gceSTATUS status;
     gcsSIGNAL_PTR signal;
-<<<<<<< HEAD
-
-=======
->>>>>>> 79f31695
     gcmkHEADER_ARG("Os=0x%X Signal=0x%X Process=0x%X", Os, Signal, Process);
 
     gcmkVERIFY_ARGUMENT(Signal != gcvNULL);
@@ -7723,11 +7599,7 @@
 
     gcmkONERROR(_QueryIntegerId(&Os->signalDB, (gctUINT32)Signal, (gctPOINTER)&signal));
 
-<<<<<<< HEAD
-    if (atomic_inc_return(&signal->ref) <= 1)
-=======
     if(atomic_inc_return(&signal->ref) <= 1)
->>>>>>> 79f31695
     {
         /* The previous value is 0, it has been deleted. */
         gcmkONERROR(gcvSTATUS_INVALID_ARGUMENT);
@@ -7796,10 +7668,7 @@
     OUT gctINT * SignalID
     )
 {
-<<<<<<< HEAD
-=======
     /* Create a new signal. */
->>>>>>> 79f31695
     return gckOS_CreateSignal(Os, ManualReset, (gctSIGNAL *) SignalID);
 }
 
