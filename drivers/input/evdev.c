--- conflicted
+++ resolved
@@ -301,15 +301,13 @@
 	evdev_detach_client(evdev, client);
 	if (client->use_wake_lock)
 		wake_lock_destroy(&client->wake_lock);
-<<<<<<< HEAD
+
 
 	if (is_vmalloc_addr(client))
 		vfree(client);
 	else
 		kfree(client);
-=======
-	kfree(client);
->>>>>>> 803431de
+
 
 	evdev_close_device(evdev);
 
