--- conflicted
+++ resolved
@@ -2651,7 +2651,6 @@
 	spin_lock_init(&cam->queue_int_lock);
 	spin_lock_init(&cam->dqueue_int_lock);
 
-<<<<<<< HEAD
 	cam->dummy_frame.vaddress = dma_alloc_coherent(0,
 			       SZ_8M, &cam->dummy_frame.paddress,
 			       GFP_DMA | GFP_KERNEL);
@@ -2659,13 +2658,12 @@
 		pr_err("ERROR: v4l2 capture: Allocate dummy frame "
 		       "failed.\n");
 	cam->dummy_frame.buffer.length = SZ_8M;
-=======
+
 	cam->self = kmalloc(sizeof(struct v4l2_int_device), GFP_KERNEL);
 	cam->self->module = THIS_MODULE;
 	sprintf(cam->self->name, "mxc_v4l2_cap%d", cam->csi);
 	cam->self->type = v4l2_int_type_master;
 	cam->self->u.master = &mxc_v4l2_master;
->>>>>>> 79f31695
 }
 
 static ssize_t show_streaming(struct device *dev,
@@ -2755,20 +2753,16 @@
  */
 static int mxc_v4l2_remove(struct platform_device *pdev)
 {
-<<<<<<< HEAD
-
-	if (g_cam->dummy_frame.vaddress != 0) {
-		dma_free_coherent(0, g_cam->dummy_frame.buffer.length,
-				  g_cam->dummy_frame.vaddress,
-				  g_cam->dummy_frame.paddress);
-		g_cam->dummy_frame.vaddress = 0;
-	}
-
-	if (g_cam->open_count) {
-=======
 	cam_data *cam = (cam_data *)platform_get_drvdata(pdev);
+
+	if (cam->dummy_frame.vaddress != 0) {
+		dma_free_coherent(0, cam->dummy_frame.buffer.length,
+				  cam->dummy_frame.vaddress,
+				  cam->dummy_frame.paddress);
+		cam->dummy_frame.vaddress = 0;
+	}
+
 	if (cam->open_count) {
->>>>>>> 79f31695
 		pr_err("ERROR: v4l2 capture:camera open "
 			"-- setting ops to NULL\n");
 		return -EBUSY;
