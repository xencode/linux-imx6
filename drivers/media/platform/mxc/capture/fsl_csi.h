--- conflicted
+++ resolved
@@ -217,12 +217,8 @@
 {
 	return __raw_readl(csi->regbase + offset);
 }
-<<<<<<< HEAD
-static inline void csi_write(struct csi_soc *csi, unsigned int value, unsigned int offset)
-=======
 static inline void csi_write(struct csi_soc *csi, unsigned int value,
 			     unsigned int offset)
->>>>>>> ebc42698
 {
 	__raw_writel(value, csi->regbase + offset);
 }
