/*
 * Copyright 2009-2014 Freescale Semiconductor, Inc. All Rights Reserved.
 */

/*
 * The code contained herein is licensed under the GNU General Public
 * License. You may obtain a copy of the GNU General Public License
 * Version 2 or later at the following locations:
 *
 * http://www.opensource.org/licenses/gpl-license.html
 * http://www.gnu.org/copyleft/gpl.html
 */

/*!
 * @file fsl_csi.c, this file is derived from mx27_csi.c
 *
 * @brief mx25 CMOS Sensor interface functions
 *
 * @ingroup CSI
 */
#include <linux/types.h>
#include <linux/init.h>
#include <linux/platform_device.h>
#include <linux/device.h>
#include <linux/err.h>
#include <linux/interrupt.h>
#include <linux/spinlock.h>
#include <linux/module.h>
#include <linux/clk.h>
#include <linux/of.h>
#include <linux/sched.h>

#include "mxc_v4l2_capture.h"
#include "fsl_csi.h"

#define CSI_MAX_NUM	2
struct csi_soc csi_array[CSI_MAX_NUM], *csi;

static csi_irq_callback_t g_callback;
static void *g_callback_data;
static struct clk *disp_axi_clk;
static struct clk *dcic_clk;
static struct clk *csi_clk;

void csi_clk_enable(void)
{
	clk_prepare_enable(disp_axi_clk);
	clk_prepare_enable(dcic_clk);
	clk_prepare_enable(csi_clk);
}
EXPORT_SYMBOL(csi_clk_enable);

void csi_clk_disable(void)
{
	clk_disable_unprepare(csi_clk);
	clk_disable_unprepare(dcic_clk);
	clk_disable_unprepare(disp_axi_clk);
}
EXPORT_SYMBOL(csi_clk_disable);

static irqreturn_t csi_irq_handler(int irq, void *data)
{
	cam_data *cam = (cam_data *) data;
	struct csi_soc *csi = &csi_array[cam->csi];
	unsigned long status = __raw_readl(csi->regbase + CSI_CSISR);
<<<<<<< HEAD
=======
	u32 cr3, cr18;
>>>>>>> 768873ba

	__raw_writel(status, csi->regbase + CSI_CSISR);

	if (status & BIT_HRESP_ERR_INT)
		pr_warning("Hresponse error is detected.\n");

	if (status & BIT_ADDR_CH_ERR_INT) {
		/* Disable csi  */
		cr18 = __raw_readl(csi->regbase + CSI_CSICR18);
		cr18 &= ~BIT_CSI_ENABLE;
		__raw_writel(cr18, csi->regbase + CSI_CSICR18);

		/* DMA reflash */
		cr3 = __raw_readl(csi->regbase + CSI_CSICR3);
		cr3 |= BIT_DMA_REFLASH_RFF;
		__raw_writel(cr3, csi->regbase + CSI_CSICR3);

		/* Ensable csi  */
		cr18 |= BIT_CSI_ENABLE;
		__raw_writel(cr18, csi->regbase + CSI_CSICR18);

		pr_debug("base address switching Change Err.\n");
	}

	if ((status & BIT_DMA_TSF_DONE_FB1) &&
		(status & BIT_DMA_TSF_DONE_FB2)) {
		/* For both FB1 and FB2 interrupter bits set case,
		 * CSI DMA is work in one of FB1 and FB2 buffer,
		 * but software can not know the state.
		 * Skip it to avoid base address updated
		 * when csi work in field0 and field1 will write to
		 * new base address.
		 * PDM TKT230775 */
		pr_debug("Skip two frames\n");
	} else if (status & BIT_DMA_TSF_DONE_FB1) {
		if (cam->capture_on) {
			spin_lock(&cam->queue_int_lock);
			cam->ping_pong_csi = 1;
			spin_unlock(&cam->queue_int_lock);
			cam->enc_callback(0, cam);
		} else {
			cam->still_counter++;
			wake_up_interruptible(&cam->still_queue);
		}
	} else if (status & BIT_DMA_TSF_DONE_FB2) {
		if (cam->capture_on) {
			spin_lock(&cam->queue_int_lock);
			cam->ping_pong_csi = 2;
			spin_unlock(&cam->queue_int_lock);
			cam->enc_callback(0, cam);
		} else {
			cam->still_counter++;
			wake_up_interruptible(&cam->still_queue);
		}
	}

	if (g_callback)
		g_callback(g_callback_data, status);

	pr_debug("CSI status = 0x%08lX\n", status);

	return IRQ_HANDLED;
}

static void csihw_reset_frame_count(struct csi_soc *csi)
{
	__raw_writel(__raw_readl(csi->regbase + CSI_CSICR3) | BIT_FRMCNT_RST,
			csi->regbase + CSI_CSICR3);
}

static void csihw_reset(struct csi_soc *csi)
{
	csihw_reset_frame_count(csi);
	__raw_writel(CSICR1_RESET_VAL, csi->regbase + CSI_CSICR1);
	__raw_writel(CSICR2_RESET_VAL, csi->regbase + CSI_CSICR2);
	__raw_writel(CSICR3_RESET_VAL, csi->regbase + CSI_CSICR3);
}

/*!
 * csi_init_interface
 *    Init csi interface
 */
static void csi_init_interface(struct csi_soc *csi)
{
	unsigned int val = 0;
	unsigned int imag_para;

	val |= BIT_SOF_POL;
	val |= BIT_REDGE;
	val |= BIT_GCLK_MODE;
	val |= BIT_HSYNC_POL;
	val |= BIT_FCC;
	val |= 1 << SHIFT_MCLKDIV;
	val |= BIT_MCLKEN;
	__raw_writel(val, csi->regbase + CSI_CSICR1);

	imag_para = (640 << 16) | 960;
	__raw_writel(imag_para, csi->regbase + CSI_CSIIMAG_PARA);

	val = 0x1010;
	val |= BIT_DMA_REFLASH_RFF;
	__raw_writel(val, csi->regbase + CSI_CSICR3);
}

void csi_format_swap16(cam_data *cam, bool enable)
{
	struct csi_soc *csi = &csi_array[cam->csi];
	unsigned int val;

	val = __raw_readl(csi->regbase + CSI_CSICR1);
	if (enable) {
		val |= BIT_PACK_DIR;
		val |= BIT_SWAP16_EN;
	} else {
		val &= ~BIT_PACK_DIR;
		val &= ~BIT_SWAP16_EN;
	}

	__raw_writel(val, csi->regbase + CSI_CSICR1);
}
EXPORT_SYMBOL(csi_format_swap16);

/*!
 * csi_read_mclk_flag
 *
 * @return  gcsi_mclk_source
 */
int csi_read_mclk_flag(void)
{
	return 0;
}
EXPORT_SYMBOL(csi_read_mclk_flag);

void csi_start_callback(void *data)
{
	cam_data *cam = (cam_data *) data;

	if (request_irq(csi_array[cam->csi].irq_nr, csi_irq_handler, 0, "csi",
			cam) < 0)
		pr_debug("CSI error: irq request fail\n");

}
EXPORT_SYMBOL(csi_start_callback);

void csi_stop_callback(void *data)
{
	cam_data *cam = (cam_data *) data;

	free_irq(csi_array[cam->csi].irq_nr, cam);
}
EXPORT_SYMBOL(csi_stop_callback);

void csi_enable_int(cam_data *cam, int arg)
{
	struct csi_soc *csi = &csi_array[cam->csi];
	unsigned long cr1 = __raw_readl(csi->regbase + CSI_CSICR1);

	cr1 |= BIT_SOF_INTEN;
	if (arg == 1) {
		/* still capture needs DMA intterrupt */
		cr1 |= BIT_FB1_DMA_DONE_INTEN;
		cr1 |= BIT_FB2_DMA_DONE_INTEN;
	}
	__raw_writel(cr1, csi->regbase + CSI_CSICR1);
}
EXPORT_SYMBOL(csi_enable_int);

void csi_disable_int(cam_data *cam)
{
	struct csi_soc *csi = &csi_array[cam->csi];
	unsigned long cr1 = __raw_readl(csi->regbase + CSI_CSICR1);

	cr1 &= ~BIT_SOF_INTEN;
	cr1 &= ~BIT_FB1_DMA_DONE_INTEN;
	cr1 &= ~BIT_FB2_DMA_DONE_INTEN;
	__raw_writel(cr1, csi->regbase + CSI_CSICR1);
}
EXPORT_SYMBOL(csi_disable_int);

void csi_enable(cam_data *cam, int arg)
{
	struct csi_soc *csi = &csi_array[cam->csi];
	unsigned long cr = __raw_readl(csi->regbase + CSI_CSICR18);

	if (arg == 1)
		cr |= BIT_CSI_ENABLE;
	else
		cr &= ~BIT_CSI_ENABLE;
	__raw_writel(cr, csi->regbase + CSI_CSICR18);
}
EXPORT_SYMBOL(csi_enable);

void csi_buf_stride_set(cam_data *cam, u32 stride)
{
	struct csi_soc *csi = &csi_array[cam->csi];

	__raw_writel(stride, csi->regbase + CSI_CSIFBUF_PARA);
}
EXPORT_SYMBOL(csi_buf_stride_set);

void csi_deinterlace_enable(cam_data *cam, bool enable)
{
	struct csi_soc *csi = &csi_array[cam->csi];
	unsigned long cr18 = __raw_readl(csi->regbase + CSI_CSICR18);

	if (enable == true)
		cr18 |= BIT_DEINTERLACE_EN;
	else
		cr18 &= ~BIT_DEINTERLACE_EN;

	__raw_writel(cr18, csi->regbase + CSI_CSICR18);
}
EXPORT_SYMBOL(csi_deinterlace_enable);

void csi_deinterlace_mode(cam_data *cam, int mode)
{
	struct csi_soc *csi = &csi_array[cam->csi];
	unsigned long cr18 = __raw_readl(csi->regbase + CSI_CSICR18);

	if (mode == V4L2_STD_NTSC)
		cr18 |= BIT_NTSC_EN;
	else
		cr18 &= ~BIT_NTSC_EN;

	__raw_writel(cr18, csi->regbase + CSI_CSICR18);
}
EXPORT_SYMBOL(csi_deinterlace_mode);

void csi_tvdec_enable(cam_data *cam, bool enable)
{
	struct csi_soc *csi = &csi_array[cam->csi];
	unsigned long cr18 = __raw_readl(csi->regbase + CSI_CSICR18);
	unsigned long cr1 = __raw_readl(csi->regbase + CSI_CSICR1);

	if (enable == true) {
		cr18 |= (BIT_TVDECODER_IN_EN |
				BIT_BASEADDR_SWITCH_EN |
				BIT_BASEADDR_SWITCH_SEL |
				BIT_BASEADDR_CHG_ERR_EN);
		cr1 |= BIT_CCIR_MODE;
		cr1 &= ~(BIT_SOF_POL | BIT_REDGE);
	} else {
		cr18 &= ~(BIT_TVDECODER_IN_EN |
				BIT_BASEADDR_SWITCH_EN |
				BIT_BASEADDR_SWITCH_SEL |
				BIT_BASEADDR_CHG_ERR_EN);
		cr1 &= ~BIT_CCIR_MODE;
		cr1 |= BIT_SOF_POL | BIT_REDGE;
	}

	__raw_writel(cr18, csi->regbase + CSI_CSICR18);
	__raw_writel(cr1, csi->regbase + CSI_CSICR1);
}
EXPORT_SYMBOL(csi_tvdec_enable);

void csi_set_32bit_imagpara(cam_data *cam, int width, int height)
{
	struct csi_soc *csi = &csi_array[cam->csi];
	int imag_para = 0;
	unsigned long cr3 = __raw_readl(csi->regbase + CSI_CSICR3);

	imag_para = (width << 16) | height;
	__raw_writel(imag_para, csi->regbase + CSI_CSIIMAG_PARA);


	/* reflash the embeded DMA controller */
	__raw_writel(cr3 | BIT_DMA_REFLASH_RFF, csi->regbase + CSI_CSICR3);
}
EXPORT_SYMBOL(csi_set_32bit_imagpara);

void csi_set_16bit_imagpara(cam_data *cam, int width, int height)
{
	struct csi_soc *csi = &csi_array[cam->csi];
	int imag_para = 0;
	unsigned long cr3 = __raw_readl(csi->regbase + CSI_CSICR3);

	imag_para = (width << 16) | (height * 2);
	__raw_writel(imag_para, csi->regbase + CSI_CSIIMAG_PARA);

	/* reflash the embeded DMA controller */
	__raw_writel(cr3 | BIT_DMA_REFLASH_RFF, csi->regbase + CSI_CSICR3);
}
EXPORT_SYMBOL(csi_set_16bit_imagpara);

void csi_set_12bit_imagpara(cam_data *cam, int width, int height)
{
	struct csi_soc *csi = &csi_array[cam->csi];
	int imag_para = 0;
	unsigned long cr3 = __raw_readl(csi->regbase + CSI_CSICR3);

	imag_para = (width << 16) | (height * 3 / 2);
	__raw_writel(imag_para, csi->regbase + CSI_CSIIMAG_PARA);

	/* reflash the embeded DMA controller */
	__raw_writel(cr3 | BIT_DMA_REFLASH_RFF, csi->regbase + CSI_CSICR3);
}
EXPORT_SYMBOL(csi_set_12bit_imagpara);

void csi_dmareq_rff_enable(struct csi_soc *csi)
{
	unsigned long cr3 = __raw_readl(csi->regbase + CSI_CSICR3);
<<<<<<< HEAD

	cr3 |= BIT_DMA_REQ_EN_RFF;
	cr3 |= BIT_HRESP_ERR_EN;
	__raw_writel(cr3, csi->regbase + CSI_CSICR3);
=======
	unsigned long cr2 = __raw_readl(csi->regbase + CSI_CSICR2);

	/* Burst Type of DMA Transfer from RxFIFO. INCR16 */
	cr2 |= 0xC0000000;

	cr3 |= BIT_DMA_REQ_EN_RFF;
	cr3 |= BIT_HRESP_ERR_EN;
	cr3 &= ~BIT_RXFF_LEVEL;
	cr3 |= 0x2 << 4;

	__raw_writel(cr3, csi->regbase + CSI_CSICR3);
	__raw_writel(cr2, csi->regbase + CSI_CSICR2);
>>>>>>> 768873ba
}
EXPORT_SYMBOL(csi_dmareq_rff_enable);

void csi_dmareq_rff_disable(struct csi_soc *csi)
{
	unsigned long cr3 = __raw_readl(csi->regbase + CSI_CSICR3);

	cr3 &= ~BIT_DMA_REQ_EN_RFF;
	cr3 &= ~BIT_HRESP_ERR_EN;
	__raw_writel(cr3, csi->regbase + CSI_CSICR3);
}
EXPORT_SYMBOL(csi_dmareq_rff_disable);

struct csi_soc *csi_get_soc(int id)
{
	if (id >= CSI_MAX_NUM)
		return ERR_PTR(-ENODEV);
	else if (!csi_array[id].online)
		return ERR_PTR(-ENODEV);
	else
		return &(csi_array[id]);
}
EXPORT_SYMBOL_GPL(csi_get_soc);

static const struct of_device_id fsl_csi_dt_ids[] = {
	{ .compatible = "fsl,imx6sl-csi", },
	{ /* sentinel */ }
};
MODULE_DEVICE_TABLE(of, fsl_csi_dt_ids);

static int csi_probe(struct platform_device *pdev)
{
	int ret = 0;
	struct resource *res;
	int id;

	id = of_alias_get_id(pdev->dev.of_node, "csi");
	if (id < 0) {
		dev_dbg(&pdev->dev, "can not get alias id\n");
		return id;
	}

	res = platform_get_resource(pdev, IORESOURCE_IRQ, 0);
	if (!res) {
		dev_err(&pdev->dev, "No csi irq found.\n");
		ret = -ENODEV;
		goto err;
	}

	csi = &csi_array[id];
	csi->irq_nr = res->start;
	csi->online = false;

	res = platform_get_resource(pdev, IORESOURCE_MEM, 0);
	if (!res) {
		dev_err(&pdev->dev, "No csi base address found.\n");
		ret = -ENODEV;
		goto err;
	}
	csi->regbase = devm_ioremap(&pdev->dev, res->start, resource_size(res));
	if (!csi->regbase) {
		dev_err(&pdev->dev, "ioremap failed with csi base\n");
		ret = -ENOMEM;
		goto err;
	}

	disp_axi_clk = devm_clk_get(&pdev->dev, "disp-axi");
	if (IS_ERR(disp_axi_clk)) {
		dev_err(&pdev->dev, "get csi clock failed\n");
		return PTR_ERR(disp_axi_clk);
	}
	csi_clk = devm_clk_get(&pdev->dev, "csi_mclk");
	if (IS_ERR(csi_clk)) {
		dev_err(&pdev->dev, "get csi mclk failed\n");
		return PTR_ERR(csi_clk);
	}

	dcic_clk = devm_clk_get(&pdev->dev, "dcic");
	if (IS_ERR(dcic_clk)) {
		dev_err(&pdev->dev, "get dcic clk failed\n");
		return PTR_ERR(dcic_clk);
	}

	platform_set_drvdata(pdev, csi);

	csi_clk_enable();
	csihw_reset(csi);
	csi_init_interface(csi);
	csi_dmareq_rff_disable(csi);

	csi->online = true;
err:
	return ret;
}

static int csi_remove(struct platform_device *pdev)
{
	struct csi_soc *csi = platform_get_drvdata(pdev);

	csi->online = false;
	platform_set_drvdata(pdev, NULL);

	return 0;
}

#ifdef CONFIG_PM_SLEEP
static int csi_suspend(struct device *dev)
{
	struct csi_soc *csi = dev_get_drvdata(dev);

	csi->online = false;

	return 0;
}

static int csi_resume(struct device *dev)
{
	struct csi_soc *csi = dev_get_drvdata(dev);

	csi_clk_enable();
	csihw_reset(csi);
	csi_init_interface(csi);
	csi_dmareq_rff_disable(csi);
	csi_clk_disable();

	csi->online = true;

	return 0;
}
#else
#define	csi_suspend	NULL
#define	csi_resume	NULL
#endif

static const struct dev_pm_ops csi_pm_ops = {
	SET_SYSTEM_SLEEP_PM_OPS(csi_suspend, csi_resume)
};

static struct platform_driver csi_driver = {
	.driver = {
		   .name = "fsl_csi",
		   .of_match_table = of_match_ptr(fsl_csi_dt_ids),
		   .pm = &csi_pm_ops,
		   },
	.probe = csi_probe,
	.remove = csi_remove,
};

module_platform_driver(csi_driver);

MODULE_AUTHOR("Freescale Semiconductor, Inc.");
MODULE_DESCRIPTION("fsl CSI driver");
MODULE_LICENSE("GPL");<|MERGE_RESOLUTION|>--- conflicted
+++ resolved
@@ -63,10 +63,7 @@
 	cam_data *cam = (cam_data *) data;
 	struct csi_soc *csi = &csi_array[cam->csi];
 	unsigned long status = __raw_readl(csi->regbase + CSI_CSISR);
-<<<<<<< HEAD
-=======
 	u32 cr3, cr18;
->>>>>>> 768873ba
 
 	__raw_writel(status, csi->regbase + CSI_CSISR);
 
@@ -368,12 +365,7 @@
 void csi_dmareq_rff_enable(struct csi_soc *csi)
 {
 	unsigned long cr3 = __raw_readl(csi->regbase + CSI_CSICR3);
-<<<<<<< HEAD
-
-	cr3 |= BIT_DMA_REQ_EN_RFF;
-	cr3 |= BIT_HRESP_ERR_EN;
-	__raw_writel(cr3, csi->regbase + CSI_CSICR3);
-=======
+
 	unsigned long cr2 = __raw_readl(csi->regbase + CSI_CSICR2);
 
 	/* Burst Type of DMA Transfer from RxFIFO. INCR16 */
@@ -386,7 +378,6 @@
 
 	__raw_writel(cr3, csi->regbase + CSI_CSICR3);
 	__raw_writel(cr2, csi->regbase + CSI_CSICR2);
->>>>>>> 768873ba
 }
 EXPORT_SYMBOL(csi_dmareq_rff_enable);
 
