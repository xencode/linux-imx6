--- conflicted
+++ resolved
@@ -1,10 +1,9 @@
 ccflags-y += -I$(src)			# needed for trace events
 
 obj-y					+= ion/
-<<<<<<< HEAD
-=======
+
 obj-$(CONFIG_FIQ_DEBUGGER)		+= fiq_debugger/
->>>>>>> 803431de
+
 
 obj-$(CONFIG_ANDROID_BINDER_IPC)	+= binder.o
 obj-$(CONFIG_ASHMEM)			+= ashmem.o
