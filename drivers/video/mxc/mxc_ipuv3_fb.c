--- conflicted
+++ resolved
@@ -96,13 +96,10 @@
 	struct mxc_dispdrv_handle *dispdrv;
 
 	struct fb_var_screeninfo cur_var;
-<<<<<<< HEAD
 
 #ifdef CONFIG_HAS_EARLYSUSPEND
 	struct early_suspend fbdrv_earlysuspend;
 #endif
-=======
->>>>>>> 294c6141
 };
 
 struct mxcfb_alloc_list {
@@ -347,8 +344,6 @@
 	ipu_di_signal_cfg_t sig_cfg;
 	struct mxcfb_info *mxc_fbi = (struct mxcfb_info *)fbi->par;
 
-<<<<<<< HEAD
-=======
 	int16_t ov_pos_x = 0, ov_pos_y = 0;
 	int ov_pos_ret = 0;
 	struct mxcfb_info *mxc_fbi_fg = NULL;
@@ -361,7 +356,6 @@
 		if (mxc_fbi_fg->next_blank == FB_BLANK_UNBLANK)
 			ovfbi_enable = true;
 
->>>>>>> 294c6141
 	if (!mxcfb_need_to_set_par(fbi))
 		return 0;
 
