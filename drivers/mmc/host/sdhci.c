/*
 *  linux/drivers/mmc/host/sdhci.c - Secure Digital Host Controller Interface driver
 *
 *  Copyright (C) 2005-2011 Pierre Ossman, All Rights Reserved.
 *
 * This program is free software; you can redistribute it and/or modify
 * it under the terms of the GNU General Public License as published by
 * the Free Software Foundation; either version 2 of the License, or (at
 * your option) any later version.
 *
 * Thanks to the following companies for their support:
 *
 *     - JMicron (hardware and technical support)
 */

#include <linux/delay.h>
#include <linux/highmem.h>
#include <linux/io.h>
#include <linux/dma-mapping.h>
#include <linux/slab.h>
#include <linux/scatterlist.h>
#include <linux/regulator/consumer.h>

#include <linux/leds.h>

#include <linux/mmc/mmc.h>
#include <linux/mmc/host.h>
#include <linux/mmc/card.h>

#include "sdhci.h"

#define DRIVER_NAME "sdhci"
#define CLK_TIMEOUT	(10 * HZ)

#define DBG(f, x...) \
	pr_debug(DRIVER_NAME " [%s()]: " f, __func__,## x)

<<<<<<< HEAD
=======
#if defined(CONFIG_LEDS_CLASS) || (defined(CONFIG_LEDS_CLASS_MODULE) && \
	defined(CONFIG_MMC_SDHCI_MODULE))
/* FIXME: temp workaround for calling clk_enable in an interrupt context */
#define SDHCI_USE_LEDS_CLASS_BROKEN
#endif
>>>>>>> 79f31695

#define MAX_TUNING_LOOP 40

static unsigned int debug_quirks = 0;

static void sdhci_finish_data(struct sdhci_host *);

static void sdhci_send_command(struct sdhci_host *, struct mmc_command *);
static void sdhci_finish_command(struct sdhci_host *);
static int sdhci_execute_tuning(struct mmc_host *mmc);
static void sdhci_tuning_timer(unsigned long data);

static void sdhci_clk_worker(struct work_struct *work)
{
	struct sdhci_host *host =
		container_of(work, struct sdhci_host, clk_worker.work);

	if (host->ops->platform_clk_ctrl && host->clk_status)
		host->ops->platform_clk_ctrl(host, false);
}

static inline bool sdhci_is_sdio_attached(struct sdhci_host *host)
{
	struct mmc_card *card = host->mmc->card;

	if (card && card->sdio_func[0])
		return true;
	return false;
}

static void sdhci_enable_clk(struct sdhci_host *host)
{
	if (host->clk_mgr_en) {
		if (!in_interrupt())
			cancel_delayed_work(&host->clk_worker);
		else
			__cancel_delayed_work(&host->clk_worker);

		if (!host->clk_status && host->ops->platform_clk_ctrl)
			host->ops->platform_clk_ctrl(host, true);
	}
}

static void sdhci_disable_clk(struct sdhci_host *host, int delay)
{
	if (host->clk_mgr_en && !sdhci_is_sdio_attached(host)) {
		if (delay == 0 && !in_interrupt()) {
			if (host->ops->platform_clk_ctrl && host->clk_status)
				host->ops->platform_clk_ctrl(host, false);
		} else
			schedule_delayed_work(&host->clk_worker, delay);
	}
}

static void sdhci_dumpregs(struct sdhci_host *host)
{
	printk(KERN_DEBUG DRIVER_NAME ": =========== REGISTER DUMP (%s)===========\n",
		mmc_hostname(host->mmc));

	printk(KERN_DEBUG DRIVER_NAME ": Sys addr: 0x%08x | Version:  0x%08x\n",
		sdhci_readl(host, SDHCI_DMA_ADDRESS),
		sdhci_readw(host, SDHCI_HOST_VERSION));
	printk(KERN_DEBUG DRIVER_NAME ": Blk size: 0x%08x | Blk cnt:  0x%08x\n",
		sdhci_readw(host, SDHCI_BLOCK_SIZE),
		sdhci_readw(host, SDHCI_BLOCK_COUNT));
	printk(KERN_DEBUG DRIVER_NAME ": Argument: 0x%08x | Trn mode: 0x%08x\n",
		sdhci_readl(host, SDHCI_ARGUMENT),
		sdhci_readw(host, SDHCI_TRANSFER_MODE));
	printk(KERN_DEBUG DRIVER_NAME ": Present:  0x%08x | Host ctl: 0x%08x\n",
		sdhci_readl(host, SDHCI_PRESENT_STATE),
		sdhci_readb(host, SDHCI_HOST_CONTROL));
	printk(KERN_DEBUG DRIVER_NAME ": Power:    0x%08x | Blk gap:  0x%08x\n",
		sdhci_readb(host, SDHCI_POWER_CONTROL),
		sdhci_readb(host, SDHCI_BLOCK_GAP_CONTROL));
	printk(KERN_DEBUG DRIVER_NAME ": Wake-up:  0x%08x | Clock:    0x%08x\n",
		sdhci_readb(host, SDHCI_WAKE_UP_CONTROL),
		sdhci_readw(host, SDHCI_CLOCK_CONTROL));
	printk(KERN_DEBUG DRIVER_NAME ": Timeout:  0x%08x | Int stat: 0x%08x\n",
		sdhci_readb(host, SDHCI_TIMEOUT_CONTROL),
		sdhci_readl(host, SDHCI_INT_STATUS));
	printk(KERN_DEBUG DRIVER_NAME ": Int enab: 0x%08x | Sig enab: 0x%08x\n",
		sdhci_readl(host, SDHCI_INT_ENABLE),
		sdhci_readl(host, SDHCI_SIGNAL_ENABLE));
	printk(KERN_DEBUG DRIVER_NAME ": AC12 err: 0x%08x | Slot int: 0x%08x\n",
		sdhci_readw(host, SDHCI_ACMD12_ERR),
		sdhci_readw(host, SDHCI_SLOT_INT_STATUS));
	printk(KERN_DEBUG DRIVER_NAME ": Caps:     0x%08x | Caps_1:   0x%08x\n",
		sdhci_readl(host, SDHCI_CAPABILITIES),
		sdhci_readl(host, SDHCI_CAPABILITIES_1));
	printk(KERN_DEBUG DRIVER_NAME ": Cmd:      0x%08x | Max curr: 0x%08x\n",
		sdhci_readw(host, SDHCI_COMMAND),
		sdhci_readl(host, SDHCI_MAX_CURRENT));
	printk(KERN_DEBUG DRIVER_NAME ": Host ctl2: 0x%08x\n",
		sdhci_readw(host, SDHCI_HOST_CONTROL2));

	if (host->flags & SDHCI_USE_ADMA)
		printk(KERN_DEBUG DRIVER_NAME ": ADMA Err: 0x%08x | ADMA Ptr: 0x%08x\n",
		       readl(host->ioaddr + SDHCI_ADMA_ERROR),
		       readl(host->ioaddr + SDHCI_ADMA_ADDRESS));

	printk(KERN_DEBUG DRIVER_NAME ": ===========================================\n");
}

/*****************************************************************************\
 *                                                                           *
 * Low level functions                                                       *
 *                                                                           *
\*****************************************************************************/

static void sdhci_clear_set_irqs(struct sdhci_host *host, u32 clear, u32 set)
{
	u32 ier;

	ier = sdhci_readl(host, SDHCI_INT_ENABLE);
	ier &= ~clear;
	ier |= set;
	sdhci_writel(host, ier, SDHCI_INT_ENABLE);
	sdhci_writel(host, ier, SDHCI_SIGNAL_ENABLE);
}

static void sdhci_unmask_irqs(struct sdhci_host *host, u32 irqs)
{
	sdhci_clear_set_irqs(host, 0, irqs);
}

static void sdhci_mask_irqs(struct sdhci_host *host, u32 irqs)
{
	sdhci_clear_set_irqs(host, irqs, 0);
}

static void sdhci_set_card_detection(struct sdhci_host *host, bool enable)
{
	u32 irqs = SDHCI_INT_CARD_REMOVE | SDHCI_INT_CARD_INSERT;

	if (host->quirks & SDHCI_QUIRK_BROKEN_CARD_DETECTION)
		return;

	if (enable)
		sdhci_unmask_irqs(host, irqs);
	else
		sdhci_mask_irqs(host, irqs);
}

static void sdhci_enable_card_detection(struct sdhci_host *host)
{
	sdhci_set_card_detection(host, true);
}

static void sdhci_disable_card_detection(struct sdhci_host *host)
{
	sdhci_set_card_detection(host, false);
}

static void sdhci_reset(struct sdhci_host *host, u8 mask)
{
	unsigned long timeout;
	u32 uninitialized_var(ier);

	if (host->quirks & SDHCI_QUIRK_NO_CARD_NO_RESET) {
		if (!(sdhci_readl(host, SDHCI_PRESENT_STATE) &
			SDHCI_CARD_PRESENT))
			return;
	}

	if (host->quirks & SDHCI_QUIRK_RESTORE_IRQS_AFTER_RESET)
		ier = sdhci_readl(host, SDHCI_INT_ENABLE);

	if (host->ops->platform_reset_enter)
		host->ops->platform_reset_enter(host, mask);

	sdhci_writeb(host, mask, SDHCI_SOFTWARE_RESET);

	if (mask & SDHCI_RESET_ALL)
		host->clock = 0;

	/* Wait max 100 ms */
	timeout = 100;

	/* hw clears the bit when it's done */
	while (sdhci_readb(host, SDHCI_SOFTWARE_RESET) & mask) {
		if (timeout == 0) {
			printk(KERN_ERR "%s: Reset 0x%x never completed.\n",
				mmc_hostname(host->mmc), (int)mask);
			sdhci_dumpregs(host);
			return;
		}
		timeout--;
		mdelay(1);
	}

	if (host->ops->platform_reset_exit)
		host->ops->platform_reset_exit(host, mask);

	if (host->quirks & SDHCI_QUIRK_RESTORE_IRQS_AFTER_RESET)
		sdhci_clear_set_irqs(host, SDHCI_INT_ALL_MASK, ier);
}

static void sdhci_set_ios(struct mmc_host *mmc, struct mmc_ios *ios);

static void sdhci_init(struct sdhci_host *host, int soft)
{
	if (soft)
		sdhci_reset(host, SDHCI_RESET_CMD|SDHCI_RESET_DATA);
	else
		sdhci_reset(host, SDHCI_RESET_ALL);

	sdhci_clear_set_irqs(host, SDHCI_INT_ALL_MASK,
		SDHCI_INT_BUS_POWER | SDHCI_INT_DATA_END_BIT |
		SDHCI_INT_DATA_CRC | SDHCI_INT_DATA_TIMEOUT | SDHCI_INT_INDEX |
		SDHCI_INT_END_BIT | SDHCI_INT_CRC | SDHCI_INT_TIMEOUT |
		SDHCI_INT_DATA_END | SDHCI_INT_RESPONSE);

	if (soft) {
		/* force clock reconfiguration */
		host->clock = 0;
		sdhci_set_ios(host->mmc, &host->mmc->ios);
	}
}

static void sdhci_reinit(struct sdhci_host *host)
{
	sdhci_init(host, 0);
	sdhci_enable_card_detection(host);
}

static void sdhci_activate_led(struct sdhci_host *host)
{
	u8 ctrl;

	ctrl = sdhci_readb(host, SDHCI_HOST_CONTROL);
	ctrl |= SDHCI_CTRL_LED;
	sdhci_writeb(host, ctrl, SDHCI_HOST_CONTROL);
}

static void sdhci_deactivate_led(struct sdhci_host *host)
{
	u8 ctrl;

	ctrl = sdhci_readb(host, SDHCI_HOST_CONTROL);
	ctrl &= ~SDHCI_CTRL_LED;
	sdhci_writeb(host, ctrl, SDHCI_HOST_CONTROL);
}

#ifdef CONFIG_SDHCI_USE_LEDS_CLASS
static void sdhci_led_control(struct led_classdev *led,
	enum led_brightness brightness)
{
	struct sdhci_host *host = container_of(led, struct sdhci_host, led);
	unsigned long flags;

	sdhci_enable_clk(host);
	spin_lock_irqsave(&host->lock, flags);

	if (brightness == LED_OFF)
		sdhci_deactivate_led(host);
	else
		sdhci_activate_led(host);

	spin_unlock_irqrestore(&host->lock, flags);
	sdhci_disable_clk(host, CLK_TIMEOUT);
}
#endif

/*****************************************************************************\
 *                                                                           *
 * Core functions                                                            *
 *                                                                           *
\*****************************************************************************/

static void sdhci_read_block_pio(struct sdhci_host *host)
{
	unsigned long flags;
	size_t blksize, len, chunk;
	u32 uninitialized_var(scratch);
	u8 *buf;

	DBG("PIO reading\n");

	blksize = host->data->blksz;
	chunk = 0;

	local_irq_save(flags);

	while (blksize) {
		if (!sg_miter_next(&host->sg_miter))
			BUG();

		len = min(host->sg_miter.length, blksize);

		blksize -= len;
		host->sg_miter.consumed = len;

		buf = host->sg_miter.addr;

		while (len) {
			if (chunk == 0) {
				scratch = sdhci_readl(host, SDHCI_BUFFER);
				chunk = 4;
			}

			*buf = scratch & 0xFF;

			buf++;
			scratch >>= 8;
			chunk--;
			len--;
		}
	}

	sg_miter_stop(&host->sg_miter);

	local_irq_restore(flags);
}

static void sdhci_write_block_pio(struct sdhci_host *host)
{
	unsigned long flags;
	size_t blksize, len, chunk;
	u32 scratch;
	u8 *buf;

	DBG("PIO writing\n");

	blksize = host->data->blksz;
	chunk = 0;
	scratch = 0;

	local_irq_save(flags);

	while (blksize) {
		if (!sg_miter_next(&host->sg_miter))
			BUG();

		len = min(host->sg_miter.length, blksize);

		blksize -= len;
		host->sg_miter.consumed = len;

		buf = host->sg_miter.addr;

		while (len) {
			scratch |= (u32)*buf << (chunk * 8);

			buf++;
			chunk++;
			len--;

			if ((chunk == 4) || ((len == 0) && (blksize == 0))) {
				sdhci_writel(host, scratch, SDHCI_BUFFER);
				chunk = 0;
				scratch = 0;
			}
		}
	}

	sg_miter_stop(&host->sg_miter);

	local_irq_restore(flags);
}

static void sdhci_transfer_pio(struct sdhci_host *host)
{
	u32 mask;

	BUG_ON(!host->data);

	if (host->blocks == 0)
		return;

	if (host->data->flags & MMC_DATA_READ)
		mask = SDHCI_DATA_AVAILABLE;
	else
		mask = SDHCI_SPACE_AVAILABLE;

	/*
	 * Some controllers (JMicron JMB38x) mess up the buffer bits
	 * for transfers < 4 bytes. As long as it is just one block,
	 * we can ignore the bits.
	 */
	if ((host->quirks & SDHCI_QUIRK_BROKEN_SMALL_PIO) &&
		(host->data->blocks == 1))
		mask = ~0;

	while (sdhci_readl(host, SDHCI_PRESENT_STATE) & mask) {
		if (host->quirks & SDHCI_QUIRK_PIO_NEEDS_DELAY)
			udelay(100);

		if (host->data->flags & MMC_DATA_READ)
			sdhci_read_block_pio(host);
		else
			sdhci_write_block_pio(host);

		host->blocks--;
		if (host->blocks == 0)
			break;
	}

	DBG("PIO transfer complete.\n");
}

static char *sdhci_kmap_atomic(struct scatterlist *sg, unsigned long *flags)
{
	local_irq_save(*flags);
	return kmap_atomic(sg_page(sg), KM_BIO_SRC_IRQ) + sg->offset;
}

static void sdhci_kunmap_atomic(void *buffer, unsigned long *flags)
{
	kunmap_atomic(buffer, KM_BIO_SRC_IRQ);
	local_irq_restore(*flags);
}

static void sdhci_set_adma_desc(u8 *desc, u32 addr, int len, unsigned cmd)
{
	__le32 *dataddr = (__le32 __force *)(desc + 4);
	__le16 *cmdlen = (__le16 __force *)desc;

	/* SDHCI specification says ADMA descriptors should be 4 byte
	 * aligned, so using 16 or 32bit operations should be safe. */

	cmdlen[0] = cpu_to_le16(cmd);
	cmdlen[1] = cpu_to_le16(len);

	dataddr[0] = cpu_to_le32(addr);
}

static int sdhci_adma_table_pre(struct sdhci_host *host,
	struct mmc_data *data)
{
	int direction;

	u8 *desc;
	u8 *align;
	dma_addr_t addr;
	dma_addr_t align_addr;
	int len, offset;

	struct scatterlist *sg;
	int i;
	char *buffer;
	unsigned long flags;

	/*
	 * The spec does not specify endianness of descriptor table.
	 * We currently guess that it is LE.
	 */

	if (data->flags & MMC_DATA_READ)
		direction = DMA_FROM_DEVICE;
	else
		direction = DMA_TO_DEVICE;

	/*
	 * The ADMA descriptor table is mapped further down as we
	 * need to fill it with data first.
	 */

	host->align_addr = dma_map_single(mmc_dev(host->mmc),
		host->align_buffer, 128 * 4, direction);
	if (dma_mapping_error(mmc_dev(host->mmc), host->align_addr))
		goto fail;
	BUG_ON(host->align_addr & 0x3);

	host->sg_count = dma_map_sg(mmc_dev(host->mmc),
		data->sg, data->sg_len, direction);
	if (host->sg_count == 0)
		goto unmap_align;

	desc = host->adma_desc;
	align = host->align_buffer;

	align_addr = host->align_addr;

	for_each_sg(data->sg, sg, host->sg_count, i) {
		addr = sg_dma_address(sg);
		len = sg_dma_len(sg);

		/*
		 * The SDHCI specification states that ADMA
		 * addresses must be 32-bit aligned. If they
		 * aren't, then we use a bounce buffer for
		 * the (up to three) bytes that screw up the
		 * alignment.
		 */
		offset = (4 - (addr & 0x3)) & 0x3;
		if (offset) {
			if (data->flags & MMC_DATA_WRITE) {
				buffer = sdhci_kmap_atomic(sg, &flags);
				WARN_ON(((long)buffer & PAGE_MASK) > (PAGE_SIZE - 3));
				memcpy(align, buffer, offset);
				sdhci_kunmap_atomic(buffer, &flags);
			}

			/* tran, valid */
			sdhci_set_adma_desc(desc, align_addr, offset, 0x21);

			BUG_ON(offset > 65536);

			align += 4;
			align_addr += 4;

			desc += 8;

			addr += offset;
			len -= offset;
		}

		BUG_ON(len > 65536);

		/* tran, valid */
		sdhci_set_adma_desc(desc, addr, len, 0x21);
		desc += 8;

		/*
		 * If this triggers then we have a calculation bug
		 * somewhere. :/
		 */
		WARN_ON((desc - host->adma_desc) > (128 * 2 + 1) * 4);
	}

	if (host->quirks & SDHCI_QUIRK_NO_ENDATTR_IN_NOPDESC) {
		/*
		* Mark the last descriptor as the terminating descriptor
		*/
		if (desc != host->adma_desc) {
			desc -= 8;
			desc[0] |= 0x2; /* end */
		}
	} else {
		/*
		* Add a terminating entry.
		*/

		/* nop, end, valid */
		sdhci_set_adma_desc(desc, 0, 0, 0x3);
	}

	/*
	 * Resync align buffer as we might have changed it.
	 */
	if (data->flags & MMC_DATA_WRITE) {
		dma_sync_single_for_device(mmc_dev(host->mmc),
			host->align_addr, 128 * 4, direction);
	}

	host->adma_addr = dma_map_single(mmc_dev(host->mmc),
		host->adma_desc, (128 * 2 + 1) * 4, DMA_TO_DEVICE);
	if (dma_mapping_error(mmc_dev(host->mmc), host->adma_addr))
		goto unmap_entries;
	BUG_ON(host->adma_addr & 0x3);

	return 0;

unmap_entries:
	dma_unmap_sg(mmc_dev(host->mmc), data->sg,
		data->sg_len, direction);
unmap_align:
	dma_unmap_single(mmc_dev(host->mmc), host->align_addr,
		128 * 4, direction);
fail:
	return -EINVAL;
}

static void sdhci_adma_table_post(struct sdhci_host *host,
	struct mmc_data *data)
{
	int direction;

	struct scatterlist *sg;
	int i, size;
	u8 *align;
	char *buffer;
	unsigned long flags;

	if (data->flags & MMC_DATA_READ)
		direction = DMA_FROM_DEVICE;
	else
		direction = DMA_TO_DEVICE;

	dma_unmap_single(mmc_dev(host->mmc), host->adma_addr,
		(128 * 2 + 1) * 4, DMA_TO_DEVICE);

	dma_unmap_single(mmc_dev(host->mmc), host->align_addr,
		128 * 4, direction);

	if (data->flags & MMC_DATA_READ) {
		dma_sync_sg_for_cpu(mmc_dev(host->mmc), data->sg,
			data->sg_len, direction);

		align = host->align_buffer;

		for_each_sg(data->sg, sg, host->sg_count, i) {
			if (sg_dma_address(sg) & 0x3) {
				size = 4 - (sg_dma_address(sg) & 0x3);

				buffer = sdhci_kmap_atomic(sg, &flags);
				WARN_ON(((long)buffer & PAGE_MASK) > (PAGE_SIZE - 3));
				memcpy(buffer, align, size);
				sdhci_kunmap_atomic(buffer, &flags);

				align += 4;
			}
		}
	}

	dma_unmap_sg(mmc_dev(host->mmc), data->sg,
		data->sg_len, direction);
}

static u8 sdhci_calc_timeout(struct sdhci_host *host, struct mmc_command *cmd)
{
	u8 count;
	struct mmc_data *data = cmd->data;
	unsigned target_timeout, current_timeout;

	/*
	 * If the host controller provides us with an incorrect timeout
	 * value, just skip the check and use 0xE.  The hardware may take
	 * longer to time out, but that's much better than having a too-short
	 * timeout value.
	 */
	if (host->quirks & SDHCI_QUIRK_BROKEN_TIMEOUT_VAL)
		return 0xE;

	/* Unspecified timeout, assume max */
	if (!data && !cmd->cmd_timeout_ms)
		return 0xE;

	/* timeout in us */
	if (!data)
		target_timeout = cmd->cmd_timeout_ms * 1000;
	else
		target_timeout = data->timeout_ns / 1000 +
			data->timeout_clks / host->clock;

	if (host->quirks & SDHCI_QUIRK_DATA_TIMEOUT_USES_SDCLK)
		host->timeout_clk = host->clock / 1000;

	/*
	 * Figure out needed cycles.
	 * We do this in steps in order to fit inside a 32 bit int.
	 * The first step is the minimum timeout, which will have a
	 * minimum resolution of 6 bits:
	 * (1) 2^13*1000 > 2^22,
	 * (2) host->timeout_clk < 2^16
	 *     =>
	 *     (1) / (2) > 2^6
	 */
	BUG_ON(!host->timeout_clk);
	count = 0;
	current_timeout = (1 << 13) * 1000 / host->timeout_clk;
	while (current_timeout < target_timeout) {
		count++;
		current_timeout <<= 1;
		if (count >= 0xF)
			break;
	}

	if (count >= 0xF) {
		printk(KERN_WARNING "%s: Too large timeout requested for CMD%d!\n",
		       mmc_hostname(host->mmc), cmd->opcode);
		count = 0xE;
	}

	return count;
}

static void sdhci_set_transfer_irqs(struct sdhci_host *host)
{
	u32 pio_irqs = SDHCI_INT_DATA_AVAIL | SDHCI_INT_SPACE_AVAIL;
	u32 dma_irqs = SDHCI_INT_DMA_END | SDHCI_INT_ADMA_ERROR;

	if (host->flags & SDHCI_REQ_USE_DMA)
		sdhci_clear_set_irqs(host, pio_irqs, dma_irqs);
	else
		sdhci_clear_set_irqs(host, dma_irqs, pio_irqs);
}

static void sdhci_prepare_data(struct sdhci_host *host, struct mmc_command *cmd)
{
	u8 count;
	u8 ctrl;
	struct mmc_data *data = cmd->data;
	int ret;

	WARN_ON(host->data);

	if (data || (cmd->flags & MMC_RSP_BUSY)) {
		count = sdhci_calc_timeout(host, cmd);
		sdhci_writeb(host, count, SDHCI_TIMEOUT_CONTROL);
	}

	if (!data)
		return;

	/* Sanity checks */
	BUG_ON(data->blksz * data->blocks > 524288);
	BUG_ON(data->blksz > host->mmc->max_blk_size);
	BUG_ON(data->blocks > 65535);

	host->data = data;
	host->data_early = 0;
	host->data->bytes_xfered = 0;

	if (host->flags & (SDHCI_USE_SDMA | SDHCI_USE_ADMA))
		host->flags |= SDHCI_REQ_USE_DMA;

	/*
	 * FIXME: This doesn't account for merging when mapping the
	 * scatterlist.
	 */
	if (host->flags & SDHCI_REQ_USE_DMA) {
		int broken, i;
		struct scatterlist *sg;

		broken = 0;
		if (host->flags & SDHCI_USE_ADMA) {
			if (host->quirks & SDHCI_QUIRK_32BIT_ADMA_SIZE)
				broken = 1;
		} else {
			if (host->quirks & SDHCI_QUIRK_32BIT_DMA_SIZE)
				broken = 1;
		}

		if (unlikely(broken)) {
			for_each_sg(data->sg, sg, data->sg_len, i) {
				if (sg->length & 0x3) {
					DBG("Reverting to PIO because of "
						"transfer size (%d)\n",
						sg->length);
					host->flags &= ~SDHCI_REQ_USE_DMA;
					break;
				}
			}
		}
	}

	/*
	 * The assumption here being that alignment is the same after
	 * translation to device address space.
	 */
	if (host->flags & SDHCI_REQ_USE_DMA) {
		int broken, i;
		struct scatterlist *sg;

		broken = 0;
		if (host->flags & SDHCI_USE_ADMA) {
			/*
			 * As we use 3 byte chunks to work around
			 * alignment problems, we need to check this
			 * quirk.
			 */
			if (host->quirks & SDHCI_QUIRK_32BIT_ADMA_SIZE)
				broken = 1;
		} else {
			if (host->quirks & SDHCI_QUIRK_32BIT_DMA_ADDR)
				broken = 1;
		}

		if (unlikely(broken)) {
			for_each_sg(data->sg, sg, data->sg_len, i) {
				if (sg->offset & 0x3) {
					DBG("Reverting to PIO because of "
						"bad alignment\n");
					host->flags &= ~SDHCI_REQ_USE_DMA;
					break;
				}
			}
		}
	}

	if (host->flags & SDHCI_REQ_USE_DMA) {
		if (host->flags & SDHCI_USE_ADMA) {
			ret = sdhci_adma_table_pre(host, data);
			if (ret) {
				/*
				 * This only happens when someone fed
				 * us an invalid request.
				 */
				WARN_ON(1);
				host->flags &= ~SDHCI_REQ_USE_DMA;
			} else {
				sdhci_writel(host, host->adma_addr,
					SDHCI_ADMA_ADDRESS);
			}
		} else {
			int sg_cnt;

			sg_cnt = dma_map_sg(mmc_dev(host->mmc),
					data->sg, data->sg_len,
					(data->flags & MMC_DATA_READ) ?
						DMA_FROM_DEVICE :
						DMA_TO_DEVICE);
			if (sg_cnt == 0) {
				/*
				 * This only happens when someone fed
				 * us an invalid request.
				 */
				WARN_ON(1);
				host->flags &= ~SDHCI_REQ_USE_DMA;
			} else {
				WARN_ON(sg_cnt != 1);
				sdhci_writel(host, sg_dma_address(data->sg),
					SDHCI_DMA_ADDRESS);
			}
		}
	}

	/*
	 * Always adjust the DMA selection as some controllers
	 * (e.g. JMicron) can't do PIO properly when the selection
	 * is ADMA.
	 */
	if (host->version >= SDHCI_SPEC_200) {
		ctrl = sdhci_readb(host, SDHCI_HOST_CONTROL);
		ctrl &= ~SDHCI_CTRL_DMA_MASK;
		if ((host->flags & SDHCI_REQ_USE_DMA) &&
			(host->flags & SDHCI_USE_ADMA))
			ctrl |= SDHCI_CTRL_ADMA32;
		else
			ctrl |= SDHCI_CTRL_SDMA;
		sdhci_writeb(host, ctrl, SDHCI_HOST_CONTROL);
	}

	if (!(host->flags & SDHCI_REQ_USE_DMA)) {
		int flags;

		flags = SG_MITER_ATOMIC;
		if (host->data->flags & MMC_DATA_READ)
			flags |= SG_MITER_TO_SG;
		else
			flags |= SG_MITER_FROM_SG;
		sg_miter_start(&host->sg_miter, data->sg, data->sg_len, flags);
		host->blocks = data->blocks;
	}

	sdhci_set_transfer_irqs(host);

	/* Set the DMA boundary value and block size */
	sdhci_writew(host, SDHCI_MAKE_BLKSZ(SDHCI_DEFAULT_BOUNDARY_ARG,
		data->blksz), SDHCI_BLOCK_SIZE);
	sdhci_writew(host, data->blocks, SDHCI_BLOCK_COUNT);
}

static void sdhci_set_transfer_mode(struct sdhci_host *host,
	struct mmc_command *cmd)
{
	u16 mode;
	struct mmc_data *data = cmd->data;

	if (data == NULL)
		return;

	WARN_ON(!host->data);

	mode = SDHCI_TRNS_BLK_CNT_EN;
	if (mmc_op_multi(cmd->opcode) || data->blocks > 1) {
		mode |= SDHCI_TRNS_MULTI;
		/*
		 * If we are sending CMD23, CMD12 never gets sent
		 * on successful completion (so no Auto-CMD12).
		 */
		if (!host->mrq->sbc && (host->flags & SDHCI_AUTO_CMD12))
			mode |= SDHCI_TRNS_AUTO_CMD12;
		else if (host->mrq->sbc && (host->flags & SDHCI_AUTO_CMD23)) {
			mode |= SDHCI_TRNS_AUTO_CMD23;
			sdhci_writel(host, host->mrq->sbc->arg, SDHCI_ARGUMENT2);
		}
	}

	if (data->flags & MMC_DATA_READ)
		mode |= SDHCI_TRNS_READ;
	if (host->flags & SDHCI_REQ_USE_DMA)
		mode |= SDHCI_TRNS_DMA;

	sdhci_writew(host, mode, SDHCI_TRANSFER_MODE);
}

static void sdhci_finish_data(struct sdhci_host *host)
{
	struct mmc_data *data;

	BUG_ON(!host->data);

	data = host->data;
	host->data = NULL;

	if (host->flags & SDHCI_REQ_USE_DMA) {
		if (host->flags & SDHCI_USE_ADMA)
			sdhci_adma_table_post(host, data);
		else {
			dma_unmap_sg(mmc_dev(host->mmc), data->sg,
				data->sg_len, (data->flags & MMC_DATA_READ) ?
					DMA_FROM_DEVICE : DMA_TO_DEVICE);
		}
	}

	/*
	 * The specification states that the block count register must
	 * be updated, but it does not specify at what point in the
	 * data flow. That makes the register entirely useless to read
	 * back so we have to assume that nothing made it to the card
	 * in the event of an error.
	 */
	if (data->error)
		data->bytes_xfered = 0;
	else
		data->bytes_xfered = data->blksz * data->blocks;

	/*
	 * Need to send CMD12 if -
	 * a) open-ended multiblock transfer (no CMD23)
	 * b) error in multiblock transfer
	 */
	if (data->stop &&
	    (data->error ||
	     !host->mrq->sbc)) {

		/*
		 * The controller needs a reset of internal state machines
		 * upon error conditions.
		 */
		if (data->error) {
			sdhci_reset(host, SDHCI_RESET_CMD);
			sdhci_reset(host, SDHCI_RESET_DATA);
		}

		sdhci_send_command(host, data->stop);
	} else
		tasklet_schedule(&host->finish_tasklet);
}

static void sdhci_send_command(struct sdhci_host *host, struct mmc_command *cmd)
{
	int flags;
	u32 mask;
	unsigned long timeout;

	WARN_ON(host->cmd);

	/* Wait max 10 ms */
	timeout = 10;

	mask = SDHCI_CMD_INHIBIT;
	if ((cmd->data != NULL) || (cmd->flags & MMC_RSP_BUSY))
		mask |= SDHCI_DATA_INHIBIT;

	/* We shouldn't wait for data inihibit for stop commands, even
	   though they might use busy signaling */
	if (host->mrq->data && (cmd == host->mrq->data->stop))
		mask &= ~SDHCI_DATA_INHIBIT;

	while (sdhci_readl(host, SDHCI_PRESENT_STATE) & mask) {
		if (timeout == 0) {
			printk(KERN_ERR "%s: Controller never released "
				"inhibit bit(s).\n", mmc_hostname(host->mmc));
			sdhci_dumpregs(host);
			cmd->error = -EIO;
			tasklet_schedule(&host->finish_tasklet);
			return;
		}
		timeout--;
		mdelay(1);
	}

	mod_timer(&host->timer, jiffies + 10 * HZ);

	host->cmd = cmd;

	sdhci_prepare_data(host, cmd);

	sdhci_writel(host, cmd->arg, SDHCI_ARGUMENT);

	sdhci_set_transfer_mode(host, cmd);

	if ((cmd->flags & MMC_RSP_136) && (cmd->flags & MMC_RSP_BUSY)) {
		printk(KERN_ERR "%s: Unsupported response type!\n",
			mmc_hostname(host->mmc));
		cmd->error = -EINVAL;
		tasklet_schedule(&host->finish_tasklet);
		return;
	}

	if (!(cmd->flags & MMC_RSP_PRESENT))
		flags = SDHCI_CMD_RESP_NONE;
	else if (cmd->flags & MMC_RSP_136)
		flags = SDHCI_CMD_RESP_LONG;
	else if (cmd->flags & MMC_RSP_BUSY)
		flags = SDHCI_CMD_RESP_SHORT_BUSY;
	else
		flags = SDHCI_CMD_RESP_SHORT;

	if (cmd->flags & MMC_RSP_CRC)
		flags |= SDHCI_CMD_CRC;
	if (cmd->flags & MMC_RSP_OPCODE)
		flags |= SDHCI_CMD_INDEX;

	/* CMD19 is special in that the Data Present Select should be set */
	if (cmd->data || (cmd->opcode == MMC_SEND_TUNING_BLOCK))
		flags |= SDHCI_CMD_DATA;

	sdhci_writew(host, SDHCI_MAKE_CMD(cmd->opcode, flags), SDHCI_COMMAND);
}

static void sdhci_finish_command(struct sdhci_host *host)
{
	int i;

	BUG_ON(host->cmd == NULL);

	if (host->cmd->flags & MMC_RSP_PRESENT) {
		if (host->cmd->flags & MMC_RSP_136) {
			/* CRC is stripped so we need to do some shifting. */
			for (i = 0;i < 4;i++) {
				host->cmd->resp[i] = sdhci_readl(host,
					SDHCI_RESPONSE + (3-i)*4) << 8;
				if (i != 3)
					host->cmd->resp[i] |=
						sdhci_readb(host,
						SDHCI_RESPONSE + (3-i)*4-1);
			}
		} else {
			host->cmd->resp[0] = sdhci_readl(host, SDHCI_RESPONSE);
		}
	}

	host->cmd->error = 0;

	/* Finished CMD23, now send actual command. */
	if (host->cmd == host->mrq->sbc) {
		host->cmd = NULL;
		sdhci_send_command(host, host->mrq->cmd);
	} else {

		/* Processed actual command. */
		if (host->data && host->data_early)
			sdhci_finish_data(host);

		if (!host->cmd->data)
			tasklet_schedule(&host->finish_tasklet);

		host->cmd = NULL;
	}
}

static void sdhci_set_clock(struct sdhci_host *host, unsigned int clock)
{
	int div = 0; /* Initialized for compiler warning */
	u16 clk = 0;
	unsigned long timeout;

	if (clock && clock == host->clock)
		return;

	if (host->ops->set_clock) {
		host->ops->set_clock(host, clock);
		if (host->quirks & SDHCI_QUIRK_NONSTANDARD_CLOCK)
			return;
	}

	sdhci_writew(host, 0, SDHCI_CLOCK_CONTROL);

	if (clock == 0)
		goto out;

	if (host->version >= SDHCI_SPEC_300) {
		/*
		 * Check if the Host Controller supports Programmable Clock
		 * Mode.
		 */
		if (host->clk_mul) {
			u16 ctrl;

			/*
			 * We need to figure out whether the Host Driver needs
			 * to select Programmable Clock Mode, or the value can
			 * be set automatically by the Host Controller based on
			 * the Preset Value registers.
			 */
			ctrl = sdhci_readw(host, SDHCI_HOST_CONTROL2);
			if (!(ctrl & SDHCI_CTRL_PRESET_VAL_ENABLE)) {
				for (div = 1; div <= 1024; div++) {
					if (((host->max_clk * host->clk_mul) /
					      div) <= clock)
						break;
				}
				/*
				 * Set Programmable Clock Mode in the Clock
				 * Control register.
				 */
				clk = SDHCI_PROG_CLOCK_MODE;
				div--;
			}
		} else {
			/* Version 3.00 divisors must be a multiple of 2. */
			if (host->max_clk <= clock)
				div = 1;
			else {
				for (div = 2; div < SDHCI_MAX_DIV_SPEC_300;
				     div += 2) {
					if ((host->max_clk / div) <= clock)
						break;
				}
			}
			div >>= 1;
		}
	} else {
		/* Version 2.00 divisors must be a power of 2. */
		for (div = 1; div < SDHCI_MAX_DIV_SPEC_200; div *= 2) {
			if ((host->max_clk / div) <= clock)
				break;
		}
		div >>= 1;
	}

	clk |= (div & SDHCI_DIV_MASK) << SDHCI_DIVIDER_SHIFT;
	clk |= ((div & SDHCI_DIV_HI_MASK) >> SDHCI_DIV_MASK_LEN)
		<< SDHCI_DIVIDER_HI_SHIFT;
	clk |= SDHCI_CLOCK_INT_EN;
	sdhci_writew(host, clk, SDHCI_CLOCK_CONTROL);

	/* Wait max 20 ms */
	timeout = 20;
	while (!((clk = sdhci_readw(host, SDHCI_CLOCK_CONTROL))
		& SDHCI_CLOCK_INT_STABLE)) {
		if (timeout == 0) {
			printk(KERN_ERR "%s: Internal clock never "
				"stabilised.\n", mmc_hostname(host->mmc));
			sdhci_dumpregs(host);
			return;
		}
		timeout--;
		mdelay(1);
	}

	clk |= SDHCI_CLOCK_CARD_EN;
	sdhci_writew(host, clk, SDHCI_CLOCK_CONTROL);

out:
	host->clock = clock;
}

static void sdhci_set_power(struct sdhci_host *host, unsigned short power)
{
	u8 pwr = 0;

	if (power != (unsigned short)-1) {
		switch (1 << power) {
		case MMC_VDD_165_195:
			pwr = SDHCI_POWER_180;
			break;
		case MMC_VDD_29_30:
		case MMC_VDD_30_31:
			pwr = SDHCI_POWER_300;
			break;
		case MMC_VDD_32_33:
		case MMC_VDD_33_34:
			pwr = SDHCI_POWER_330;
			break;
		default:
			BUG();
		}
	}

	if (host->pwr == pwr)
		return;

	host->pwr = pwr;

	if (pwr == 0) {
		sdhci_writeb(host, 0, SDHCI_POWER_CONTROL);
		return;
	}

	/*
	 * Spec says that we should clear the power reg before setting
	 * a new value. Some controllers don't seem to like this though.
	 */
	if (!(host->quirks & SDHCI_QUIRK_SINGLE_POWER_WRITE))
		sdhci_writeb(host, 0, SDHCI_POWER_CONTROL);

	/*
	 * At least the Marvell CaFe chip gets confused if we set the voltage
	 * and set turn on power at the same time, so set the voltage first.
	 */
	if (host->quirks & SDHCI_QUIRK_NO_SIMULT_VDD_AND_POWER)
		sdhci_writeb(host, pwr, SDHCI_POWER_CONTROL);

	pwr |= SDHCI_POWER_ON;

	sdhci_writeb(host, pwr, SDHCI_POWER_CONTROL);

	/*
	 * Some controllers need an extra 10ms delay of 10ms before they
	 * can apply clock after applying power
	 */
	if (host->quirks & SDHCI_QUIRK_DELAY_AFTER_POWER)
		mdelay(10);
}

/*****************************************************************************\
 *                                                                           *
 * MMC callbacks                                                             *
 *                                                                           *
\*****************************************************************************/

static void sdhci_request(struct mmc_host *mmc, struct mmc_request *mrq)
{
	struct sdhci_host *host;
	bool present;
	unsigned long flags;

	host = mmc_priv(mmc);

	sdhci_enable_clk(host);
	spin_lock_irqsave(&host->lock, flags);

	WARN_ON(host->mrq != NULL);

#ifndef CONFIG_SDHCI_USE_LEDS_CLASS
	sdhci_activate_led(host);
#endif

	/*
	 * Ensure we don't send the STOP for non-SET_BLOCK_COUNTED
	 * requests if Auto-CMD12 is enabled.
	 */
	if (!mrq->sbc && (host->flags & SDHCI_AUTO_CMD12)) {
		if (mrq->stop) {
			mrq->data->stop = NULL;
			mrq->stop = NULL;
		}
	}

	host->mrq = mrq;

	/* If polling, assume that the card is always present. */
	if (host->quirks & SDHCI_QUIRK_BROKEN_CARD_DETECTION)
		present = true;
	else
		present = sdhci_readl(host, SDHCI_PRESENT_STATE) &
				SDHCI_CARD_PRESENT;

	if (!present || host->flags & SDHCI_DEVICE_DEAD) {
		host->mrq->cmd->error = -ENOMEDIUM;
		tasklet_schedule(&host->finish_tasklet);
	} else {
		u32 present_state;

		present_state = sdhci_readl(host, SDHCI_PRESENT_STATE);
		/*
		 * Check if the re-tuning timer has already expired and there
		 * is no on-going data transfer. If so, we need to execute
		 * tuning procedure before sending command.
		 */
		if ((host->flags & SDHCI_NEEDS_RETUNING) &&
		    !(present_state & (SDHCI_DOING_WRITE | SDHCI_DOING_READ))) {
			spin_unlock_irqrestore(&host->lock, flags);
			sdhci_execute_tuning(mmc);
			spin_lock_irqsave(&host->lock, flags);

			/* Restore original mmc_request structure */
			host->mrq = mrq;
		}

		if (mrq->sbc && !(host->flags & SDHCI_AUTO_CMD23))
			sdhci_send_command(host, mrq->sbc);
		else
			sdhci_send_command(host, mrq->cmd);
	}

	mmiowb();
	spin_unlock_irqrestore(&host->lock, flags);
}

static void sdhci_set_ios(struct mmc_host *mmc, struct mmc_ios *ios)
{
	struct sdhci_host *host;
	unsigned long flags;
	u8 ctrl;

	host = mmc_priv(mmc);

	sdhci_enable_clk(host);
	spin_lock_irqsave(&host->lock, flags);

	if (host->flags & SDHCI_DEVICE_DEAD)
		goto out;

	if (ios->finish_tuning_flag) {
		if (host->ops->post_tuning)
			host->ops->post_tuning(host);
		goto out;
	}

	if (ios->tuning_flag) {
		/* means this request is for tuning only */
		if (host->ops->pre_tuning)
			host->ops->pre_tuning(host, ios->tuning);
		goto out;
	}
	/*
	 * Reset the chip on each power off.
	 * Should clear out any weird states.
	 */
	if (ios->power_mode == MMC_POWER_OFF) {
		sdhci_writel(host, 0, SDHCI_SIGNAL_ENABLE);
		sdhci_reinit(host);
	}

	sdhci_set_clock(host, ios->clock);

	if (ios->power_mode == MMC_POWER_OFF)
		sdhci_set_power(host, -1);
	else
		sdhci_set_power(host, ios->vdd);

	if (host->ops->platform_send_init_74_clocks)
		host->ops->platform_send_init_74_clocks(host, ios->power_mode);

	/*
	 * If your platform has 8-bit width support but is not a v3 controller,
	 * or if it requires special setup code, you should implement that in
	 * platform_8bit_width().
	 */
	if (host->ops->platform_8bit_width)
		host->ops->platform_8bit_width(host, ios->bus_width);
	else {
		ctrl = sdhci_readb(host, SDHCI_HOST_CONTROL);
		if (ios->bus_width == MMC_BUS_WIDTH_8) {
			ctrl &= ~SDHCI_CTRL_4BITBUS;
			if (host->version >= SDHCI_SPEC_300)
				ctrl |= SDHCI_CTRL_8BITBUS;
		} else {
			if (host->version >= SDHCI_SPEC_300)
				ctrl &= ~SDHCI_CTRL_8BITBUS;
			if (ios->bus_width == MMC_BUS_WIDTH_4)
				ctrl |= SDHCI_CTRL_4BITBUS;
			else
				ctrl &= ~SDHCI_CTRL_4BITBUS;
		}
		sdhci_writeb(host, ctrl, SDHCI_HOST_CONTROL);
	}

	ctrl = sdhci_readb(host, SDHCI_HOST_CONTROL);

	if ((ios->timing == MMC_TIMING_SD_HS ||
	     ios->timing == MMC_TIMING_MMC_HS)
	    && !(host->quirks & SDHCI_QUIRK_NO_HISPD_BIT))
		ctrl |= SDHCI_CTRL_HISPD;
	else
		ctrl &= ~SDHCI_CTRL_HISPD;

	if (host->version >= SDHCI_SPEC_300) {
		u16 clk, ctrl_2;
		unsigned int clock;

		/* In case of UHS-I modes, set High Speed Enable */
		if ((ios->timing == MMC_TIMING_UHS_SDR50) ||
		    (ios->timing == MMC_TIMING_UHS_SDR104) ||
		    (ios->timing == MMC_TIMING_UHS_DDR50) ||
		    (ios->timing == MMC_TIMING_UHS_SDR25) ||
		    (ios->timing == MMC_TIMING_UHS_SDR12))
			ctrl |= SDHCI_CTRL_HISPD;

		ctrl_2 = sdhci_readw(host, SDHCI_HOST_CONTROL2);
		if (!(ctrl_2 & SDHCI_CTRL_PRESET_VAL_ENABLE)) {
			sdhci_writeb(host, ctrl, SDHCI_HOST_CONTROL);
			/*
			 * We only need to set Driver Strength if the
			 * preset value enable is not set.
			 */
			ctrl_2 &= ~SDHCI_CTRL_DRV_TYPE_MASK;
			if (ios->drv_type == MMC_SET_DRIVER_TYPE_A)
				ctrl_2 |= SDHCI_CTRL_DRV_TYPE_A;
			else if (ios->drv_type == MMC_SET_DRIVER_TYPE_C)
				ctrl_2 |= SDHCI_CTRL_DRV_TYPE_C;

			sdhci_writew(host, ctrl_2, SDHCI_HOST_CONTROL2);
		} else {
			/*
			 * According to SDHC Spec v3.00, if the Preset Value
			 * Enable in the Host Control 2 register is set, we
			 * need to reset SD Clock Enable before changing High
			 * Speed Enable to avoid generating clock gliches.
			 */

			/* Reset SD Clock Enable */
			clk = sdhci_readw(host, SDHCI_CLOCK_CONTROL);
			clk &= ~SDHCI_CLOCK_CARD_EN;
			sdhci_writew(host, clk, SDHCI_CLOCK_CONTROL);

			sdhci_writeb(host, ctrl, SDHCI_HOST_CONTROL);

			/* Re-enable SD Clock */
			clock = host->clock;
			host->clock = 0;
			sdhci_set_clock(host, clock);
		}


		/* Reset SD Clock Enable */
		clk = sdhci_readw(host, SDHCI_CLOCK_CONTROL);
		clk &= ~SDHCI_CLOCK_CARD_EN;
		sdhci_writew(host, clk, SDHCI_CLOCK_CONTROL);

		if (host->ops->set_uhs_signaling)
			host->ops->set_uhs_signaling(host, ios->timing);
		else {
			ctrl_2 = sdhci_readw(host, SDHCI_HOST_CONTROL2);
			/* Select Bus Speed Mode for host */
			ctrl_2 &= ~SDHCI_CTRL_UHS_MASK;
			if (ios->timing == MMC_TIMING_UHS_SDR12)
				ctrl_2 |= SDHCI_CTRL_UHS_SDR12;
			else if (ios->timing == MMC_TIMING_UHS_SDR25)
				ctrl_2 |= SDHCI_CTRL_UHS_SDR25;
			else if (ios->timing == MMC_TIMING_UHS_SDR50)
				ctrl_2 |= SDHCI_CTRL_UHS_SDR50;
			else if (ios->timing == MMC_TIMING_UHS_SDR104)
				ctrl_2 |= SDHCI_CTRL_UHS_SDR104;
			else if (ios->timing == MMC_TIMING_UHS_DDR50)
				ctrl_2 |= SDHCI_CTRL_UHS_DDR50;
			sdhci_writew(host, ctrl_2, SDHCI_HOST_CONTROL2);
		}

		/* Re-enable SD Clock */
		clock = host->clock;
		host->clock = 0;
		sdhci_set_clock(host, clock);
	} else
		sdhci_writeb(host, ctrl, SDHCI_HOST_CONTROL);

	/*
	 * Some (ENE) controllers go apeshit on some ios operation,
	 * signalling timeout and CRC errors even on CMD0. Resetting
	 * it on each ios seems to solve the problem.
	 */
	if(host->quirks & SDHCI_QUIRK_RESET_CMD_DATA_ON_IOS)
		sdhci_reset(host, SDHCI_RESET_CMD | SDHCI_RESET_DATA);

out:
	mmiowb();
	spin_unlock_irqrestore(&host->lock, flags);

	if (ios->power_mode == MMC_POWER_OFF)
		sdhci_disable_clk(host, 0);
}

static int check_ro(struct sdhci_host *host)
{
	unsigned long flags;
	int is_readonly;

	sdhci_enable_clk(host);
	spin_lock_irqsave(&host->lock, flags);

	if (host->flags & SDHCI_DEVICE_DEAD)
		is_readonly = 0;
	else if (host->ops->get_ro)
		is_readonly = host->ops->get_ro(host);
	else
		is_readonly = !(sdhci_readl(host, SDHCI_PRESENT_STATE)
				& SDHCI_WRITE_PROTECT);

	spin_unlock_irqrestore(&host->lock, flags);
	sdhci_disable_clk(host, CLK_TIMEOUT);

	/* This quirk needs to be replaced by a callback-function later */
	return host->quirks & SDHCI_QUIRK_INVERTED_WRITE_PROTECT ?
		!is_readonly : is_readonly;
}

#define SAMPLE_COUNT	5

static int sdhci_get_ro(struct mmc_host *mmc)
{
	struct sdhci_host *host;
	int i, ro_count;

	host = mmc_priv(mmc);

	if (!(host->quirks & SDHCI_QUIRK_UNSTABLE_RO_DETECT))
		return check_ro(host);

	ro_count = 0;
	for (i = 0; i < SAMPLE_COUNT; i++) {
		if (check_ro(host)) {
			if (++ro_count > SAMPLE_COUNT / 2)
				return 1;
		}
		msleep(30);
	}
	return 0;
}

static void sdhci_enable_sdio_irq(struct mmc_host *mmc, int enable)
{
	struct sdhci_host *host;
	unsigned long flags;

	host = mmc_priv(mmc);

	sdhci_enable_clk(host);
	spin_lock_irqsave(&host->lock, flags);

	if (host->flags & SDHCI_DEVICE_DEAD)
		goto out;

	if (enable)
		sdhci_unmask_irqs(host, SDHCI_INT_CARD_INT);
	else
		sdhci_mask_irqs(host, SDHCI_INT_CARD_INT);
out:
	mmiowb();

	spin_unlock_irqrestore(&host->lock, flags);
}

static int sdhci_start_signal_voltage_switch(struct mmc_host *mmc,
	struct mmc_ios *ios)
{
	struct sdhci_host *host;
	u8 pwr;
	u16 clk, ctrl;
	u32 present_state;

	host = mmc_priv(mmc);

	/*
	 * Signal Voltage Switching is only applicable for Host Controllers
	 * v3.00 and above.
	 */
	if (host->version < SDHCI_SPEC_300)
		return 0;

	/*
	 * We first check whether the request is to set signalling voltage
	 * to 3.3V. If so, we change the voltage to 3.3V and return quickly.
	 */
	ctrl = sdhci_readw(host, SDHCI_HOST_CONTROL2);
	if (ios->signal_voltage == MMC_SIGNAL_VOLTAGE_330) {
		/* Set 1.8V Signal Enable in the Host Control2 register to 0 */
		ctrl &= ~SDHCI_CTRL_VDD_180;
		sdhci_writew(host, ctrl, SDHCI_HOST_CONTROL2);

		/* Wait for 5ms */
		usleep_range(5000, 5500);

		/* 3.3V regulator output should be stable within 5 ms */
		ctrl = sdhci_readw(host, SDHCI_HOST_CONTROL2);
		if (!(ctrl & SDHCI_CTRL_VDD_180))
			return 0;
		else {
			printk(KERN_INFO DRIVER_NAME ": Switching to 3.3V "
				"signalling voltage failed\n");
			return -EIO;
		}
	} else if (!(ctrl & SDHCI_CTRL_VDD_180) &&
		  (ios->signal_voltage == MMC_SIGNAL_VOLTAGE_180)) {
		/* Stop SDCLK */
		clk = sdhci_readw(host, SDHCI_CLOCK_CONTROL);
		clk &= ~SDHCI_CLOCK_CARD_EN;
		sdhci_writew(host, clk, SDHCI_CLOCK_CONTROL);

		/* Check whether DAT[3:0] is 0000 */
		present_state = sdhci_readl(host, SDHCI_PRESENT_STATE);
		if (!((present_state & SDHCI_DATA_LVL_MASK) >>
		       SDHCI_DATA_LVL_SHIFT)) {
			/*
			 * Enable 1.8V Signal Enable in the Host Control2
			 * register
			 */
			ctrl |= SDHCI_CTRL_VDD_180;
			sdhci_writew(host, ctrl, SDHCI_HOST_CONTROL2);

			/* Wait for 5ms */
			usleep_range(5000, 5500);

			ctrl = sdhci_readw(host, SDHCI_HOST_CONTROL2);
			if (ctrl & SDHCI_CTRL_VDD_180) {
				/* Provide SDCLK again and wait for 1ms*/
				clk = sdhci_readw(host, SDHCI_CLOCK_CONTROL);
				clk |= SDHCI_CLOCK_CARD_EN;
				sdhci_writew(host, clk, SDHCI_CLOCK_CONTROL);
				usleep_range(1000, 1500);

				/*
				 * If DAT[3:0] level is 1111b, then the card
				 * was successfully switched to 1.8V signaling.
				 */
				present_state = sdhci_readl(host,
							SDHCI_PRESENT_STATE);
				if ((present_state & SDHCI_DATA_LVL_MASK) ==
				     SDHCI_DATA_LVL_MASK)
					return 0;
			}
		}

		/*
		 * If we are here, that means the switch to 1.8V signaling
		 * failed. We power cycle the card, and retry initialization
		 * sequence by setting S18R to 0.
		 */
		pwr = sdhci_readb(host, SDHCI_POWER_CONTROL);
		pwr &= ~SDHCI_POWER_ON;
		sdhci_writeb(host, pwr, SDHCI_POWER_CONTROL);

		/* Wait for 1ms as per the spec */
		usleep_range(1000, 1500);
		pwr |= SDHCI_POWER_ON;
		sdhci_writeb(host, pwr, SDHCI_POWER_CONTROL);

		printk(KERN_INFO DRIVER_NAME ": Switching to 1.8V signalling "
			"voltage failed, retrying with S18R set to 0\n");
		return -EAGAIN;
	} else
		/* No signal voltage switch required */
		return 0;
}

static int sdhci_execute_tuning(struct mmc_host *mmc)
{
	struct sdhci_host *host;
	u16 ctrl;
	u32 ier;
	int tuning_loop_counter = MAX_TUNING_LOOP;
	unsigned long timeout;
	int err = 0;

	host = mmc_priv(mmc);

	disable_irq(host->irq);
	spin_lock(&host->lock);

	ctrl = sdhci_readw(host, SDHCI_HOST_CONTROL2);

	/*
	 * Host Controller needs tuning only in case of SDR104 mode
	 * and for SDR50 mode when Use Tuning for SDR50 is set in
	 * Capabilities register.
	 */
	if (((ctrl & SDHCI_CTRL_UHS_MASK) == SDHCI_CTRL_UHS_SDR104) ||
	    (((ctrl & SDHCI_CTRL_UHS_MASK) == SDHCI_CTRL_UHS_SDR50) &&
	    (host->flags & SDHCI_SDR50_NEEDS_TUNING)))
		ctrl |= SDHCI_CTRL_EXEC_TUNING;
	else {
		spin_unlock(&host->lock);
		enable_irq(host->irq);
		return 0;
	}

	sdhci_writew(host, ctrl, SDHCI_HOST_CONTROL2);

	/*
	 * As per the Host Controller spec v3.00, tuning command
	 * generates Buffer Read Ready interrupt, so enable that.
	 *
	 * Note: The spec clearly says that when tuning sequence
	 * is being performed, the controller does not generate
	 * interrupts other than Buffer Read Ready interrupt. But
	 * to make sure we don't hit a controller bug, we _only_
	 * enable Buffer Read Ready interrupt here.
	 */
	ier = sdhci_readl(host, SDHCI_INT_ENABLE);
	sdhci_clear_set_irqs(host, ier, SDHCI_INT_DATA_AVAIL);

	/*
	 * Issue CMD19 repeatedly till Execute Tuning is set to 0 or the number
	 * of loops reaches 40 times or a timeout of 150ms occurs.
	 */
	timeout = 150;
	do {
		struct mmc_command cmd = {0};
		struct mmc_request mrq = {0};

		if (!tuning_loop_counter && !timeout)
			break;

		cmd.opcode = MMC_SEND_TUNING_BLOCK;
		cmd.arg = 0;
		cmd.flags = MMC_RSP_R1 | MMC_CMD_ADTC;
		cmd.retries = 0;
		cmd.data = NULL;
		cmd.error = 0;

		mrq.cmd = &cmd;
		host->mrq = &mrq;

		/*
		 * In response to CMD19, the card sends 64 bytes of tuning
		 * block to the Host Controller. So we set the block size
		 * to 64 here.
		 */
		sdhci_writew(host, SDHCI_MAKE_BLKSZ(7, 64), SDHCI_BLOCK_SIZE);

		/*
		 * The tuning block is sent by the card to the host controller.
		 * So we set the TRNS_READ bit in the Transfer Mode register.
		 * This also takes care of setting DMA Enable and Multi Block
		 * Select in the same register to 0.
		 */
		sdhci_writew(host, SDHCI_TRNS_READ, SDHCI_TRANSFER_MODE);

		sdhci_send_command(host, &cmd);

		host->cmd = NULL;
		host->mrq = NULL;

		spin_unlock(&host->lock);
		enable_irq(host->irq);

		/* Wait for Buffer Read Ready interrupt */
		wait_event_interruptible_timeout(host->buf_ready_int,
					(host->tuning_done == 1),
					msecs_to_jiffies(50));
		disable_irq(host->irq);
		spin_lock(&host->lock);

		if (!host->tuning_done) {
			printk(KERN_INFO DRIVER_NAME ": Timeout waiting for "
				"Buffer Read Ready interrupt during tuning "
				"procedure, falling back to fixed sampling "
				"clock\n");
			ctrl = sdhci_readw(host, SDHCI_HOST_CONTROL2);
			ctrl &= ~SDHCI_CTRL_TUNED_CLK;
			ctrl &= ~SDHCI_CTRL_EXEC_TUNING;
			sdhci_writew(host, ctrl, SDHCI_HOST_CONTROL2);

			err = -EIO;
			goto out;
		}

		host->tuning_done = 0;

		ctrl = sdhci_readw(host, SDHCI_HOST_CONTROL2);
		tuning_loop_counter--;
		timeout--;
		mdelay(1);
	} while (ctrl & SDHCI_CTRL_EXEC_TUNING);

	/*
	 * The Host Driver has exhausted the maximum number of loops allowed,
	 * so use fixed sampling frequency.
	 */
	if (!tuning_loop_counter || !timeout) {
		ctrl &= ~SDHCI_CTRL_TUNED_CLK;
		sdhci_writew(host, ctrl, SDHCI_HOST_CONTROL2);
	} else {
		if (!(ctrl & SDHCI_CTRL_TUNED_CLK)) {
			printk(KERN_INFO DRIVER_NAME ": Tuning procedure"
				" failed, falling back to fixed sampling"
				" clock\n");
			err = -EIO;
		}
	}

out:
	/*
	 * If this is the very first time we are here, we start the retuning
	 * timer. Since only during the first time, SDHCI_NEEDS_RETUNING
	 * flag won't be set, we check this condition before actually starting
	 * the timer.
	 */
	if (!(host->flags & SDHCI_NEEDS_RETUNING) && host->tuning_count &&
	    (host->tuning_mode == SDHCI_TUNING_MODE_1)) {
		mod_timer(&host->tuning_timer, jiffies +
			host->tuning_count * HZ);
		/* Tuning mode 1 limits the maximum data length to 4MB */
		mmc->max_blk_count = (4 * 1024 * 1024) / mmc->max_blk_size;
	} else {
		host->flags &= ~SDHCI_NEEDS_RETUNING;
		/* Reload the new initial value for timer */
		if (host->tuning_mode == SDHCI_TUNING_MODE_1)
			mod_timer(&host->tuning_timer, jiffies +
				host->tuning_count * HZ);
	}

	/*
	 * In case tuning fails, host controllers which support re-tuning can
	 * try tuning again at a later time, when the re-tuning timer expires.
	 * So for these controllers, we return 0. Since there might be other
	 * controllers who do not have this capability, we return error for
	 * them.
	 */
	if (err && host->tuning_count &&
	    host->tuning_mode == SDHCI_TUNING_MODE_1)
		err = 0;

	sdhci_clear_set_irqs(host, SDHCI_INT_DATA_AVAIL, ier);
	spin_unlock(&host->lock);
	enable_irq(host->irq);

	return err;
}

static void sdhci_enable_preset_value(struct mmc_host *mmc, bool enable)
{
	struct sdhci_host *host;
	u16 ctrl;
	unsigned long flags;

	host = mmc_priv(mmc);

	/* Host Controller v3.00 defines preset value registers */
	if (host->version < SDHCI_SPEC_300)
		return;

	spin_lock_irqsave(&host->lock, flags);

	ctrl = sdhci_readw(host, SDHCI_HOST_CONTROL2);

	/*
	 * We only enable or disable Preset Value if they are not already
	 * enabled or disabled respectively. Otherwise, we bail out.
	 */
	if (enable && !(ctrl & SDHCI_CTRL_PRESET_VAL_ENABLE)) {
		ctrl |= SDHCI_CTRL_PRESET_VAL_ENABLE;
		sdhci_writew(host, ctrl, SDHCI_HOST_CONTROL2);
	} else if (!enable && (ctrl & SDHCI_CTRL_PRESET_VAL_ENABLE)) {
		ctrl &= ~SDHCI_CTRL_PRESET_VAL_ENABLE;
		sdhci_writew(host, ctrl, SDHCI_HOST_CONTROL2);
	}

	spin_unlock_irqrestore(&host->lock, flags);
}

static void sdhci_post_req(struct mmc_host *mmc, struct mmc_request *mrq,
				int err)
{
	struct sdhci_host *host = mmc_priv(mmc);
	struct mmc_data *data = mrq->data;

	if (host->flags & SDHCI_REQ_USE_DMA) {
		dma_unmap_sg(mmc_dev(host->mmc), data->sg, data->sg_len,
			     data->flags & MMC_DATA_WRITE ? \
			     DMA_TO_DEVICE : DMA_FROM_DEVICE);
		data->host_cookie = 0;
	}
}

static int sdhci_pre_dma_transfer(struct sdhci_host *host,
				       struct mmc_data *data,
				       struct sdhci_host_next *next)
{
	int dma_len;

	if (!next && data->host_cookie &&
	    data->host_cookie != host->next_data.cookie) {
		printk(KERN_WARNING "[%s] invalid cookie: data->host_cookie %d"
		       " host->next_data.cookie %d\n",
		       __func__, data->host_cookie, host->next_data.cookie);
		data->host_cookie = 0;
	}

	/* Check if next job is already prepared */
	if (next ||
	    (!next && data->host_cookie != host->next_data.cookie)) {
		dma_len = dma_map_sg(mmc_dev(host->mmc), data->sg,
				     data->sg_len,
				     data->flags & MMC_DATA_WRITE ? \
				     DMA_TO_DEVICE : DMA_FROM_DEVICE);

	} else {
		dma_len = host->next_data.dma_len;
		host->next_data.dma_len = 0;
	}


	if (dma_len == 0)
		return -EINVAL;

	if (next) {
		next->dma_len = dma_len;
		data->host_cookie = ++next->cookie < 0 ? 1 : next->cookie;
	}

	return 0;
}

static void sdhci_pre_req(struct mmc_host *mmc, struct mmc_request *mrq,
			       bool is_first_req)
{
	struct sdhci_host *host = mmc_priv(mmc);

	if (mrq->data->host_cookie) {
		mrq->data->host_cookie = 0;
		return ;
	}

	if (host->flags & SDHCI_REQ_USE_DMA)
		if (sdhci_pre_dma_transfer(host, mrq->data,
						&host->next_data))
			mrq->data->host_cookie = 0;
}

static const struct mmc_host_ops sdhci_ops = {
	.request	= sdhci_request,
	.post_req	= sdhci_post_req,
	.pre_req	= sdhci_pre_req,
	.set_ios	= sdhci_set_ios,
	.get_ro		= sdhci_get_ro,
	.enable_sdio_irq = sdhci_enable_sdio_irq,
	.start_signal_voltage_switch	= sdhci_start_signal_voltage_switch,
	.execute_tuning			= sdhci_execute_tuning,
	.enable_preset_value		= sdhci_enable_preset_value,
};

/*****************************************************************************\
 *                                                                           *
 * Tasklets                                                                  *
 *                                                                           *
\*****************************************************************************/

static void sdhci_tasklet_card(unsigned long param)
{
	struct sdhci_host *host;
	unsigned long flags;

	host = (struct sdhci_host*)param;

	spin_lock_irqsave(&host->lock, flags);

	if (host->clk_mgr_en)
		goto out;

	if (!(sdhci_readl(host, SDHCI_PRESENT_STATE) & SDHCI_CARD_PRESENT)) {
		if (host->mrq) {
			printk(KERN_ERR "%s: Card removed during transfer!\n",
				mmc_hostname(host->mmc));
			printk(KERN_ERR "%s: Resetting controller.\n",
				mmc_hostname(host->mmc));

			sdhci_reset(host, SDHCI_RESET_CMD);
			sdhci_reset(host, SDHCI_RESET_DATA);

			host->mrq->cmd->error = -ENOMEDIUM;
			tasklet_schedule(&host->finish_tasklet);
		}
	}
out:
	spin_unlock_irqrestore(&host->lock, flags);

	mmc_detect_change(host->mmc, msecs_to_jiffies(500));
}

static void sdhci_tasklet_finish(unsigned long param)
{
	struct sdhci_host *host;
	unsigned long flags;
	struct mmc_request *mrq;

	host = (struct sdhci_host*)param;

        /*
         * If this tasklet gets rescheduled while running, it will
         * be run again afterwards but without any active request.
         */
	if (!host->mrq)
		return;

	spin_lock_irqsave(&host->lock, flags);

	del_timer(&host->timer);

	mrq = host->mrq;

	/*
	 * The controller needs a reset of internal state machines
	 * upon error conditions.
	 */
	if (!(host->flags & SDHCI_DEVICE_DEAD) &&
	    ((mrq->cmd && mrq->cmd->error) ||
		 (mrq->data && (mrq->data->error ||
		  (mrq->data->stop && mrq->data->stop->error))) ||
		   (host->quirks & SDHCI_QUIRK_RESET_AFTER_REQUEST))) {

		/* Some controllers need this kick or reset won't work here */
		if (host->quirks & SDHCI_QUIRK_CLOCK_BEFORE_RESET) {
			unsigned int clock;

			/* This is to force an update */
			clock = host->clock;
			host->clock = 0;
			sdhci_set_clock(host, clock);
		}

		/* Spec says we should do both at the same time, but Ricoh
		   controllers do not like that. */
		sdhci_reset(host, SDHCI_RESET_CMD);
		sdhci_reset(host, SDHCI_RESET_DATA);
	}

	host->mrq = NULL;
	host->cmd = NULL;
	host->data = NULL;

#ifndef CONFIG_SDHCI_USE_LEDS_CLASS
	sdhci_deactivate_led(host);
#endif

	mmiowb();
	spin_unlock_irqrestore(&host->lock, flags);
	sdhci_disable_clk(host, CLK_TIMEOUT);

	mmc_request_done(host->mmc, mrq);
}

static void sdhci_timeout_timer(unsigned long data)
{
	struct sdhci_host *host;
	unsigned long flags;

	host = (struct sdhci_host*)data;

	spin_lock_irqsave(&host->lock, flags);

	if (host->mrq) {
		printk(KERN_ERR "%s: Timeout waiting for hardware "
			"interrupt.\n", mmc_hostname(host->mmc));
		sdhci_dumpregs(host);

		if (host->data) {
			host->data->error = -ETIMEDOUT;
			sdhci_finish_data(host);
		} else {
			if (host->cmd)
				host->cmd->error = -ETIMEDOUT;
			else
				host->mrq->cmd->error = -ETIMEDOUT;

			tasklet_schedule(&host->finish_tasklet);
		}
	}

	mmiowb();
	spin_unlock_irqrestore(&host->lock, flags);
}

static void sdhci_tuning_timer(unsigned long data)
{
	struct sdhci_host *host;
	unsigned long flags;

	host = (struct sdhci_host *)data;

	spin_lock_irqsave(&host->lock, flags);

	host->flags |= SDHCI_NEEDS_RETUNING;

	spin_unlock_irqrestore(&host->lock, flags);
}

/*****************************************************************************\
 *                                                                           *
 * Interrupt handling                                                        *
 *                                                                           *
\*****************************************************************************/

static void sdhci_cmd_irq(struct sdhci_host *host, u32 intmask)
{
	BUG_ON(intmask == 0);

	if (!host->cmd) {
		printk(KERN_ERR "%s: Got command interrupt 0x%08x even "
			"though no command operation was in progress.\n",
			mmc_hostname(host->mmc), (unsigned)intmask);
		sdhci_dumpregs(host);
		return;
	}

	if (intmask & SDHCI_INT_TIMEOUT)
		host->cmd->error = -ETIMEDOUT;
	else if (intmask & (SDHCI_INT_CRC | SDHCI_INT_END_BIT |
			SDHCI_INT_INDEX))
		host->cmd->error = -EILSEQ;

	if (host->cmd->error) {
		tasklet_schedule(&host->finish_tasklet);
		return;
	}

	/*
	 * The host can send and interrupt when the busy state has
	 * ended, allowing us to wait without wasting CPU cycles.
	 * Unfortunately this is overloaded on the "data complete"
	 * interrupt, so we need to take some care when handling
	 * it.
	 *
	 * Note: The 1.0 specification is a bit ambiguous about this
	 *       feature so there might be some problems with older
	 *       controllers.
	 */
	if (host->cmd->flags & MMC_RSP_BUSY) {
		if (host->cmd->data)
			DBG("Cannot wait for busy signal when also "
				"doing a data transfer");
		else if (!(host->quirks & SDHCI_QUIRK_NO_BUSY_IRQ))
			return;

		/* The controller does not support the end-of-busy IRQ,
		 * fall through and take the SDHCI_INT_RESPONSE */
	}

	if (intmask & SDHCI_INT_RESPONSE)
		sdhci_finish_command(host);
}

#ifdef CONFIG_MMC_DEBUG
static void sdhci_show_adma_error(struct sdhci_host *host)
{
	const char *name = mmc_hostname(host->mmc);
	u8 *desc = host->adma_desc;
	__le32 *dma;
	__le16 *len;
	u8 attr;

	sdhci_dumpregs(host);

	while (true) {
		dma = (__le32 *)(desc + 4);
		len = (__le16 *)(desc + 2);
		attr = *desc;

		DBG("%s: %p: DMA 0x%08x, LEN 0x%04x, Attr=0x%02x\n",
		    name, desc, le32_to_cpu(*dma), le16_to_cpu(*len), attr);

		desc += 8;

		if (attr & 2)
			break;
	}
}
#else
static void sdhci_show_adma_error(struct sdhci_host *host) { }
#endif

static void sdhci_data_irq(struct sdhci_host *host, u32 intmask)
{
	BUG_ON(intmask == 0);

	/* CMD19 generates _only_ Buffer Read Ready interrupt */
	if (intmask & SDHCI_INT_DATA_AVAIL) {
		if (SDHCI_GET_CMD(sdhci_readw(host, SDHCI_COMMAND)) ==
		    MMC_SEND_TUNING_BLOCK) {
			host->tuning_done = 1;
			wake_up(&host->buf_ready_int);
			return;
		}
	}

	if (!host->data) {
		/*
		 * The "data complete" interrupt is also used to
		 * indicate that a busy state has ended. See comment
		 * above in sdhci_cmd_irq().
		 */
		if (host->cmd && (host->cmd->flags & MMC_RSP_BUSY)) {
			if (intmask & SDHCI_INT_DATA_END) {
				sdhci_finish_command(host);
				return;
			}
		}

		printk(KERN_ERR "%s: Got data interrupt 0x%08x even "
			"though no data operation was in progress.\n",
			mmc_hostname(host->mmc), (unsigned)intmask);
		sdhci_dumpregs(host);

		return;
	}

	if (intmask & SDHCI_INT_DATA_TIMEOUT)
		host->data->error = -ETIMEDOUT;
	else if (intmask & SDHCI_INT_DATA_END_BIT)
		host->data->error = -EILSEQ;
	else if ((intmask & SDHCI_INT_DATA_CRC) &&
		SDHCI_GET_CMD(sdhci_readw(host, SDHCI_COMMAND))
			!= MMC_BUS_TEST_R)
		host->data->error = -EILSEQ;
	else if (intmask & SDHCI_INT_ADMA_ERROR) {
		printk(KERN_ERR "%s: ADMA error\n", mmc_hostname(host->mmc));
		sdhci_show_adma_error(host);
		host->data->error = -EIO;
	}

	if (host->data->error)
		sdhci_finish_data(host);
	else {
		if (intmask & (SDHCI_INT_DATA_AVAIL | SDHCI_INT_SPACE_AVAIL))
			sdhci_transfer_pio(host);

		/*
		 * We currently don't do anything fancy with DMA
		 * boundaries, but as we can't disable the feature
		 * we need to at least restart the transfer.
		 *
		 * According to the spec sdhci_readl(host, SDHCI_DMA_ADDRESS)
		 * should return a valid address to continue from, but as
		 * some controllers are faulty, don't trust them.
		 */
		if (intmask & SDHCI_INT_DMA_END) {
			u32 dmastart, dmanow;
			dmastart = sg_dma_address(host->data->sg);
			dmanow = dmastart + host->data->bytes_xfered;
			/*
			 * Force update to the next DMA block boundary.
			 */
			dmanow = (dmanow &
				~(SDHCI_DEFAULT_BOUNDARY_SIZE - 1)) +
				SDHCI_DEFAULT_BOUNDARY_SIZE;
			host->data->bytes_xfered = dmanow - dmastart;
			DBG("%s: DMA base 0x%08x, transferred 0x%06x bytes,"
				" next 0x%08x\n",
				mmc_hostname(host->mmc), dmastart,
				host->data->bytes_xfered, dmanow);
			sdhci_writel(host, dmanow, SDHCI_DMA_ADDRESS);
		}

		if (intmask & SDHCI_INT_DATA_END) {
			if (host->cmd) {
				/*
				 * Data managed to finish before the
				 * command completed. Make sure we do
				 * things in the proper order.
				 */
				host->data_early = 1;
			} else {
				sdhci_finish_data(host);
			}
		}
	}
}

static irqreturn_t sdhci_irq(int irq, void *dev_id)
{
	irqreturn_t result;
	struct sdhci_host* host = dev_id;
	u32 intmask;
	int cardint = 0;

	spin_lock(&host->lock);

	intmask = sdhci_readl(host, SDHCI_INT_STATUS);

	if (!intmask || intmask == 0xffffffff) {
		result = IRQ_NONE;
		goto out;
	}

	DBG("*** %s got interrupt: 0x%08x\n",
		mmc_hostname(host->mmc), intmask);

	if (intmask & (SDHCI_INT_CARD_INSERT | SDHCI_INT_CARD_REMOVE)) {
		sdhci_writel(host, intmask & (SDHCI_INT_CARD_INSERT |
			SDHCI_INT_CARD_REMOVE), SDHCI_INT_STATUS);
		tasklet_schedule(&host->card_tasklet);
	}

	intmask &= ~(SDHCI_INT_CARD_INSERT | SDHCI_INT_CARD_REMOVE);

	if (intmask & SDHCI_INT_CMD_MASK) {
		sdhci_writel(host, intmask & SDHCI_INT_CMD_MASK,
			SDHCI_INT_STATUS);
		sdhci_cmd_irq(host, intmask & SDHCI_INT_CMD_MASK);
	}

	if (intmask & SDHCI_INT_DATA_MASK) {
		sdhci_writel(host, intmask & SDHCI_INT_DATA_MASK,
			SDHCI_INT_STATUS);
		sdhci_data_irq(host, intmask & SDHCI_INT_DATA_MASK);
	}

	intmask &= ~(SDHCI_INT_CMD_MASK | SDHCI_INT_DATA_MASK);

	intmask &= ~SDHCI_INT_ERROR;

	if (intmask & SDHCI_INT_BUS_POWER) {
		printk(KERN_ERR "%s: Card is consuming too much power!\n",
			mmc_hostname(host->mmc));
		sdhci_writel(host, SDHCI_INT_BUS_POWER, SDHCI_INT_STATUS);
	}

	intmask &= ~SDHCI_INT_BUS_POWER;

	if (intmask & SDHCI_INT_CARD_INT)
		cardint = 1;

	intmask &= ~SDHCI_INT_CARD_INT;

	if (intmask) {
		printk(KERN_ERR "%s: Unexpected interrupt 0x%08x.\n",
			mmc_hostname(host->mmc), intmask);
		sdhci_dumpregs(host);

		sdhci_writel(host, intmask, SDHCI_INT_STATUS);
	}

	result = IRQ_HANDLED;

	mmiowb();
out:
	spin_unlock(&host->lock);

	/*
	 * We have to delay this as it calls back into the driver.
	 */
	if (cardint)
		mmc_signal_sdio_irq(host->mmc);

	return result;
}

/*****************************************************************************\
 *                                                                           *
 * Suspend/resume                                                            *
 *                                                                           *
\*****************************************************************************/

#ifdef CONFIG_PM

int sdhci_suspend_host(struct sdhci_host *host, pm_message_t state)
{
	int ret;

	sdhci_enable_clk(host);
	sdhci_disable_card_detection(host);

	/* Disable tuning since we are suspending */
	if (host->version >= SDHCI_SPEC_300 && host->tuning_count &&
	    host->tuning_mode == SDHCI_TUNING_MODE_1) {
		host->flags &= ~SDHCI_NEEDS_RETUNING;
		mod_timer(&host->tuning_timer, jiffies +
			host->tuning_count * HZ);
	}

	ret = mmc_suspend_host(host->mmc);
	if (ret)
		goto out;

	free_irq(host->irq, host);

	if (host->vmmc)
		ret = regulator_disable(host->vmmc);

out:
	/* sync worker
	 * mmc_suspend_host may disable the clk
	 */
	sdhci_enable_clk(host);
	sdhci_disable_clk(host, 0);
	return ret;
}

EXPORT_SYMBOL_GPL(sdhci_suspend_host);

int sdhci_resume_host(struct sdhci_host *host)
{
	int ret;

	if (host->vmmc) {
		ret = regulator_enable(host->vmmc);
		if (ret)
			return ret;
	}

	sdhci_enable_clk(host);
	if (host->flags & (SDHCI_USE_SDMA | SDHCI_USE_ADMA)) {
		if (host->ops->enable_dma)
			host->ops->enable_dma(host);
	}

	ret = request_irq(host->irq, sdhci_irq, IRQF_SHARED,
			  mmc_hostname(host->mmc), host);
	if (ret)
		goto out;

	sdhci_init(host, (host->mmc->pm_flags & MMC_PM_KEEP_POWER));
	mmiowb();

	ret = mmc_resume_host(host->mmc);

	/* mmc_resume_host may disable the clk */
	sdhci_enable_clk(host);
	sdhci_enable_card_detection(host);

out:
	/* sync worker */
	sdhci_disable_clk(host, 0);

	/* Set the re-tuning expiration flag */
	if ((host->version >= SDHCI_SPEC_300) && host->tuning_count &&
	    (host->tuning_mode == SDHCI_TUNING_MODE_1))
		host->flags |= SDHCI_NEEDS_RETUNING;

	return ret;
}

EXPORT_SYMBOL_GPL(sdhci_resume_host);

void sdhci_enable_irq_wakeups(struct sdhci_host *host)
{
	u8 val;

	sdhci_enable_clk(host);
	val = sdhci_readb(host, SDHCI_WAKE_UP_CONTROL);
	val |= SDHCI_WAKE_ON_INT;
	sdhci_writeb(host, val, SDHCI_WAKE_UP_CONTROL);
	sdhci_disable_clk(host, CLK_TIMEOUT);
}

EXPORT_SYMBOL_GPL(sdhci_enable_irq_wakeups);

#endif /* CONFIG_PM */

/*****************************************************************************\
 *                                                                           *
 * Device allocation/registration                                            *
 *                                                                           *
\*****************************************************************************/

struct sdhci_host *sdhci_alloc_host(struct device *dev,
	size_t priv_size)
{
	struct mmc_host *mmc;
	struct sdhci_host *host;

	WARN_ON(dev == NULL);

	mmc = mmc_alloc_host(sizeof(struct sdhci_host) + priv_size, dev);
	if (!mmc)
		return ERR_PTR(-ENOMEM);

	host = mmc_priv(mmc);
	host->mmc = mmc;

	return host;
}

EXPORT_SYMBOL_GPL(sdhci_alloc_host);

int sdhci_add_host(struct sdhci_host *host)
{
	struct mmc_host *mmc;
	u32 caps[2];
	u32 max_current_caps;
	unsigned int ocr_avail;
	int ret;

	WARN_ON(host == NULL);
	if (host == NULL)
		return -EINVAL;

	mmc = host->mmc;

	if (debug_quirks)
		host->quirks = debug_quirks;

	if (host->clk_mgr_en)
		INIT_DELAYED_WORK(&host->clk_worker, sdhci_clk_worker);

	sdhci_enable_clk(host);
	sdhci_reset(host, SDHCI_RESET_ALL);

	host->version = sdhci_readw(host, SDHCI_HOST_VERSION);
	host->version = (host->version & SDHCI_SPEC_VER_MASK)
				>> SDHCI_SPEC_VER_SHIFT;
	if (host->version > SDHCI_SPEC_300) {
		printk(KERN_ERR "%s: Unknown controller version (%d). "
			"You may experience problems.\n", mmc_hostname(mmc),
			host->version);
	}

	caps[0] = (host->quirks & SDHCI_QUIRK_MISSING_CAPS) ? host->caps :
		sdhci_readl(host, SDHCI_CAPABILITIES);

	caps[1] = (host->version >= SDHCI_SPEC_300) ?
		sdhci_readl(host, SDHCI_CAPABILITIES_1) : 0;

	if (host->quirks & SDHCI_QUIRK_FORCE_DMA)
		host->flags |= SDHCI_USE_SDMA;
	else if (!(caps[0] & SDHCI_CAN_DO_SDMA))
		DBG("Controller doesn't have SDMA capability\n");
	else
		host->flags |= SDHCI_USE_SDMA;

	if ((host->quirks & SDHCI_QUIRK_BROKEN_DMA) &&
		(host->flags & SDHCI_USE_SDMA)) {
		DBG("Disabling DMA as it is marked broken\n");
		host->flags &= ~SDHCI_USE_SDMA;
	}

	if ((host->version >= SDHCI_SPEC_200) &&
		(caps[0] & SDHCI_CAN_DO_ADMA2))
		host->flags |= SDHCI_USE_ADMA;

	if ((host->quirks & SDHCI_QUIRK_BROKEN_ADMA) &&
		(host->flags & SDHCI_USE_ADMA)) {
		DBG("Disabling ADMA as it is marked broken\n");
		host->flags &= ~SDHCI_USE_ADMA;
	}

	if (host->flags & (SDHCI_USE_SDMA | SDHCI_USE_ADMA)) {
		if (host->ops->enable_dma) {
			if (host->ops->enable_dma(host)) {
				printk(KERN_WARNING "%s: No suitable DMA "
					"available. Falling back to PIO.\n",
					mmc_hostname(mmc));
				host->flags &=
					~(SDHCI_USE_SDMA | SDHCI_USE_ADMA);
			}
		}
	}

	if (host->flags & SDHCI_USE_ADMA) {
		/*
		 * We need to allocate descriptors for all sg entries
		 * (128) and potentially one alignment transfer for
		 * each of those entries.
		 */
		host->adma_desc = kmalloc((128 * 2 + 1) * 4, GFP_KERNEL);
		host->align_buffer = kmalloc(128 * 4, GFP_KERNEL);
		if (!host->adma_desc || !host->align_buffer) {
			kfree(host->adma_desc);
			kfree(host->align_buffer);
			printk(KERN_WARNING "%s: Unable to allocate ADMA "
				"buffers. Falling back to standard DMA.\n",
				mmc_hostname(mmc));
			host->flags &= ~SDHCI_USE_ADMA;
		}
	}

	/*
	 * If we use DMA, then it's up to the caller to set the DMA
	 * mask, but PIO does not need the hw shim so we set a new
	 * mask here in that case.
	 */
	if (!(host->flags & (SDHCI_USE_SDMA | SDHCI_USE_ADMA))) {
		host->dma_mask = DMA_BIT_MASK(64);
		mmc_dev(host->mmc)->dma_mask = &host->dma_mask;
	}

	if (host->version >= SDHCI_SPEC_300)
		host->max_clk = (caps[0] & SDHCI_CLOCK_V3_BASE_MASK)
			>> SDHCI_CLOCK_BASE_SHIFT;
	else
		host->max_clk = (caps[0] & SDHCI_CLOCK_BASE_MASK)
			>> SDHCI_CLOCK_BASE_SHIFT;

	host->max_clk *= 1000000;
	if (host->max_clk == 0 || host->quirks &
			SDHCI_QUIRK_CAP_CLOCK_BASE_BROKEN) {
		if (!host->ops->get_max_clock) {
			printk(KERN_ERR
			       "%s: Hardware doesn't specify base clock "
			       "frequency.\n", mmc_hostname(mmc));
			sdhci_disable_clk(host, 0);
			return -ENODEV;
		}
		host->max_clk = host->ops->get_max_clock(host);
	}

	host->timeout_clk =
		(caps[0] & SDHCI_TIMEOUT_CLK_MASK) >> SDHCI_TIMEOUT_CLK_SHIFT;
	if (host->timeout_clk == 0) {
		if (host->ops->get_timeout_clock) {
			host->timeout_clk = host->ops->get_timeout_clock(host);
		} else if (!(host->quirks &
				SDHCI_QUIRK_DATA_TIMEOUT_USES_SDCLK)) {
			printk(KERN_ERR
			       "%s: Hardware doesn't specify timeout clock "
			       "frequency.\n", mmc_hostname(mmc));
			sdhci_disable_clk(host, 0);
			return -ENODEV;
		}
	}
	if (caps[0] & SDHCI_TIMEOUT_CLK_UNIT)
		host->timeout_clk *= 1000;

	/*
	 * In case of Host Controller v3.00, find out whether clock
	 * multiplier is supported.
	 */
	host->clk_mul = (caps[1] & SDHCI_CLOCK_MUL_MASK) >>
			SDHCI_CLOCK_MUL_SHIFT;

	/*
	 * In case the value in Clock Multiplier is 0, then programmable
	 * clock mode is not supported, otherwise the actual clock
	 * multiplier is one more than the value of Clock Multiplier
	 * in the Capabilities Register.
	 */
	if (host->clk_mul)
		host->clk_mul += 1;

	/*
	 * Set host parameters.
	 */
	mmc->ops = &sdhci_ops;
	mmc->f_max = host->max_clk;
	if (host->ops->get_min_clock)
		mmc->f_min = host->ops->get_min_clock(host);
	else if (host->version >= SDHCI_SPEC_300) {
		if (host->clk_mul) {
			mmc->f_min = (host->max_clk * host->clk_mul) / 1024;
			mmc->f_max = host->max_clk * host->clk_mul;
		} else
			mmc->f_min = host->max_clk / SDHCI_MAX_DIV_SPEC_300;
	} else
		mmc->f_min = host->max_clk / SDHCI_MAX_DIV_SPEC_200;

	mmc->caps |= MMC_CAP_SDIO_IRQ | MMC_CAP_ERASE | MMC_CAP_CMD23;

	if (host->quirks & SDHCI_QUIRK_MULTIBLOCK_READ_ACMD12)
		host->flags |= SDHCI_AUTO_CMD12;

	/* Auto-CMD23 stuff only works in ADMA or PIO. */
	if ((host->version >= SDHCI_SPEC_300) &&
	    !(host->quirks2 & SDHCI_QUIRK_BROKEN_AUTO_CMD23) &&
	    ((host->flags & SDHCI_USE_ADMA) ||
	     !(host->flags & SDHCI_USE_SDMA))) {
		host->flags |= SDHCI_AUTO_CMD23;
		DBG("%s: Auto-CMD23 available\n", mmc_hostname(mmc));
	} else {
		DBG("%s: Auto-CMD23 unavailable\n", mmc_hostname(mmc));
	}

	/*
	 * A controller may support 8-bit width, but the board itself
	 * might not have the pins brought out.  Boards that support
	 * 8-bit width must set "mmc->caps |= MMC_CAP_8_BIT_DATA;" in
	 * their platform code before calling sdhci_add_host(), and we
	 * won't assume 8-bit width for hosts without that CAP.
	 */
	if (!(host->quirks & SDHCI_QUIRK_FORCE_1_BIT_DATA))
		mmc->caps |= MMC_CAP_4_BIT_DATA;

	if (caps[0] & SDHCI_CAN_DO_HISPD)
		mmc->caps |= MMC_CAP_SD_HIGHSPEED | MMC_CAP_MMC_HIGHSPEED;

	if ((host->quirks & SDHCI_QUIRK_BROKEN_CARD_DETECTION) &&
	    mmc_card_is_removable(mmc))
		mmc->caps |= MMC_CAP_NEEDS_POLL;

	/* UHS-I mode(s) supported by the host controller. */
	if (host->version >= SDHCI_SPEC_300)
		mmc->caps |= MMC_CAP_UHS_SDR12 | MMC_CAP_UHS_SDR25;

	/* SDR104 supports also implies SDR50 support */
	if (caps[1] & SDHCI_SUPPORT_SDR104)
		mmc->caps |= MMC_CAP_UHS_SDR104 | MMC_CAP_UHS_SDR50;
	else if (caps[1] & SDHCI_SUPPORT_SDR50)
		mmc->caps |= MMC_CAP_UHS_SDR50;

	if (caps[1] & SDHCI_SUPPORT_DDR50)
		mmc->caps |= MMC_CAP_UHS_DDR50;

	/* Does the host needs tuning for SDR50? */
	if (caps[1] & SDHCI_USE_SDR50_TUNING)
		host->flags |= SDHCI_SDR50_NEEDS_TUNING;

	/* Driver Type(s) (A, C, D) supported by the host */
	if (caps[1] & SDHCI_DRIVER_TYPE_A)
		mmc->caps |= MMC_CAP_DRIVER_TYPE_A;
	if (caps[1] & SDHCI_DRIVER_TYPE_C)
		mmc->caps |= MMC_CAP_DRIVER_TYPE_C;
	if (caps[1] & SDHCI_DRIVER_TYPE_D)
		mmc->caps |= MMC_CAP_DRIVER_TYPE_D;

	/* Initial value for re-tuning timer count */
	host->tuning_count = (caps[1] & SDHCI_RETUNING_TIMER_COUNT_MASK) >>
			      SDHCI_RETUNING_TIMER_COUNT_SHIFT;

	/*
	 * In case Re-tuning Timer is not disabled, the actual value of
	 * re-tuning timer will be 2 ^ (n - 1).
	 */
	if (host->tuning_count)
		host->tuning_count = 1 << (host->tuning_count - 1);

	/* Re-tuning mode supported by the Host Controller */
	host->tuning_mode = (caps[1] & SDHCI_RETUNING_MODE_MASK) >>
			     SDHCI_RETUNING_MODE_SHIFT;

	ocr_avail = 0;
	/*
	 * According to SD Host Controller spec v3.00, if the Host System
	 * can afford more than 150mA, Host Driver should set XPC to 1. Also
	 * the value is meaningful only if Voltage Support in the Capabilities
	 * register is set. The actual current value is 4 times the register
	 * value.
	 */
	max_current_caps = sdhci_readl(host, SDHCI_MAX_CURRENT);

	if (caps[0] & SDHCI_CAN_VDD_330) {
		int max_current_330;

		ocr_avail |= MMC_VDD_32_33 | MMC_VDD_33_34;

		max_current_330 = ((max_current_caps &
				   SDHCI_MAX_CURRENT_330_MASK) >>
				   SDHCI_MAX_CURRENT_330_SHIFT) *
				   SDHCI_MAX_CURRENT_MULTIPLIER;

		if (max_current_330 > 150)
			mmc->caps |= MMC_CAP_SET_XPC_330;
	}
	if (caps[0] & SDHCI_CAN_VDD_300) {
		int max_current_300;

		ocr_avail |= MMC_VDD_29_30 | MMC_VDD_30_31;

		max_current_300 = ((max_current_caps &
				   SDHCI_MAX_CURRENT_300_MASK) >>
				   SDHCI_MAX_CURRENT_300_SHIFT) *
				   SDHCI_MAX_CURRENT_MULTIPLIER;

		if (max_current_300 > 150)
			mmc->caps |= MMC_CAP_SET_XPC_300;
	}
	if (caps[0] & SDHCI_CAN_VDD_180) {
		int max_current_180;

		ocr_avail |= MMC_VDD_165_195;

		max_current_180 = ((max_current_caps &
				   SDHCI_MAX_CURRENT_180_MASK) >>
				   SDHCI_MAX_CURRENT_180_SHIFT) *
				   SDHCI_MAX_CURRENT_MULTIPLIER;

		if (max_current_180 > 150)
			mmc->caps |= MMC_CAP_SET_XPC_180;

		/* Maximum current capabilities of the host at 1.8V */
		if (max_current_180 >= 800)
			mmc->caps |= MMC_CAP_MAX_CURRENT_800;
		else if (max_current_180 >= 600)
			mmc->caps |= MMC_CAP_MAX_CURRENT_600;
		else if (max_current_180 >= 400)
			mmc->caps |= MMC_CAP_MAX_CURRENT_400;
		else
			mmc->caps |= MMC_CAP_MAX_CURRENT_200;
	}

	mmc->ocr_avail = ocr_avail;
	mmc->ocr_avail_sdio = ocr_avail;
	if (host->ocr_avail_sdio)
		mmc->ocr_avail_sdio &= host->ocr_avail_sdio;
	mmc->ocr_avail_sd = ocr_avail;
	if (host->ocr_avail_sd)
		mmc->ocr_avail_sd &= host->ocr_avail_sd;
	else /* normal SD controllers don't support 1.8V */
		mmc->ocr_avail_sd &= ~MMC_VDD_165_195;
	mmc->ocr_avail_mmc = ocr_avail;
	if (host->ocr_avail_mmc)
		mmc->ocr_avail_mmc &= host->ocr_avail_mmc;

	if (mmc->ocr_avail == 0) {
		printk(KERN_ERR "%s: Hardware doesn't report any "
			"support voltages.\n", mmc_hostname(mmc));
		sdhci_disable_clk(host, 0);
		return -ENODEV;
	}

	spin_lock_init(&host->lock);

	/*
	 * Maximum number of segments. Depends on if the hardware
	 * can do scatter/gather or not.
	 */
	if (host->flags & SDHCI_USE_ADMA)
		mmc->max_segs = 128;
	else if (host->flags & SDHCI_USE_SDMA)
		mmc->max_segs = 1;
	else /* PIO */
		mmc->max_segs = 128;

	/*
	 * Maximum number of sectors in one transfer. Limited by DMA boundary
	 * size (512KiB).
	 */
	mmc->max_req_size = 524288;

	/*
	 * Maximum segment size. Could be one segment with the maximum number
	 * of bytes. When doing hardware scatter/gather, each entry cannot
	 * be larger than 64 KiB though.
	 */
	if (host->flags & SDHCI_USE_ADMA) {
		if (host->quirks & SDHCI_QUIRK_BROKEN_ADMA_ZEROLEN_DESC)
			mmc->max_seg_size = 65535;
		else
			mmc->max_seg_size = 65536;
	} else {
		mmc->max_seg_size = mmc->max_req_size;
	}

	/*
	 * Maximum block size. This varies from controller to controller and
	 * is specified in the capabilities register.
	 */
	if (host->quirks & SDHCI_QUIRK_FORCE_BLK_SZ_2048) {
		mmc->max_blk_size = 2;
	} else {
		mmc->max_blk_size = (caps[0] & SDHCI_MAX_BLOCK_MASK) >>
				SDHCI_MAX_BLOCK_SHIFT;
		if (mmc->max_blk_size >= 3) {
			printk(KERN_WARNING "%s: Invalid maximum block size, "
				"assuming 512 bytes\n", mmc_hostname(mmc));
			mmc->max_blk_size = 0;
		}
	}

	mmc->max_blk_size = 512 << mmc->max_blk_size;

	/*
	 * Maximum block count.
	 */
	mmc->max_blk_count = (host->quirks & SDHCI_QUIRK_NO_MULTIBLOCK) ? 1 : 65535;

	mmc->tuning_min = host->tuning_min;
	mmc->tuning_max = host->tuning_max;
	mmc->tuning_step = host->tuning_step;
	/*
	 * Init tasklets.
	 */
	tasklet_init(&host->card_tasklet,
		sdhci_tasklet_card, (unsigned long)host);
	tasklet_init(&host->finish_tasklet,
		sdhci_tasklet_finish, (unsigned long)host);

	setup_timer(&host->timer, sdhci_timeout_timer, (unsigned long)host);

	if (host->version >= SDHCI_SPEC_300) {
		init_waitqueue_head(&host->buf_ready_int);

		/* Initialize re-tuning timer */
		init_timer(&host->tuning_timer);
		host->tuning_timer.data = (unsigned long)host;
		host->tuning_timer.function = sdhci_tuning_timer;
	}

	ret = request_irq(host->irq, sdhci_irq, IRQF_SHARED,
		mmc_hostname(mmc), host);
	if (ret)
		goto untasklet;

	host->vmmc = regulator_get(mmc_dev(mmc), "vmmc");
	if (IS_ERR(host->vmmc)) {
		printk(KERN_INFO "%s: no vmmc regulator found\n", mmc_hostname(mmc));
		host->vmmc = NULL;
	} else {
		regulator_enable(host->vmmc);
	}

	sdhci_init(host, 0);

#ifdef CONFIG_MMC_DEBUG
	sdhci_dumpregs(host);
#endif

#ifdef CONFIG_SDHCI_USE_LEDS_CLASS
	snprintf(host->led_name, sizeof(host->led_name),
		"%s::", mmc_hostname(mmc));
	host->led.name = host->led_name;
	host->led.brightness = LED_OFF;
	host->led.default_trigger = mmc_hostname(mmc);
	host->led.brightness_set = sdhci_led_control;

	ret = led_classdev_register(mmc_dev(mmc), &host->led);
	if (ret)
		goto reset;
#endif

	mmiowb();

	mmc_add_host(mmc);

	printk(KERN_INFO "%s: SDHCI controller on %s [%s] using %s\n",
		mmc_hostname(mmc), host->hw_name, dev_name(mmc_dev(mmc)),
		(host->flags & SDHCI_USE_ADMA) ? "ADMA" :
		(host->flags & SDHCI_USE_SDMA) ? "DMA" : "PIO");

	sdhci_enable_card_detection(host);
	sdhci_disable_clk(host, CLK_TIMEOUT);
	return 0;

#ifdef CONFIG_SDHCI_USE_LEDS_CLASS
reset:
	sdhci_reset(host, SDHCI_RESET_ALL);
	free_irq(host->irq, host);
#endif
untasklet:
	tasklet_kill(&host->card_tasklet);
	tasklet_kill(&host->finish_tasklet);
	sdhci_disable_clk(host, 0);
	return ret;
}

EXPORT_SYMBOL_GPL(sdhci_add_host);

void sdhci_remove_host(struct sdhci_host *host, int dead)
{
	unsigned long flags;

	sdhci_enable_clk(host);

	if (dead) {
		spin_lock_irqsave(&host->lock, flags);

		host->flags |= SDHCI_DEVICE_DEAD;

		if (host->mrq) {
			printk(KERN_ERR "%s: Controller removed during "
				" transfer!\n", mmc_hostname(host->mmc));

			host->mrq->cmd->error = -ENOMEDIUM;
			tasklet_schedule(&host->finish_tasklet);
		}

		spin_unlock_irqrestore(&host->lock, flags);
	}

	sdhci_enable_clk(host);
	sdhci_disable_card_detection(host);

	mmc_remove_host(host->mmc);

#ifdef CONFIG_SDHCI_USE_LEDS_CLASS
	led_classdev_unregister(&host->led);
#endif

	sdhci_enable_clk(host);
	if (!dead)
		sdhci_reset(host, SDHCI_RESET_ALL);
	sdhci_disable_clk(host, 0);

	free_irq(host->irq, host);

	del_timer_sync(&host->timer);
	if (host->version >= SDHCI_SPEC_300)
		del_timer_sync(&host->tuning_timer);

	tasklet_kill(&host->card_tasklet);
	tasklet_kill(&host->finish_tasklet);

	if (host->vmmc) {
		regulator_disable(host->vmmc);
		regulator_put(host->vmmc);
	}

	kfree(host->adma_desc);
	kfree(host->align_buffer);

	host->adma_desc = NULL;
	host->align_buffer = NULL;
}

EXPORT_SYMBOL_GPL(sdhci_remove_host);

void sdhci_free_host(struct sdhci_host *host)
{
	mmc_free_host(host->mmc);
}

EXPORT_SYMBOL_GPL(sdhci_free_host);

/*****************************************************************************\
 *                                                                           *
 * Driver init/exit                                                          *
 *                                                                           *
\*****************************************************************************/

static int __init sdhci_drv_init(void)
{
	printk(KERN_INFO DRIVER_NAME
		": Secure Digital Host Controller Interface driver\n");
	printk(KERN_INFO DRIVER_NAME ": Copyright(c) Pierre Ossman\n");

	return 0;
}

static void __exit sdhci_drv_exit(void)
{
}

module_init(sdhci_drv_init);
module_exit(sdhci_drv_exit);

module_param(debug_quirks, uint, 0444);

MODULE_AUTHOR("Pierre Ossman <pierre@ossman.eu>");
MODULE_DESCRIPTION("Secure Digital Host Controller Interface core driver");
MODULE_LICENSE("GPL");

MODULE_PARM_DESC(debug_quirks, "Force certain quirks.");<|MERGE_RESOLUTION|>--- conflicted
+++ resolved
@@ -35,14 +35,11 @@
 #define DBG(f, x...) \
 	pr_debug(DRIVER_NAME " [%s()]: " f, __func__,## x)
 
-<<<<<<< HEAD
-=======
 #if defined(CONFIG_LEDS_CLASS) || (defined(CONFIG_LEDS_CLASS_MODULE) && \
 	defined(CONFIG_MMC_SDHCI_MODULE))
 /* FIXME: temp workaround for calling clk_enable in an interrupt context */
 #define SDHCI_USE_LEDS_CLASS_BROKEN
 #endif
->>>>>>> 79f31695
 
 #define MAX_TUNING_LOOP 40
 
