--- conflicted
+++ resolved
@@ -2872,23 +2872,6 @@
 	init_waitqueue_head(&host->context_info.wait);
 }
 
-<<<<<<< HEAD
-#ifdef CONFIG_MMC_EMBEDDED_SDIO
-void mmc_set_embedded_sdio_data(struct mmc_host *host,
-				struct sdio_cis *cis,
-				struct sdio_cccr *cccr,
-				struct sdio_embedded_func *funcs,
-				int num_funcs)
-{
-	host->embedded_sdio_data.cis = cis;
-	host->embedded_sdio_data.cccr = cccr;
-	host->embedded_sdio_data.funcs = funcs;
-	host->embedded_sdio_data.num_funcs = num_funcs;
-}
-
-EXPORT_SYMBOL(mmc_set_embedded_sdio_data);
-#endif
-=======
 static int __mmc_max_reserved_idx = -1;
 
 /**
@@ -2923,7 +2906,6 @@
 	pr_debug("MMC: reserving %d slots for of aliases\n",
 			__mmc_max_reserved_idx + 1);
 }
->>>>>>> 9e946f0e
 
 static int __init mmc_init(void)
 {
