/*
 * Fast Ethernet Controller (FEC) driver for Motorola MPC8xx.
 * Copyright (c) 1997 Dan Malek (dmalek@jlc.net)
 *
 * Right now, I am very wasteful with the buffers.  I allocate memory
 * pages and then divide them into 2K frame buffers.  This way I know I
 * have buffers large enough to hold one frame within one buffer descriptor.
 * Once I get this working, I will use 64 or 128 byte CPM buffers, which
 * will be much more memory efficient and will easily handle lots of
 * small packets.
 *
 * Much better multiple PHY support by Magnus Damm.
 * Copyright (c) 2000 Ericsson Radio Systems AB.
 *
 * Support for FEC controller of ColdFire processors.
 * Copyright (c) 2001-2005 Greg Ungerer (gerg@snapgear.com)
 *
 * Bug fixes and cleanup by Philippe De Muyter (phdm@macqel.be)
 * Copyright (c) 2004-2006 Macq Electronique SA.
 *
 * Copyright (C) 2010-2015 Freescale Semiconductor, Inc.
 */

#include <linux/module.h>
#include <linux/kernel.h>
#include <linux/string.h>
#include <linux/ptrace.h>
#include <linux/errno.h>
#include <linux/ioport.h>
#include <linux/slab.h>
#include <linux/interrupt.h>
#include <linux/delay.h>
#include <linux/netdevice.h>
#include <linux/etherdevice.h>
#include <linux/skbuff.h>
#include <linux/in.h>
#include <linux/ip.h>
#include <net/ip.h>
#include <net/tso.h>
#include <linux/tcp.h>
#include <linux/udp.h>
#include <linux/icmp.h>
#include <linux/spinlock.h>
#include <linux/workqueue.h>
#include <linux/bitops.h>
#include <linux/io.h>
#include <linux/irq.h>
#include <linux/clk.h>
#include <linux/platform_device.h>
#include <linux/phy.h>
#include <linux/fec.h>
#include <linux/of.h>
#include <linux/of_device.h>
#include <linux/of_gpio.h>
#include <linux/of_mdio.h>
#include <linux/of_net.h>
#include <linux/regulator/consumer.h>
#include <linux/if_vlan.h>
#include <linux/pinctrl/consumer.h>
#include <linux/pm_runtime.h>
#include <linux/busfreq-imx.h>
#include <linux/prefetch.h>
#include <linux/mfd/syscon.h>
#include <linux/regmap.h>

#include <asm/cacheflush.h>

#include "fec.h"

static void set_multicast_list(struct net_device *ndev);
static void fec_enet_itr_coal_init(struct net_device *ndev);

#define DRIVER_NAME	"fec"

#define FEC_ENET_GET_QUQUE(_x) ((_x == 0) ? 1 : ((_x == 1) ? 2 : 0))
static const u16 fec_enet_vlan_pri_to_queue[8] = {1, 1, 1, 1, 2, 2, 2, 2};

/* Pause frame feild and FIFO threshold */
#define FEC_ENET_FCE	(1 << 5)
#define FEC_ENET_RSEM_V	0x84
#define FEC_ENET_RSFL_V	16
#define FEC_ENET_RAEM_V	0x8
#define FEC_ENET_RAFL_V	0x8
#define FEC_ENET_OPD_V	0xFFF0

static struct platform_device_id fec_devtype[] = {
	{
		/* keep it for coldfire */
		.name = DRIVER_NAME,
		.driver_data = 0,
	}, {
		.name = "imx25-fec",
		.driver_data = FEC_QUIRK_USE_GASKET,
	}, {
		.name = "imx27-fec",
		.driver_data = 0,
	}, {
		.name = "imx28-fec",
		.driver_data = FEC_QUIRK_ENET_MAC | FEC_QUIRK_SWAP_FRAME,
	}, {
		.name = "imx6q-fec",
		.driver_data = FEC_QUIRK_ENET_MAC | FEC_QUIRK_HAS_GBIT |
				FEC_QUIRK_HAS_BUFDESC_EX | FEC_QUIRK_HAS_CSUM |
				FEC_QUIRK_HAS_VLAN | FEC_QUIRK_ERR006358 |
				FEC_QUIRK_BUG_WAITMODE,
	}, {
		.name = "mvf600-fec",
		.driver_data = FEC_QUIRK_ENET_MAC,
	}, {
		.name = "imx6sx-fec",
		.driver_data = FEC_QUIRK_ENET_MAC | FEC_QUIRK_HAS_GBIT |
				FEC_QUIRK_HAS_BUFDESC_EX | FEC_QUIRK_HAS_CSUM |
				FEC_QUIRK_HAS_VLAN | FEC_QUIRK_HAS_AVB |
				FEC_QUIRK_ERR007885 | FEC_QUIRK_TKT210590,
	}, {
		.name = "imx6ul-fec",
		.driver_data = FEC_QUIRK_ENET_MAC | FEC_QUIRK_HAS_GBIT |
				FEC_QUIRK_HAS_BUFDESC_EX | FEC_QUIRK_HAS_CSUM |
				FEC_QUIRK_HAS_VLAN,
	}, {
		/* sentinel */
	}
};
MODULE_DEVICE_TABLE(platform, fec_devtype);

enum imx_fec_type {
	IMX25_FEC = 1,	/* runs on i.mx25/50/53 */
	IMX27_FEC,	/* runs on i.mx27/35/51 */
	IMX28_FEC,
	IMX6Q_FEC,
	MVF600_FEC,
	IMX6SX_FEC,
	IMX6UL_FEC,
};

static const struct of_device_id fec_dt_ids[] = {
	{ .compatible = "fsl,imx25-fec", .data = &fec_devtype[IMX25_FEC], },
	{ .compatible = "fsl,imx27-fec", .data = &fec_devtype[IMX27_FEC], },
	{ .compatible = "fsl,imx28-fec", .data = &fec_devtype[IMX28_FEC], },
	{ .compatible = "fsl,imx6q-fec", .data = &fec_devtype[IMX6Q_FEC], },
	{ .compatible = "fsl,mvf600-fec", .data = &fec_devtype[MVF600_FEC], },
	{ .compatible = "fsl,imx6sx-fec", .data = &fec_devtype[IMX6SX_FEC], },
	{ .compatible = "fsl,imx6ul-fec", .data = &fec_devtype[IMX6UL_FEC], },
	{ /* sentinel */ }
};
MODULE_DEVICE_TABLE(of, fec_dt_ids);

static unsigned char macaddr[ETH_ALEN];
module_param_array(macaddr, byte, NULL, 0);
MODULE_PARM_DESC(macaddr, "FEC Ethernet MAC address");

#if defined(CONFIG_M5272)
/*
 * Some hardware gets it MAC address out of local flash memory.
 * if this is non-zero then assume it is the address to get MAC from.
 */
#if defined(CONFIG_NETtel)
#define	FEC_FLASHMAC	0xf0006006
#elif defined(CONFIG_GILBARCONAP) || defined(CONFIG_SCALES)
#define	FEC_FLASHMAC	0xf0006000
#elif defined(CONFIG_CANCam)
#define	FEC_FLASHMAC	0xf0020000
#elif defined (CONFIG_M5272C3)
#define	FEC_FLASHMAC	(0xffe04000 + 4)
#elif defined(CONFIG_MOD5272)
#define FEC_FLASHMAC	0xffc0406b
#else
#define	FEC_FLASHMAC	0
#endif
#endif /* CONFIG_M5272 */

/* The FEC stores dest/src/type/vlan, data, and checksum for receive packets.
 */
#define PKT_MAXBUF_SIZE		1522
#define PKT_MINBUF_SIZE		64
#define PKT_MAXBLR_SIZE		1536

/* FEC receive acceleration */
#define FEC_RACC_IPDIS		(1 << 1)
#define FEC_RACC_PRODIS		(1 << 2)
#define FEC_RACC_OPTIONS	(FEC_RACC_IPDIS | FEC_RACC_PRODIS)

/*
 * The 5270/5271/5280/5282/532x RX control register also contains maximum frame
 * size bits. Other FEC hardware does not, so we need to take that into
 * account when setting it.
 */
#if defined(CONFIG_M523x) || defined(CONFIG_M527x) || defined(CONFIG_M528x) || \
    defined(CONFIG_M520x) || defined(CONFIG_M532x) || defined(CONFIG_ARM)
#define	OPT_FRAME_SIZE	(PKT_MAXBUF_SIZE << 16)
#else
#define	OPT_FRAME_SIZE	0
#endif

/* FEC MII MMFR bits definition */
#define FEC_MMFR_ST		(1 << 30)
#define FEC_MMFR_OP_READ	(2 << 28)
#define FEC_MMFR_OP_WRITE	(1 << 28)
#define FEC_MMFR_PA(v)		((v & 0x1f) << 23)
#define FEC_MMFR_RA(v)		((v & 0x1f) << 18)
#define FEC_MMFR_TA		(2 << 16)
#define FEC_MMFR_DATA(v)	(v & 0xffff)
/* FEC ECR bits definition */
#define FEC_ECR_MAGICEN		(1 << 2)
#define FEC_ECR_SLEEP		(1 << 3)

#define FEC_MII_TIMEOUT		30000 /* us */

/* Transmitter timeout */
#define TX_TIMEOUT (2 * HZ)

#define FEC_PAUSE_FLAG_AUTONEG	0x1
#define FEC_PAUSE_FLAG_ENABLE	0x2
#define FEC_WOL_HAS_MAGIC_PACKET	(0x1 << 0)
#define FEC_WOL_FLAG_ENABLE		(0x1 << 1)
#define FEC_WOL_FLAG_SLEEP_ON		(0x1 << 2)

#define COPYBREAK_DEFAULT	256

#define TSO_HEADER_SIZE		128
/* Max number of allowed TCP segments for software TSO */
#define FEC_MAX_TSO_SEGS	100
#define FEC_MAX_SKB_DESCS	(FEC_MAX_TSO_SEGS * 2 + MAX_SKB_FRAGS)

#define IS_TSO_HEADER(txq, addr) \
	((addr >= txq->tso_hdrs_dma) && \
	(addr < txq->tso_hdrs_dma + txq->tx_ring_size * TSO_HEADER_SIZE))

static int mii_cnt;

static inline
struct bufdesc *fec_enet_get_nextdesc(struct bufdesc *bdp,
				      struct fec_enet_private *fep,
				      int queue_id)
{
	struct bufdesc *new_bd = bdp + 1;
	struct bufdesc_ex *ex_new_bd = (struct bufdesc_ex *)bdp + 1;
	struct fec_enet_priv_tx_q *txq = fep->tx_queue[queue_id];
	struct fec_enet_priv_rx_q *rxq = fep->rx_queue[queue_id];
	struct bufdesc_ex *ex_base;
	struct bufdesc *base;
	int ring_size;

	if (bdp >= txq->tx_bd_base) {
		base = txq->tx_bd_base;
		ring_size = txq->tx_ring_size;
		ex_base = (struct bufdesc_ex *)txq->tx_bd_base;
	} else {
		base = rxq->rx_bd_base;
		ring_size = rxq->rx_ring_size;
		ex_base = (struct bufdesc_ex *)rxq->rx_bd_base;
	}

	if (fep->bufdesc_ex)
		return (struct bufdesc *)((ex_new_bd >= (ex_base + ring_size)) ?
			ex_base : ex_new_bd);
	else
		return (new_bd >= (base + ring_size)) ?
			base : new_bd;
}

static inline
struct bufdesc *fec_enet_get_prevdesc(struct bufdesc *bdp,
				      struct fec_enet_private *fep,
				      int queue_id)
{
	struct bufdesc *new_bd = bdp - 1;
	struct bufdesc_ex *ex_new_bd = (struct bufdesc_ex *)bdp - 1;
	struct fec_enet_priv_tx_q *txq = fep->tx_queue[queue_id];
	struct fec_enet_priv_rx_q *rxq = fep->rx_queue[queue_id];
	struct bufdesc_ex *ex_base;
	struct bufdesc *base;
	int ring_size;

	if (bdp >= txq->tx_bd_base) {
		base = txq->tx_bd_base;
		ring_size = txq->tx_ring_size;
		ex_base = (struct bufdesc_ex *)txq->tx_bd_base;
	} else {
		base = rxq->rx_bd_base;
		ring_size = rxq->rx_ring_size;
		ex_base = (struct bufdesc_ex *)rxq->rx_bd_base;
	}

	if (fep->bufdesc_ex)
		return (struct bufdesc *)((ex_new_bd < ex_base) ?
			(ex_new_bd + ring_size) : ex_new_bd);
	else
		return (new_bd < base) ? (new_bd + ring_size) : new_bd;
}

static int fec_enet_get_bd_index(struct bufdesc *base, struct bufdesc *bdp,
				struct fec_enet_private *fep)
{
	return ((const char *)bdp - (const char *)base) / fep->bufdesc_size;
}

static int fec_enet_get_free_txdesc_num(struct fec_enet_private *fep,
					struct fec_enet_priv_tx_q *txq)
{
	int entries;

	entries = ((const char *)txq->dirty_tx -
			(const char *)txq->cur_tx) / fep->bufdesc_size - 1;

	return entries > 0 ? entries : entries + txq->tx_ring_size;
}

static void swap_buffer(void *bufaddr, int len)
{
	int i;
	unsigned int *buf = bufaddr;

	for (i = 0; i < len; i += 4, buf++)
		swab32s(buf);
}

static void swap_buffer2(void *dst_buf, void *src_buf, int len)
{
	int i;
	unsigned int *src = src_buf;
	unsigned int *dst = dst_buf;

	for (i = 0; i < len; i += 4, src++, dst++)
		*dst = swab32p(src);
}

static void fec_dump(struct net_device *ndev)
{
	struct fec_enet_private *fep = netdev_priv(ndev);
	struct bufdesc *bdp;
	struct fec_enet_priv_tx_q *txq;
	int index = 0;

	netdev_info(ndev, "TX ring dump\n");
	pr_info("Nr     SC     addr       len  SKB\n");

	txq = fep->tx_queue[0];
	bdp = txq->tx_bd_base;

	do {
		pr_info("%3u %c%c 0x%04x 0x%08lx %4u %p\n",
			index,
			bdp == txq->cur_tx ? 'S' : ' ',
			bdp == txq->dirty_tx ? 'H' : ' ',
			bdp->cbd_sc, bdp->cbd_bufaddr, bdp->cbd_datlen,
			txq->tx_skbuff[index]);
		bdp = fec_enet_get_nextdesc(bdp, fep, 0);
		index++;
	} while (bdp != txq->tx_bd_base);
}

static inline bool is_ipv4_pkt(struct sk_buff *skb)
{
	return skb->protocol == htons(ETH_P_IP) && ip_hdr(skb)->version == 4;
}

static int
fec_enet_clear_csum(struct sk_buff *skb, struct net_device *ndev)
{
	/* Only run for packets requiring a checksum. */
	if (skb->ip_summed != CHECKSUM_PARTIAL)
		return 0;

	if (unlikely(skb_cow_head(skb, 0)))
		return -1;

	if (is_ipv4_pkt(skb))
		ip_hdr(skb)->check = 0;
	*(__sum16 *)(skb->head + skb->csum_start + skb->csum_offset) = 0;

	return 0;
}

static int
fec_enet_txq_submit_frag_skb(struct fec_enet_priv_tx_q *txq,
			     struct sk_buff *skb,
			     struct net_device *ndev)
{
	struct fec_enet_private *fep = netdev_priv(ndev);
	struct bufdesc *bdp = txq->cur_tx;
	struct bufdesc_ex *ebdp;
	int nr_frags = skb_shinfo(skb)->nr_frags;
	unsigned short queue = skb_get_queue_mapping(skb);
	int frag, frag_len;
	unsigned short status;
	unsigned int estatus = 0;
	skb_frag_t *this_frag;
	unsigned int index;
	void *bufaddr;
	dma_addr_t addr;
	int i;

	for (frag = 0; frag < nr_frags; frag++) {
		this_frag = &skb_shinfo(skb)->frags[frag];
		bdp = fec_enet_get_nextdesc(bdp, fep, queue);
		ebdp = (struct bufdesc_ex *)bdp;

		status = bdp->cbd_sc;
		status &= ~BD_ENET_TX_STATS;
		status |= (BD_ENET_TX_TC | BD_ENET_TX_READY);
		frag_len = skb_shinfo(skb)->frags[frag].size;

		/* Handle the last BD specially */
		if (frag == nr_frags - 1) {
			status |= (BD_ENET_TX_INTR | BD_ENET_TX_LAST);
			if (fep->bufdesc_ex) {
				estatus |= BD_ENET_TX_INT;
				if (unlikely(skb_shinfo(skb)->tx_flags &
					SKBTX_HW_TSTAMP && fep->hwts_tx_en))
					estatus |= BD_ENET_TX_TS;
			}
		}

		if (fep->bufdesc_ex) {
			if (fep->quirks & FEC_QUIRK_HAS_AVB)
				estatus |= FEC_TX_BD_FTYPE(queue);
			if (skb->ip_summed == CHECKSUM_PARTIAL)
				estatus |= BD_ENET_TX_PINS | BD_ENET_TX_IINS;
			ebdp->cbd_bdu = 0;
			ebdp->cbd_esc = estatus;
		}

		bufaddr = page_address(this_frag->page.p) + this_frag->page_offset;

		index = fec_enet_get_bd_index(txq->tx_bd_base, bdp, fep);
		if (((unsigned long) bufaddr) & fep->tx_align ||
			fep->quirks & FEC_QUIRK_SWAP_FRAME) {
			memcpy(txq->tx_bounce[index], bufaddr, frag_len);
			bufaddr = txq->tx_bounce[index];

			if (fep->quirks & FEC_QUIRK_SWAP_FRAME)
				swap_buffer(bufaddr, frag_len);
		}

		addr = dma_map_single(&fep->pdev->dev, bufaddr, frag_len,
				      DMA_TO_DEVICE);
		if (dma_mapping_error(&fep->pdev->dev, addr)) {
			dev_kfree_skb_any(skb);
			if (net_ratelimit())
				netdev_err(ndev, "Tx DMA memory map failed\n");
			goto dma_mapping_error;
		}

		bdp->cbd_bufaddr = addr;
		bdp->cbd_datlen = frag_len;
		bdp->cbd_sc = status;
	}

	txq->cur_tx = bdp;

	return 0;

dma_mapping_error:
	bdp = txq->cur_tx;
	for (i = 0; i < frag; i++) {
		bdp = fec_enet_get_nextdesc(bdp, fep, queue);
		dma_unmap_single(&fep->pdev->dev, bdp->cbd_bufaddr,
				bdp->cbd_datlen, DMA_TO_DEVICE);
	}
	return NETDEV_TX_OK;
}

static int fec_enet_txq_submit_skb(struct fec_enet_priv_tx_q *txq,
				   struct sk_buff *skb, struct net_device *ndev)
{
	struct fec_enet_private *fep = netdev_priv(ndev);
	int nr_frags = skb_shinfo(skb)->nr_frags;
	struct bufdesc *bdp, *last_bdp;
	void *bufaddr;
	dma_addr_t addr;
	unsigned short status;
	unsigned short buflen;
	unsigned short queue;
	unsigned int estatus = 0;
	unsigned int index;
	int entries_free;
	int ret;

	entries_free = fec_enet_get_free_txdesc_num(fep, txq);
	if (entries_free < MAX_SKB_FRAGS + 1) {
		dev_kfree_skb_any(skb);
		if (net_ratelimit())
			netdev_err(ndev, "NOT enough BD for SG!\n");
		return NETDEV_TX_OK;
	}

	/* Protocol checksum off-load for TCP and UDP. */
	if (fec_enet_clear_csum(skb, ndev)) {
		dev_kfree_skb_any(skb);
		return NETDEV_TX_OK;
	}

	/* Fill in a Tx ring entry */
	bdp = txq->cur_tx;
	status = bdp->cbd_sc;
	status &= ~BD_ENET_TX_STATS;

	/* Set buffer length and buffer pointer */
	bufaddr = skb->data;
	buflen = skb_headlen(skb);

	queue = skb_get_queue_mapping(skb);
	index = fec_enet_get_bd_index(txq->tx_bd_base, bdp, fep);
	if (((unsigned long) bufaddr) & fep->tx_align ||
		fep->quirks & FEC_QUIRK_SWAP_FRAME) {
		memcpy(txq->tx_bounce[index], skb->data, buflen);
		bufaddr = txq->tx_bounce[index];

		if (fep->quirks & FEC_QUIRK_SWAP_FRAME)
			swap_buffer(bufaddr, buflen);
	}

	/* Push the data cache so the CPM does not get stale memory data. */
	addr = dma_map_single(&fep->pdev->dev, bufaddr, buflen, DMA_TO_DEVICE);
	if (dma_mapping_error(&fep->pdev->dev, addr)) {
		dev_kfree_skb_any(skb);
		if (net_ratelimit())
			netdev_err(ndev, "Tx DMA memory map failed\n");
		return NETDEV_TX_OK;
	}

	if (nr_frags) {
		ret = fec_enet_txq_submit_frag_skb(txq, skb, ndev);
		if (ret)
			return ret;
	} else {
		status |= (BD_ENET_TX_INTR | BD_ENET_TX_LAST);
		if (fep->bufdesc_ex) {
			estatus = BD_ENET_TX_INT;
			if (unlikely(skb_shinfo(skb)->tx_flags &
				SKBTX_HW_TSTAMP && fep->hwts_tx_en))
				estatus |= BD_ENET_TX_TS;
		}
	}

	if (fep->bufdesc_ex) {

		struct bufdesc_ex *ebdp = (struct bufdesc_ex *)bdp;

		if (unlikely(skb_shinfo(skb)->tx_flags & SKBTX_HW_TSTAMP &&
			fep->hwts_tx_en))
			skb_shinfo(skb)->tx_flags |= SKBTX_IN_PROGRESS;

		if (fep->quirks & FEC_QUIRK_HAS_AVB)
			estatus |= FEC_TX_BD_FTYPE(queue);

		if (skb->ip_summed == CHECKSUM_PARTIAL)
			estatus |= BD_ENET_TX_PINS | BD_ENET_TX_IINS;

		ebdp->cbd_bdu = 0;
		ebdp->cbd_esc = estatus;
	}

	last_bdp = txq->cur_tx;
	index = fec_enet_get_bd_index(txq->tx_bd_base, last_bdp, fep);
	/* Save skb pointer */
	txq->tx_skbuff[index] = skb;

	bdp->cbd_datlen = buflen;
	bdp->cbd_bufaddr = addr;

	/* Send it on its way.  Tell FEC it's ready, interrupt when done,
	 * it's the last BD of the frame, and to put the CRC on the end.
	 */
	status |= (BD_ENET_TX_READY | BD_ENET_TX_TC);
	bdp->cbd_sc = status;

	/* If this was the last BD in the ring, start at the beginning again. */
	bdp = fec_enet_get_nextdesc(last_bdp, fep, queue);

	skb_tx_timestamp(skb);

	txq->cur_tx = bdp;

	/* Trigger transmission start */
	writel(0, fep->hwp + FEC_X_DES_ACTIVE(queue));

	return 0;
}

static int
fec_enet_txq_put_data_tso(struct fec_enet_priv_tx_q *txq, struct sk_buff *skb,
			  struct net_device *ndev,
			  struct bufdesc *bdp, int index, char *data,
			  int size, bool last_tcp, bool is_last)
{
	struct fec_enet_private *fep = netdev_priv(ndev);
	struct bufdesc_ex *ebdp = container_of(bdp, struct bufdesc_ex, desc);
	unsigned short queue = skb_get_queue_mapping(skb);
	unsigned short status;
	unsigned int estatus = 0;
	dma_addr_t addr;

	status = bdp->cbd_sc;
	status &= ~BD_ENET_TX_STATS;

	status |= (BD_ENET_TX_TC | BD_ENET_TX_READY);

	if (((unsigned long) data) & fep->tx_align ||
		fep->quirks & FEC_QUIRK_SWAP_FRAME) {
		memcpy(txq->tx_bounce[index], data, size);
		data = txq->tx_bounce[index];

		if (fep->quirks & FEC_QUIRK_SWAP_FRAME)
			swap_buffer(data, size);
	}

	addr = dma_map_single(&fep->pdev->dev, data, size, DMA_TO_DEVICE);
	if (dma_mapping_error(&fep->pdev->dev, addr)) {
		dev_kfree_skb_any(skb);
		if (net_ratelimit())
			netdev_err(ndev, "Tx DMA memory map failed\n");
		return NETDEV_TX_BUSY;
	}

	bdp->cbd_datlen = size;
	bdp->cbd_bufaddr = addr;

	if (fep->bufdesc_ex) {
		if (fep->quirks & FEC_QUIRK_HAS_AVB)
			estatus |= FEC_TX_BD_FTYPE(queue);
		if (skb->ip_summed == CHECKSUM_PARTIAL)
			estatus |= BD_ENET_TX_PINS | BD_ENET_TX_IINS;
		ebdp->cbd_bdu = 0;
		ebdp->cbd_esc = estatus;
	}

	/* Handle the last BD specially */
	if (last_tcp)
		status |= (BD_ENET_TX_LAST | BD_ENET_TX_TC);
	if (is_last) {
		status |= BD_ENET_TX_INTR;
		if (fep->bufdesc_ex)
			ebdp->cbd_esc |= BD_ENET_TX_INT;
	}

	bdp->cbd_sc = status;

	return 0;
}

static int
fec_enet_txq_put_hdr_tso(struct fec_enet_priv_tx_q *txq,
			 struct sk_buff *skb, struct net_device *ndev,
			 struct bufdesc *bdp, int index)
{
	struct fec_enet_private *fep = netdev_priv(ndev);
	int hdr_len = skb_transport_offset(skb) + tcp_hdrlen(skb);
	struct bufdesc_ex *ebdp = container_of(bdp, struct bufdesc_ex, desc);
	unsigned short queue = skb_get_queue_mapping(skb);
	void *bufaddr;
	unsigned long dmabuf;
	unsigned short status;
	unsigned int estatus = 0;

	status = bdp->cbd_sc;
	status &= ~BD_ENET_TX_STATS;
	status |= (BD_ENET_TX_TC | BD_ENET_TX_READY);

	bufaddr = txq->tso_hdrs + index * TSO_HEADER_SIZE;
	dmabuf = txq->tso_hdrs_dma + index * TSO_HEADER_SIZE;
	if (((unsigned long)bufaddr) & fep->tx_align ||
		fep->quirks & FEC_QUIRK_SWAP_FRAME) {
		memcpy(txq->tx_bounce[index], skb->data, hdr_len);
		bufaddr = txq->tx_bounce[index];

		if (fep->quirks & FEC_QUIRK_SWAP_FRAME)
			swap_buffer(bufaddr, hdr_len);

		dmabuf = dma_map_single(&fep->pdev->dev, bufaddr,
					hdr_len, DMA_TO_DEVICE);
		if (dma_mapping_error(&fep->pdev->dev, dmabuf)) {
			dev_kfree_skb_any(skb);
			if (net_ratelimit())
				netdev_err(ndev, "Tx DMA memory map failed\n");
			return NETDEV_TX_BUSY;
		}
	}

	bdp->cbd_bufaddr = dmabuf;
	bdp->cbd_datlen = hdr_len;

	if (fep->bufdesc_ex) {
		if (fep->quirks & FEC_QUIRK_HAS_AVB)
			estatus |= FEC_TX_BD_FTYPE(queue);
		if (skb->ip_summed == CHECKSUM_PARTIAL)
			estatus |= BD_ENET_TX_PINS | BD_ENET_TX_IINS;
		ebdp->cbd_bdu = 0;
		ebdp->cbd_esc = estatus;
	}

	bdp->cbd_sc = status;

	return 0;
}

static int fec_enet_txq_submit_tso(struct fec_enet_priv_tx_q *txq,
				   struct sk_buff *skb,
				   struct net_device *ndev)
{
	struct fec_enet_private *fep = netdev_priv(ndev);
	int hdr_len = skb_transport_offset(skb) + tcp_hdrlen(skb);
	int total_len, data_left;
	struct bufdesc *bdp = txq->cur_tx;
	unsigned short queue = skb_get_queue_mapping(skb);
	struct tso_t tso;
	unsigned int index = 0;
	int ret;

	if (tso_count_descs(skb) >= fec_enet_get_free_txdesc_num(fep, txq)) {
		dev_kfree_skb_any(skb);
		if (net_ratelimit())
			netdev_err(ndev, "NOT enough BD for TSO!\n");
		return NETDEV_TX_OK;
	}

	/* Protocol checksum off-load for TCP and UDP. */
	if (fec_enet_clear_csum(skb, ndev)) {
		dev_kfree_skb_any(skb);
		return NETDEV_TX_OK;
	}

	/* Initialize the TSO handler, and prepare the first payload */
	tso_start(skb, &tso);

	total_len = skb->len - hdr_len;
	while (total_len > 0) {
		char *hdr;

		index = fec_enet_get_bd_index(txq->tx_bd_base, bdp, fep);
		data_left = min_t(int, skb_shinfo(skb)->gso_size, total_len);
		total_len -= data_left;

		/* prepare packet headers: MAC + IP + TCP */
		hdr = txq->tso_hdrs + index * TSO_HEADER_SIZE;
		tso_build_hdr(skb, hdr, &tso, data_left, total_len == 0);
		ret = fec_enet_txq_put_hdr_tso(txq, skb, ndev, bdp, index);
		if (ret)
			goto err_release;

		while (data_left > 0) {
			int size;

			size = min_t(int, tso.size, data_left);
			bdp = fec_enet_get_nextdesc(bdp, fep, queue);
			index = fec_enet_get_bd_index(txq->tx_bd_base,
						      bdp, fep);
			ret = fec_enet_txq_put_data_tso(txq, skb, ndev,
							bdp, index,
							tso.data, size,
							size == data_left,
							total_len == 0);
			if (ret)
				goto err_release;

			data_left -= size;
			tso_build_data(skb, &tso, size);
		}
<<<<<<< HEAD

		bdp = fec_enet_get_nextdesc(bdp, fep, queue);
	}

	/* Save skb pointer */
	txq->tx_skbuff[index] = skb;

=======

		bdp = fec_enet_get_nextdesc(bdp, fep, queue);
	}

	/* Save skb pointer */
	txq->tx_skbuff[index] = skb;

>>>>>>> 0e136a71
	skb_tx_timestamp(skb);
	txq->cur_tx = bdp;

	/* Trigger transmission start */
	if (!(fep->quirks & FEC_QUIRK_ERR007885) ||
	    !readl(fep->hwp + FEC_X_DES_ACTIVE(queue)) ||
	    !readl(fep->hwp + FEC_X_DES_ACTIVE(queue)) ||
	    !readl(fep->hwp + FEC_X_DES_ACTIVE(queue)) ||
	    !readl(fep->hwp + FEC_X_DES_ACTIVE(queue)))
		writel(0, fep->hwp + FEC_X_DES_ACTIVE(queue));

	return 0;

err_release:
	/* TODO: Release all used data descriptors for TSO */
	return ret;
}

static netdev_tx_t
fec_enet_start_xmit(struct sk_buff *skb, struct net_device *ndev)
{
	struct fec_enet_private *fep = netdev_priv(ndev);
	int entries_free;
	unsigned short queue;
	struct fec_enet_priv_tx_q *txq;
	struct netdev_queue *nq;
	int ret;

	queue = skb_get_queue_mapping(skb);
	txq = fep->tx_queue[queue];
	nq = netdev_get_tx_queue(ndev, queue);

	if (skb_is_gso(skb))
		ret = fec_enet_txq_submit_tso(txq, skb, ndev);
	else
		ret = fec_enet_txq_submit_skb(txq, skb, ndev);
	if (ret)
		return ret;

	entries_free = fec_enet_get_free_txdesc_num(fep, txq);
	if (entries_free <= txq->tx_stop_threshold)
		netif_tx_stop_queue(nq);

	return NETDEV_TX_OK;
}

/* Init RX & TX buffer descriptors
 */
static void fec_enet_bd_init(struct net_device *dev)
{
	struct fec_enet_private *fep = netdev_priv(dev);
	struct fec_enet_priv_tx_q *txq;
	struct fec_enet_priv_rx_q *rxq;
	struct bufdesc *bdp;
	unsigned int i;
	unsigned int q;

	for (q = 0; q < fep->num_rx_queues; q++) {
		/* Initialize the receive buffer descriptors. */
		rxq = fep->rx_queue[q];
		bdp = rxq->rx_bd_base;

		for (i = 0; i < rxq->rx_ring_size; i++) {

			/* Initialize the BD for every fragment in the page. */
			if (bdp->cbd_bufaddr)
				bdp->cbd_sc = BD_ENET_RX_EMPTY;
			else
				bdp->cbd_sc = 0;
			bdp = fec_enet_get_nextdesc(bdp, fep, q);
		}

		/* Set the last buffer to wrap */
		bdp = fec_enet_get_prevdesc(bdp, fep, q);
		bdp->cbd_sc |= BD_SC_WRAP;

		rxq->cur_rx = rxq->rx_bd_base;
	}

	for (q = 0; q < fep->num_tx_queues; q++) {
		/* ...and the same for transmit */
		txq = fep->tx_queue[q];
		bdp = txq->tx_bd_base;
		txq->cur_tx = bdp;

		for (i = 0; i < txq->tx_ring_size; i++) {
			/* Initialize the BD for every fragment in the page. */
			bdp->cbd_sc = 0;
			if (txq->tx_skbuff[i]) {
				dev_kfree_skb_any(txq->tx_skbuff[i]);
				txq->tx_skbuff[i] = NULL;
			}
			bdp->cbd_bufaddr = 0;
			bdp = fec_enet_get_nextdesc(bdp, fep, q);
		}

		/* Set the last buffer to wrap */
		bdp = fec_enet_get_prevdesc(bdp, fep, q);
		bdp->cbd_sc |= BD_SC_WRAP;
		txq->dirty_tx = bdp;
	}
}

static void fec_enet_active_rxring(struct net_device *ndev)
{
	struct fec_enet_private *fep = netdev_priv(ndev);
	int i;

	for (i = 0; i < fep->num_rx_queues; i++)
		writel(0, fep->hwp + FEC_R_DES_ACTIVE(i));
}

static void fec_enet_enable_ring(struct net_device *ndev)
{
	struct fec_enet_private *fep = netdev_priv(ndev);
	struct fec_enet_priv_tx_q *txq;
	struct fec_enet_priv_rx_q *rxq;
	int i;

	for (i = 0; i < fep->num_rx_queues; i++) {
		rxq = fep->rx_queue[i];
		writel(rxq->bd_dma, fep->hwp + FEC_R_DES_START(i));
		writel(PKT_MAXBLR_SIZE, fep->hwp + FEC_R_BUFF_SIZE(i));

		/* enable DMA1/2 */
		if (i)
			writel(RCMR_MATCHEN | RCMR_CMP(i),
			       fep->hwp + FEC_RCMR(i));
	}

	for (i = 0; i < fep->num_tx_queues; i++) {
		txq = fep->tx_queue[i];
		writel(txq->bd_dma, fep->hwp + FEC_X_DES_START(i));

		/* enable DMA1/2 */
		if (i)
			writel(DMA_CLASS_EN | IDLE_SLOPE(i),
			       fep->hwp + FEC_DMA_CFG(i));
	}
<<<<<<< HEAD
}

static void fec_enet_reset_skb(struct net_device *ndev)
{
	struct fec_enet_private *fep = netdev_priv(ndev);
	struct fec_enet_priv_tx_q *txq;
	int i, j;

	for (i = 0; i < fep->num_tx_queues; i++) {
		txq = fep->tx_queue[i];

		for (j = 0; j < txq->tx_ring_size; j++) {
			if (txq->tx_skbuff[j]) {
				dev_kfree_skb_any(txq->tx_skbuff[j]);
				txq->tx_skbuff[j] = NULL;
			}
		}
	}
}

=======
}

static void fec_enet_reset_skb(struct net_device *ndev)
{
	struct fec_enet_private *fep = netdev_priv(ndev);
	struct fec_enet_priv_tx_q *txq;
	int i, j;

	for (i = 0; i < fep->num_tx_queues; i++) {
		txq = fep->tx_queue[i];

		for (j = 0; j < txq->tx_ring_size; j++) {
			if (txq->tx_skbuff[j]) {
				dev_kfree_skb_any(txq->tx_skbuff[j]);
				txq->tx_skbuff[j] = NULL;
			}
		}
	}
}

>>>>>>> 0e136a71
/*
 * This function is called to start or restart the FEC during a link
 * change, transmit timeout, or to reconfigure the FEC.  The network
 * packet processing for this device must be stopped before this call.
 */
static void
fec_restart(struct net_device *ndev)
{
	struct fec_enet_private *fep = netdev_priv(ndev);
	u32 val;
	u32 temp_mac[2];
	u32 rcntl = OPT_FRAME_SIZE | 0x04;
	u32 ecntl = FEC_ENET_ETHEREN; /* ETHEREN */

	/* Whack a reset.  We should wait for this.
	 * For i.MX6SX SOC, enet use AXI bus, we use disable MAC
	 * instead of reset MAC itself.
	 */
	if (fep->quirks & FEC_QUIRK_HAS_AVB) {
		writel(0, fep->hwp + FEC_ECNTRL);
	} else {
		writel(1, fep->hwp + FEC_ECNTRL);
		udelay(10);
	}

	/*
	 * enet-mac reset will reset mac address registers too,
	 * so need to reconfigure it.
	 */
	if (fep->quirks & FEC_QUIRK_ENET_MAC) {
		memcpy(&temp_mac, ndev->dev_addr, ETH_ALEN);
		writel(cpu_to_be32(temp_mac[0]), fep->hwp + FEC_ADDR_LOW);
		writel(cpu_to_be32(temp_mac[1]), fep->hwp + FEC_ADDR_HIGH);
	}

	/* Clear any outstanding interrupt. */
	writel(0xffffffff, fep->hwp + FEC_IEVENT);

	fec_enet_bd_init(ndev);

	fec_enet_enable_ring(ndev);

	/* Reset tx SKB buffers. */
	fec_enet_reset_skb(ndev);

	/* Enable MII mode */
	if (fep->full_duplex == DUPLEX_FULL) {
		/* FD enable */
		writel(0x04, fep->hwp + FEC_X_CNTRL);
	} else {
		/* No Rcv on Xmit */
		rcntl |= 0x02;
		writel(0x0, fep->hwp + FEC_X_CNTRL);
	}

	/* Set MII speed */
	writel(fep->phy_speed, fep->hwp + FEC_MII_SPEED);

#if !defined(CONFIG_M5272)
	/* set RX checksum */
	val = readl(fep->hwp + FEC_RACC);
	if (fep->csum_flags & FLAG_RX_CSUM_ENABLED)
		val |= FEC_RACC_OPTIONS;
	else
		val &= ~FEC_RACC_OPTIONS;
	writel(val, fep->hwp + FEC_RACC);
#endif

	/*
	 * The phy interface and speed need to get configured
	 * differently on enet-mac.
	 */
	if (fep->quirks & FEC_QUIRK_ENET_MAC) {
		/* Enable flow control and length check */
		rcntl |= 0x40000000 | 0x00000020;

		/* RGMII, RMII or MII */
		if (fep->phy_interface == PHY_INTERFACE_MODE_RGMII)
			rcntl |= (1 << 6);
		else if (fep->phy_interface == PHY_INTERFACE_MODE_RMII)
			rcntl |= (1 << 8);
		else
			rcntl &= ~(1 << 8);

		/* 1G, 100M or 10M */
		if (fep->phy_dev) {
			if (fep->phy_dev->speed == SPEED_1000)
				ecntl |= (1 << 5);
			else if (fep->phy_dev->speed == SPEED_100)
				rcntl &= ~(1 << 9);
			else
				rcntl |= (1 << 9);
		}
	} else {
#ifdef FEC_MIIGSK_ENR
		if (fep->quirks & FEC_QUIRK_USE_GASKET) {
			u32 cfgr;
			/* disable the gasket and wait */
			writel(0, fep->hwp + FEC_MIIGSK_ENR);
			while (readl(fep->hwp + FEC_MIIGSK_ENR) & 4)
				udelay(1);

			/*
			 * configure the gasket:
			 *   RMII, 50 MHz, no loopback, no echo
			 *   MII, 25 MHz, no loopback, no echo
			 */
			cfgr = (fep->phy_interface == PHY_INTERFACE_MODE_RMII)
				? BM_MIIGSK_CFGR_RMII : BM_MIIGSK_CFGR_MII;
			if (fep->phy_dev && fep->phy_dev->speed == SPEED_10)
				cfgr |= BM_MIIGSK_CFGR_FRCONT_10M;
			writel(cfgr, fep->hwp + FEC_MIIGSK_CFGR);

			/* re-enable the gasket */
			writel(2, fep->hwp + FEC_MIIGSK_ENR);
		}
#endif
	}

#if !defined(CONFIG_M5272)
	/* enable pause frame*/
	if ((fep->pause_flag & FEC_PAUSE_FLAG_ENABLE) ||
	    ((fep->pause_flag & FEC_PAUSE_FLAG_AUTONEG) &&
	     fep->phy_dev && fep->phy_dev->pause)) {
		rcntl |= FEC_ENET_FCE;

		/* set FIFO threshold parameter to reduce overrun */
		writel(FEC_ENET_RSEM_V, fep->hwp + FEC_R_FIFO_RSEM);
		writel(FEC_ENET_RSFL_V, fep->hwp + FEC_R_FIFO_RSFL);
		writel(FEC_ENET_RAEM_V, fep->hwp + FEC_R_FIFO_RAEM);
		writel(FEC_ENET_RAFL_V, fep->hwp + FEC_R_FIFO_RAFL);

		/* OPD */
		writel(FEC_ENET_OPD_V, fep->hwp + FEC_OPD);
	} else {
		rcntl &= ~FEC_ENET_FCE;
	}
#endif /* !defined(CONFIG_M5272) */

	writel(rcntl, fep->hwp + FEC_R_CNTRL);

	/* Setup multicast filter. */
	set_multicast_list(ndev);
#ifndef CONFIG_M5272
	writel(0, fep->hwp + FEC_HASH_TABLE_HIGH);
	writel(0, fep->hwp + FEC_HASH_TABLE_LOW);
#endif

	if (fep->quirks & FEC_QUIRK_ENET_MAC) {
		/* enable ENET endian swap */
		ecntl |= (1 << 8);
		/* enable ENET store and forward mode */
		writel(1 << 8, fep->hwp + FEC_X_WMRK);
	}

	if (fep->bufdesc_ex)
		ecntl |= (1 << 4);

#ifndef CONFIG_M5272
	/* Enable the MIB statistic event counters */
	writel(0 << 31, fep->hwp + FEC_MIB_CTRLSTAT);
#endif

	/* And last, enable the transmit and receive processing */
	writel(ecntl, fep->hwp + FEC_ECNTRL);
	fec_enet_active_rxring(ndev);

	if (fep->bufdesc_ex)
		fec_ptp_start_cyclecounter(ndev);

	/* Enable interrupts we wish to service */
	if (fep->link)
		writel(FEC_DEFAULT_IMASK, fep->hwp + FEC_IMASK);
	else
		writel(FEC_ENET_MII, fep->hwp + FEC_IMASK);

	/* Init the interrupt coalescing */
	fec_enet_itr_coal_init(ndev);

}

static int fec_enet_stop_mode(struct fec_enet_private *fep, bool enabled)
{
	struct fec_platform_data *pdata = fep->pdev->dev.platform_data;

	if (fep->gpr.gpr) {
		if (enabled)
			regmap_update_bits(fep->gpr.gpr, fep->gpr.req_gpr,
					   1 << fep->gpr.req_bit,
					   1 << fep->gpr.req_bit);
		else
			regmap_update_bits(fep->gpr.gpr, fep->gpr.req_gpr,
					   1 << fep->gpr.req_bit,
					   0);
	} else if (pdata && pdata->sleep_mode_enable) {
		pdata->sleep_mode_enable(enabled);
	}

	return 0;
}

static void
fec_stop(struct net_device *ndev)
{
	struct fec_enet_private *fep = netdev_priv(ndev);
	u32 rmii_mode = readl(fep->hwp + FEC_R_CNTRL) & (1 << 8);
	u32 val;

	/* We cannot expect a graceful transmit stop without link !!! */
	if (fep->link) {
		writel(1, fep->hwp + FEC_X_CNTRL); /* Graceful transmit stop */
		udelay(10);
		if (!(readl(fep->hwp + FEC_IEVENT) & FEC_ENET_GRA))
			netdev_err(ndev, "Graceful transmit stop did not complete!\n");
	}

	/* Whack a reset.  We should wait for this.
	 * For i.MX6SX SOC, enet use AXI bus, we use disable MAC
	 * instead of reset MAC itself.
	 */
	if (!(fep->wol_flag & FEC_WOL_FLAG_SLEEP_ON)) {
		if (fep->quirks & FEC_QUIRK_HAS_AVB) {
			writel(0, fep->hwp + FEC_ECNTRL);
		} else {
			writel(1, fep->hwp + FEC_ECNTRL);
			udelay(10);
		}
		writel(FEC_TIMER_DISABLED_IMASK, fep->hwp + FEC_IMASK);
	} else {
		writel(FEC_TIMER_DISABLED_IMASK | FEC_ENET_WAKEUP, fep->hwp + FEC_IMASK);
		val = readl(fep->hwp + FEC_ECNTRL);
		val |= (FEC_ECR_MAGICEN | FEC_ECR_SLEEP);
		writel(val, fep->hwp + FEC_ECNTRL);

		fec_enet_stop_mode(fep, true);
	}
	writel(fep->phy_speed, fep->hwp + FEC_MII_SPEED);

	/* We have to keep ENET enabled to have MII interrupt stay working */
	if (fep->quirks & FEC_QUIRK_ENET_MAC &&
		!(fep->wol_flag & FEC_WOL_FLAG_SLEEP_ON)) {
		writel(2, fep->hwp + FEC_ECNTRL);
		writel(rmii_mode, fep->hwp + FEC_R_CNTRL);
	}
}


static void
fec_timeout(struct net_device *ndev)
{
	struct fec_enet_private *fep = netdev_priv(ndev);

	fec_dump(ndev);

	ndev->stats.tx_errors++;

	schedule_work(&fep->tx_timeout_work);
}

static void fec_enet_timeout_work(struct work_struct *work)
{
	struct fec_enet_private *fep =
		container_of(work, struct fec_enet_private, tx_timeout_work);
	struct net_device *ndev = fep->netdev;

	rtnl_lock();
	if (netif_device_present(ndev) || netif_running(ndev)) {
		napi_disable(&fep->napi);
		netif_tx_lock_bh(ndev);
		fec_restart(ndev);
		netif_wake_queue(ndev);
		netif_tx_unlock_bh(ndev);
		napi_enable(&fep->napi);
	}
	rtnl_unlock();
}

static void
fec_enet_hwtstamp(struct fec_enet_private *fep, unsigned ts,
	struct skb_shared_hwtstamps *hwtstamps)
{
	unsigned long flags;
	u64 ns;

	spin_lock_irqsave(&fep->tmreg_lock, flags);
	ns = timecounter_cyc2time(&fep->tc, ts);
	spin_unlock_irqrestore(&fep->tmreg_lock, flags);

	memset(hwtstamps, 0, sizeof(*hwtstamps));
	hwtstamps->hwtstamp = ns_to_ktime(ns);
}

static void
fec_enet_tx_queue(struct net_device *ndev, u16 queue_id)
{
	struct	fec_enet_private *fep;
	struct bufdesc *bdp, *bdp_t;
	unsigned short status;
	struct	sk_buff	*skb;
	struct fec_enet_priv_tx_q *txq;
	struct netdev_queue *nq;
	int	index = 0;
	int	i, bdnum;
	int	entries_free;

	fep = netdev_priv(ndev);
<<<<<<< HEAD
=======

	queue_id = FEC_ENET_GET_QUQUE(queue_id);

	txq = fep->tx_queue[queue_id];
	/* get next bdp of dirty_tx */
	nq = netdev_get_tx_queue(ndev, queue_id);
	bdp = txq->dirty_tx;
>>>>>>> 0e136a71

	queue_id = FEC_ENET_GET_QUQUE(queue_id);

	txq = fep->tx_queue[queue_id];
	/* get next bdp of dirty_tx */
<<<<<<< HEAD
	nq = netdev_get_tx_queue(ndev, queue_id);
	bdp = txq->dirty_tx;

	/* get next bdp of dirty_tx */
=======
>>>>>>> 0e136a71
	bdp = fec_enet_get_nextdesc(bdp, fep, queue_id);

	while (((status = bdp->cbd_sc) & BD_ENET_TX_READY) == 0) {

		/* current queue is empty */
		if (bdp == txq->cur_tx)
			break;

		bdp_t = bdp;
		bdnum = 1;
		index = fec_enet_get_bd_index(txq->tx_bd_base, bdp_t, fep);
		skb = txq->tx_skbuff[index];
		while (!skb) {
			bdp_t = fec_enet_get_nextdesc(bdp_t, fep, queue_id);
			index = fec_enet_get_bd_index(txq->tx_bd_base, bdp_t, fep);
			skb = txq->tx_skbuff[index];
			bdnum++;
		}
		if ((status = bdp_t->cbd_sc) & BD_ENET_TX_READY)
			break;

		for (i = 0; i < bdnum; i++) {
			if (!IS_TSO_HEADER(txq, bdp->cbd_bufaddr))
				dma_unmap_single(&fep->pdev->dev, bdp->cbd_bufaddr,
						 bdp->cbd_datlen, DMA_TO_DEVICE);
			bdp->cbd_bufaddr = 0;
			if (i < bdnum - 1)
				bdp = fec_enet_get_nextdesc(bdp, fep, queue_id);
		}
		txq->tx_skbuff[index] = NULL;

		/* Check for errors. */
		if (status & (BD_ENET_TX_HB | BD_ENET_TX_LC |
				   BD_ENET_TX_RL | BD_ENET_TX_UN |
				   BD_ENET_TX_CSL)) {
			ndev->stats.tx_errors++;
			if (status & BD_ENET_TX_HB)  /* No heartbeat */
				ndev->stats.tx_heartbeat_errors++;
			if (status & BD_ENET_TX_LC)  /* Late collision */
				ndev->stats.tx_window_errors++;
			if (status & BD_ENET_TX_RL)  /* Retrans limit */
				ndev->stats.tx_aborted_errors++;
			if (status & BD_ENET_TX_UN)  /* Underrun */
				ndev->stats.tx_fifo_errors++;
			if (status & BD_ENET_TX_CSL) /* Carrier lost */
				ndev->stats.tx_carrier_errors++;
		} else {
			ndev->stats.tx_packets++;
			ndev->stats.tx_bytes += skb->len;
		}

		if (unlikely(skb_shinfo(skb)->tx_flags & SKBTX_IN_PROGRESS) &&
			fep->bufdesc_ex) {
			struct skb_shared_hwtstamps shhwtstamps;
			struct bufdesc_ex *ebdp = (struct bufdesc_ex *)bdp;

			fec_enet_hwtstamp(fep, ebdp->ts, &shhwtstamps);
			skb_tstamp_tx(skb, &shhwtstamps);
		}

		/* Deferred means some collisions occurred during transmit,
		 * but we eventually sent the packet OK.
		 */
		if (status & BD_ENET_TX_DEF)
			ndev->stats.collisions++;
<<<<<<< HEAD

		/* Free the sk buffer associated with this last transmit */
		dev_kfree_skb_any(skb);

		txq->dirty_tx = bdp;

		/* Update pointer to next buffer descriptor to be transmitted */
		bdp = fec_enet_get_nextdesc(bdp, fep, queue_id);

		/* Since we have freed up a buffer, the ring is no longer full
		 */
		if (netif_queue_stopped(ndev)) {
			entries_free = fec_enet_get_free_txdesc_num(fep, txq);
			if (entries_free >= txq->tx_wake_threshold)
				netif_tx_wake_queue(nq);
		}
	}

	/* ERR006538: Keep the transmitter going */
	if (bdp != txq->cur_tx &&
	    readl(fep->hwp + FEC_X_DES_ACTIVE(queue_id)) == 0)
		writel(0, fep->hwp + FEC_X_DES_ACTIVE(queue_id));
}

static void
fec_enet_tx(struct net_device *ndev)
{
	struct fec_enet_private *fep = netdev_priv(ndev);
	u16 queue_id;
	/* First process class A queue, then Class B and Best Effort queue */
	for_each_set_bit(queue_id, &fep->work_tx, FEC_ENET_MAX_TX_QS) {
		clear_bit(queue_id, &fep->work_tx);
		fec_enet_tx_queue(ndev, queue_id);
	}
	return;
}

static int
fec_enet_new_rxbdp(struct net_device *ndev, struct bufdesc *bdp, struct sk_buff *skb)
{
	struct  fec_enet_private *fep = netdev_priv(ndev);
	int off;

	off = ((unsigned long)skb->data) & fep->rx_align;
	if (off)
		skb_reserve(skb, fep->rx_align + 1 - off);

	bdp->cbd_bufaddr = dma_map_single(&fep->pdev->dev, skb->data,
					  FEC_ENET_RX_FRSIZE - fep->rx_align,
					  DMA_FROM_DEVICE);
	if (dma_mapping_error(&fep->pdev->dev, bdp->cbd_bufaddr)) {
		if (net_ratelimit())
			netdev_err(ndev, "Rx DMA memory map failed\n");
		return -ENOMEM;
	}

	return 0;
}

static bool fec_enet_copybreak(struct net_device *ndev, struct sk_buff **skb,
			       struct bufdesc *bdp, u32 length, bool swap)
{
	struct  fec_enet_private *fep = netdev_priv(ndev);
	struct sk_buff *new_skb;

	if (length > fep->rx_copybreak)
		return false;

	new_skb = netdev_alloc_skb(ndev, length);
	if (!new_skb)
		return false;

	dma_sync_single_for_cpu(&fep->pdev->dev, bdp->cbd_bufaddr,
				FEC_ENET_RX_FRSIZE - fep->rx_align,
				DMA_FROM_DEVICE);
	if (!swap)
		memcpy(new_skb->data, (*skb)->data, length);
	else
		swap_buffer2(new_skb->data, (*skb)->data, length);
	*skb = new_skb;

	return true;
}

=======

		/* Free the sk buffer associated with this last transmit */
		dev_kfree_skb_any(skb);

		txq->dirty_tx = bdp;

		/* Update pointer to next buffer descriptor to be transmitted */
		bdp = fec_enet_get_nextdesc(bdp, fep, queue_id);

		/* Since we have freed up a buffer, the ring is no longer full
		 */
		if (netif_queue_stopped(ndev)) {
			entries_free = fec_enet_get_free_txdesc_num(fep, txq);
			if (entries_free >= txq->tx_wake_threshold)
				netif_tx_wake_queue(nq);
		}
	}

	/* ERR006538: Keep the transmitter going */
	if (bdp != txq->cur_tx &&
	    readl(fep->hwp + FEC_X_DES_ACTIVE(queue_id)) == 0)
		writel(0, fep->hwp + FEC_X_DES_ACTIVE(queue_id));
}

static void
fec_enet_tx(struct net_device *ndev)
{
	struct fec_enet_private *fep = netdev_priv(ndev);
	u16 queue_id;
	/* First process class A queue, then Class B and Best Effort queue */
	for_each_set_bit(queue_id, &fep->work_tx, FEC_ENET_MAX_TX_QS) {
		clear_bit(queue_id, &fep->work_tx);
		fec_enet_tx_queue(ndev, queue_id);
	}
	return;
}

static int
fec_enet_new_rxbdp(struct net_device *ndev, struct bufdesc *bdp, struct sk_buff *skb)
{
	struct  fec_enet_private *fep = netdev_priv(ndev);
	int off;

	off = ((unsigned long)skb->data) & fep->rx_align;
	if (off)
		skb_reserve(skb, fep->rx_align + 1 - off);

	bdp->cbd_bufaddr = dma_map_single(&fep->pdev->dev, skb->data,
					  FEC_ENET_RX_FRSIZE - fep->rx_align,
					  DMA_FROM_DEVICE);
	if (dma_mapping_error(&fep->pdev->dev, bdp->cbd_bufaddr)) {
		if (net_ratelimit())
			netdev_err(ndev, "Rx DMA memory map failed\n");
		return -ENOMEM;
	}

	return 0;
}

static bool fec_enet_copybreak(struct net_device *ndev, struct sk_buff **skb,
			       struct bufdesc *bdp, u32 length, bool swap)
{
	struct  fec_enet_private *fep = netdev_priv(ndev);
	struct sk_buff *new_skb;

	if (length > fep->rx_copybreak)
		return false;

	new_skb = netdev_alloc_skb(ndev, length);
	if (!new_skb)
		return false;

	dma_sync_single_for_cpu(&fep->pdev->dev, bdp->cbd_bufaddr,
				FEC_ENET_RX_FRSIZE - fep->rx_align,
				DMA_FROM_DEVICE);
	if (!swap)
		memcpy(new_skb->data, (*skb)->data, length);
	else
		swap_buffer2(new_skb->data, (*skb)->data, length);
	*skb = new_skb;

	return true;
}

>>>>>>> 0e136a71
/* During a receive, the cur_rx points to the current incoming buffer.
 * When we update through the ring, if the next incoming buffer has
 * not been given to the system, we just set the empty indicator,
 * effectively tossing the packet.
 */
static int
fec_enet_rx_queue(struct net_device *ndev, int budget, u16 queue_id)
{
	struct fec_enet_private *fep = netdev_priv(ndev);
	struct fec_enet_priv_rx_q *rxq;
	struct bufdesc *bdp;
	unsigned short status;
	struct  sk_buff *skb_new = NULL;
	struct  sk_buff *skb;
	ushort	pkt_len;
	__u8 *data;
	int	pkt_received = 0;
	struct	bufdesc_ex *ebdp = NULL;
	bool	vlan_packet_rcvd = false;
	u16	vlan_tag;
	int	index = 0;
	bool	is_copybreak;
	bool	need_swap = fep->quirks & FEC_QUIRK_SWAP_FRAME;

#ifdef CONFIG_M532x
	flush_cache_all();
#endif
	queue_id = FEC_ENET_GET_QUQUE(queue_id);
	rxq = fep->rx_queue[queue_id];

	/* First, grab all of the stats for the incoming packet.
	 * These get messed up if we get called due to a busy condition.
	 */
	bdp = rxq->cur_rx;

	while (!((status = bdp->cbd_sc) & BD_ENET_RX_EMPTY)) {

		if (pkt_received >= budget)
			break;
		pkt_received++;

		/* Since we have allocated space to hold a complete frame,
		 * the last indicator should be set.
		 */
		if ((status & BD_ENET_RX_LAST) == 0)
			netdev_err(ndev, "rcv is not +last\n");


		/* Check for errors. */
		if (status & (BD_ENET_RX_LG | BD_ENET_RX_SH | BD_ENET_RX_NO |
			   BD_ENET_RX_CR | BD_ENET_RX_OV)) {
			ndev->stats.rx_errors++;
			if (status & (BD_ENET_RX_LG | BD_ENET_RX_SH)) {
				/* Frame too long or too short. */
				ndev->stats.rx_length_errors++;
			}
			if (status & BD_ENET_RX_NO)	/* Frame alignment */
				ndev->stats.rx_frame_errors++;
			if (status & BD_ENET_RX_CR)	/* CRC Error */
				ndev->stats.rx_crc_errors++;
			if (status & BD_ENET_RX_OV)	/* FIFO overrun */
				ndev->stats.rx_fifo_errors++;
		}

		/* Report late collisions as a frame error.
		 * On this error, the BD is closed, but we don't know what we
		 * have in the buffer.  So, just drop this frame on the floor.
		 */
		if (status & BD_ENET_RX_CL) {
			ndev->stats.rx_errors++;
			ndev->stats.rx_frame_errors++;
			goto rx_processing_done;
		}

		/* Process the incoming frame. */
		ndev->stats.rx_packets++;
		pkt_len = bdp->cbd_datlen;
		ndev->stats.rx_bytes += pkt_len;

		index = fec_enet_get_bd_index(rxq->rx_bd_base, bdp, fep);
		skb = rxq->rx_skbuff[index];

		/* The packet length includes FCS, but we don't want to
		 * include that when passing upstream as it messes up
		 * bridging applications.
		 */
		is_copybreak = fec_enet_copybreak(ndev, &skb, bdp, pkt_len - 4,
						  need_swap);
		if (!is_copybreak) {
			skb_new = netdev_alloc_skb(ndev, FEC_ENET_RX_FRSIZE);
			if (unlikely(!skb_new)) {
				ndev->stats.rx_dropped++;
				goto rx_processing_done;
			}
			dma_unmap_single(&fep->pdev->dev, bdp->cbd_bufaddr,
					 FEC_ENET_RX_FRSIZE - fep->rx_align,
					 DMA_FROM_DEVICE);
		}

		prefetch(skb->data - NET_IP_ALIGN);
		skb_put(skb, pkt_len - 4);
		data = skb->data;
		if (!is_copybreak && need_swap)
			swap_buffer(data, pkt_len);

		/* Extract the enhanced buffer descriptor */
		ebdp = NULL;
		if (fep->bufdesc_ex)
			ebdp = (struct bufdesc_ex *)bdp;

		/* If this is a VLAN packet remove the VLAN Tag */
		vlan_packet_rcvd = false;
		if ((ndev->features & NETIF_F_HW_VLAN_CTAG_RX) &&
			fep->bufdesc_ex && (ebdp->cbd_esc & BD_ENET_RX_VLAN)) {
			/* Push and remove the vlan tag */
			struct vlan_hdr *vlan_header =
					(struct vlan_hdr *) (data + ETH_HLEN);
			vlan_tag = ntohs(vlan_header->h_vlan_TCI);

			vlan_packet_rcvd = true;

			memmove(skb->data + VLAN_HLEN, data, ETH_ALEN * 2);
			skb_pull(skb, VLAN_HLEN);
		}

		skb->protocol = eth_type_trans(skb, ndev);

		/* Get receive timestamp from the skb */
		if (fep->hwts_rx_en && fep->bufdesc_ex)
			fec_enet_hwtstamp(fep, ebdp->ts,
					  skb_hwtstamps(skb));

		if (fep->bufdesc_ex &&
		    (fep->csum_flags & FLAG_RX_CSUM_ENABLED)) {
			if (!(ebdp->cbd_esc & FLAG_RX_CSUM_ERROR)) {
				/* don't check it */
				skb->ip_summed = CHECKSUM_UNNECESSARY;
			} else {
				skb_checksum_none_assert(skb);
			}
		}

		/* Handle received VLAN packets */
		if (vlan_packet_rcvd)
			__vlan_hwaccel_put_tag(skb,
					       htons(ETH_P_8021Q),
					       vlan_tag);

		napi_gro_receive(&fep->napi, skb);

		if (is_copybreak) {
			dma_sync_single_for_device(&fep->pdev->dev, bdp->cbd_bufaddr,
						   FEC_ENET_RX_FRSIZE - fep->rx_align,
						   DMA_FROM_DEVICE);
		} else {
			rxq->rx_skbuff[index] = skb_new;
			fec_enet_new_rxbdp(ndev, bdp, skb_new);
		}

rx_processing_done:
		/* Clear the status flags for this buffer */
		status &= ~BD_ENET_RX_STATS;

		/* Mark the buffer empty */
		status |= BD_ENET_RX_EMPTY;
		bdp->cbd_sc = status;

		if (fep->bufdesc_ex) {
			struct bufdesc_ex *ebdp = (struct bufdesc_ex *)bdp;

			ebdp->cbd_esc = BD_ENET_RX_INT;
			ebdp->cbd_prot = 0;
			ebdp->cbd_bdu = 0;
		}

		/* Update BD pointer to next entry */
		bdp = fec_enet_get_nextdesc(bdp, fep, queue_id);

		/* Doing this here will keep the FEC running while we process
		 * incoming frames.  On a heavily loaded network, we should be
		 * able to keep up at the expense of system resources.
		 */
		writel(0, fep->hwp + FEC_R_DES_ACTIVE(queue_id));
	}
	rxq->cur_rx = bdp;
	return pkt_received;
}
<<<<<<< HEAD

static int
fec_enet_rx(struct net_device *ndev, int budget)
{
	int     pkt_received = 0;
	u16	queue_id;
	struct fec_enet_private *fep = netdev_priv(ndev);

=======

static int
fec_enet_rx(struct net_device *ndev, int budget)
{
	int     pkt_received = 0;
	u16	queue_id;
	struct fec_enet_private *fep = netdev_priv(ndev);

>>>>>>> 0e136a71
	for_each_set_bit(queue_id, &fep->work_rx, FEC_ENET_MAX_RX_QS) {
		clear_bit(queue_id, &fep->work_rx);
		pkt_received += fec_enet_rx_queue(ndev,
					budget - pkt_received, queue_id);
	}
	return pkt_received;
}

static bool
fec_enet_collect_events(struct fec_enet_private *fep, uint int_events)
{
	if (int_events == 0)
		return false;

	if (int_events & FEC_ENET_RXF)
		fep->work_rx |= (1 << 2);
	if (int_events & FEC_ENET_RXF_1)
		fep->work_rx |= (1 << 0);
	if (int_events & FEC_ENET_RXF_2)
		fep->work_rx |= (1 << 1);

	if (int_events & FEC_ENET_TXF)
		fep->work_tx |= (1 << 2);
	if (int_events & FEC_ENET_TXF_1)
		fep->work_tx |= (1 << 0);
	if (int_events & FEC_ENET_TXF_2)
		fep->work_tx |= (1 << 1);

	return true;
}

static irqreturn_t
fec_enet_interrupt(int irq, void *dev_id)
{
	struct net_device *ndev = dev_id;
	struct fec_enet_private *fep = netdev_priv(ndev);
	uint int_events;
	irqreturn_t ret = IRQ_NONE;

	int_events = readl(fep->hwp + FEC_IEVENT);
	writel(int_events, fep->hwp + FEC_IEVENT);
	fec_enet_collect_events(fep, int_events);

	if ((fep->work_tx || fep->work_rx) && fep->link) {
		ret = IRQ_HANDLED;

		if (napi_schedule_prep(&fep->napi)) {
			/* Disable the NAPI interrupts */
			writel(FEC_ENET_MII, fep->hwp + FEC_IMASK);
			__napi_schedule(&fep->napi);
		}
	}

	if (int_events & FEC_ENET_MII) {
		ret = IRQ_HANDLED;
		complete(&fep->mdio_done);
	}

	if (fep->bufdesc_ex)
		fec_ptp_check_pps_event(fep);

	return ret;
}

static int fec_enet_rx_napi(struct napi_struct *napi, int budget)
{
	struct net_device *ndev = napi->dev;
	struct fec_enet_private *fep = netdev_priv(ndev);
	int pkts;

	pkts = fec_enet_rx(ndev, budget);

	fec_enet_tx(ndev);

	if (pkts < budget) {
		napi_complete(napi);
		writel(FEC_DEFAULT_IMASK, fep->hwp + FEC_IMASK);
	}
	return pkts;
}

/* ------------------------------------------------------------------------- */
static void fec_get_mac(struct net_device *ndev)
{
	struct fec_enet_private *fep = netdev_priv(ndev);
	struct fec_platform_data *pdata = dev_get_platdata(&fep->pdev->dev);
	unsigned char *iap, tmpaddr[ETH_ALEN];

	/*
	 * try to get mac address in following order:
	 *
	 * 1) module parameter via kernel command line in form
	 *    fec.macaddr=0x00,0x04,0x9f,0x01,0x30,0xe0
	 */
	iap = macaddr;

	/*
	 * 2) from device tree data
	 */
	if (!is_valid_ether_addr(iap)) {
		struct device_node *np = fep->pdev->dev.of_node;
		if (np) {
			const char *mac = of_get_mac_address(np);
			if (mac)
				iap = (unsigned char *) mac;
		}
	}

	/*
	 * 3) from flash or fuse (via platform data)
	 */
	if (!is_valid_ether_addr(iap)) {
#ifdef CONFIG_M5272
		if (FEC_FLASHMAC)
			iap = (unsigned char *)FEC_FLASHMAC;
#else
		if (pdata)
			iap = (unsigned char *)&pdata->mac;
#endif
	}

	/*
	 * 4) FEC mac registers set by bootloader
	 */
	if (!is_valid_ether_addr(iap)) {
		*((__be32 *) &tmpaddr[0]) =
			cpu_to_be32(readl(fep->hwp + FEC_ADDR_LOW));
		*((__be16 *) &tmpaddr[4]) =
			cpu_to_be16(readl(fep->hwp + FEC_ADDR_HIGH) >> 16);
		iap = &tmpaddr[0];
	}

	/*
	 * 5) random mac address
	 */
	if (!is_valid_ether_addr(iap)) {
		/* Report it and use a random ethernet address instead */
		netdev_err(ndev, "Invalid MAC address: %pM\n", iap);
		eth_hw_addr_random(ndev);
		netdev_info(ndev, "Using random MAC address: %pM\n",
			    ndev->dev_addr);
		return;
	}

	memcpy(ndev->dev_addr, iap, ETH_ALEN);

	/* Adjust MAC if using macaddr */
	if (iap == macaddr)
		 ndev->dev_addr[ETH_ALEN-1] = macaddr[ETH_ALEN-1] + fep->dev_id;
}

/* ------------------------------------------------------------------------- */

/*
 * Phy section
 */
static void fec_enet_adjust_link(struct net_device *ndev)
{
	struct fec_enet_private *fep = netdev_priv(ndev);
	struct phy_device *phy_dev = fep->phy_dev;
	int status_change = 0;

	/* Prevent a state halted on mii error */
	if (fep->mii_timeout && phy_dev->state == PHY_HALTED) {
		phy_dev->state = PHY_RESUMING;
		return;
	}

	/*
	 * If the netdev is down, or is going down, we're not interested
	 * in link state events, so just mark our idea of the link as down
	 * and ignore the event.
	 */
	if (!netif_running(ndev) || !netif_device_present(ndev)) {
		fep->link = 0;
	} else if (phy_dev->link) {
		if (!fep->link) {
			fep->link = phy_dev->link;
			status_change = 1;
		}

		if (fep->full_duplex != phy_dev->duplex) {
			fep->full_duplex = phy_dev->duplex;
			status_change = 1;
		}

		if (phy_dev->speed != fep->speed) {
			fep->speed = phy_dev->speed;
			status_change = 1;
		}

		/* if any of the above changed restart the FEC */
		if (status_change) {
			napi_disable(&fep->napi);
			netif_tx_lock_bh(ndev);
			fec_restart(ndev);
			netif_wake_queue(ndev);
			netif_tx_unlock_bh(ndev);
			napi_enable(&fep->napi);
		}
	} else {
		if (fep->link) {
			napi_disable(&fep->napi);
			netif_tx_lock_bh(ndev);
			fec_stop(ndev);
			netif_tx_unlock_bh(ndev);
			napi_enable(&fep->napi);
			fep->link = phy_dev->link;
			status_change = 1;
		}
	}

	if (status_change)
		phy_print_status(phy_dev);
}

static int fec_enet_mdio_read(struct mii_bus *bus, int mii_id, int regnum)
{
	struct fec_enet_private *fep = bus->priv;
	unsigned long time_left;

	fep->mii_timeout = 0;
	init_completion(&fep->mdio_done);

	/* start a read op */
	writel(FEC_MMFR_ST | FEC_MMFR_OP_READ |
		FEC_MMFR_PA(mii_id) | FEC_MMFR_RA(regnum) |
		FEC_MMFR_TA, fep->hwp + FEC_MII_DATA);

	/* wait for end of transfer */
	time_left = wait_for_completion_timeout(&fep->mdio_done,
			usecs_to_jiffies(FEC_MII_TIMEOUT));
	if (time_left == 0) {
		fep->mii_timeout = 1;
		netdev_err(fep->netdev, "MDIO read timeout\n");
		return -ETIMEDOUT;
	}

	/* return value */
	return FEC_MMFR_DATA(readl(fep->hwp + FEC_MII_DATA));
}

static int fec_enet_mdio_write(struct mii_bus *bus, int mii_id, int regnum,
			   u16 value)
{
	struct fec_enet_private *fep = bus->priv;
	unsigned long time_left;

	fep->mii_timeout = 0;
	init_completion(&fep->mdio_done);

	/* start a write op */
	writel(FEC_MMFR_ST | FEC_MMFR_OP_WRITE |
		FEC_MMFR_PA(mii_id) | FEC_MMFR_RA(regnum) |
		FEC_MMFR_TA | FEC_MMFR_DATA(value),
		fep->hwp + FEC_MII_DATA);

	/* wait for end of transfer */
	time_left = wait_for_completion_timeout(&fep->mdio_done,
			usecs_to_jiffies(FEC_MII_TIMEOUT));
	if (time_left == 0) {
		fep->mii_timeout = 1;
		netdev_err(fep->netdev, "MDIO write timeout\n");
		return -ETIMEDOUT;
	}

	return 0;
}

static int fec_enet_clk_enable(struct net_device *ndev, bool enable)
{
	struct fec_enet_private *fep = netdev_priv(ndev);
	int ret;

	if (enable) {
		ret = clk_prepare_enable(fep->clk_ahb);
		if (ret)
			return ret;
		ret = clk_prepare_enable(fep->clk_ipg);
		if (ret)
			goto failed_clk_ipg;
		if (fep->clk_enet_out) {
			ret = clk_prepare_enable(fep->clk_enet_out);
			if (ret)
				goto failed_clk_enet_out;
		}
		if (fep->clk_ptp) {
			mutex_lock(&fep->ptp_clk_mutex);
			ret = clk_prepare_enable(fep->clk_ptp);
			if (ret) {
				mutex_unlock(&fep->ptp_clk_mutex);
				goto failed_clk_ptp;
			} else {
				fep->ptp_clk_on = true;
			}
			mutex_unlock(&fep->ptp_clk_mutex);
		}
		if (fep->clk_ref) {
			ret = clk_prepare_enable(fep->clk_ref);
			if (ret)
				goto failed_clk_ref;
		}
	} else {
		clk_disable_unprepare(fep->clk_ahb);
		clk_disable_unprepare(fep->clk_ipg);
		if (fep->clk_enet_out)
			clk_disable_unprepare(fep->clk_enet_out);
		if (fep->clk_ptp) {
			mutex_lock(&fep->ptp_clk_mutex);
			clk_disable_unprepare(fep->clk_ptp);
			fep->ptp_clk_on = false;
			mutex_unlock(&fep->ptp_clk_mutex);
		}
		if (fep->clk_ref)
			clk_disable_unprepare(fep->clk_ref);
	}

	return 0;

failed_clk_ref:
	if (fep->clk_ref)
		clk_disable_unprepare(fep->clk_ref);
failed_clk_ptp:
	if (fep->clk_enet_out)
		clk_disable_unprepare(fep->clk_enet_out);
failed_clk_enet_out:
		clk_disable_unprepare(fep->clk_ipg);
failed_clk_ipg:
		clk_disable_unprepare(fep->clk_ahb);

	return ret;
}

static void fec_restore_mii_bus(struct net_device *ndev)
{
	struct fec_enet_private *fep = netdev_priv(ndev);

	fec_enet_clk_enable(ndev, true);
	writel(0xffc00000, fep->hwp + FEC_IEVENT);
	writel(fep->phy_speed, fep->hwp + FEC_MII_SPEED);
	writel(FEC_ENET_MII, fep->hwp + FEC_IMASK);
	writel(FEC_ENET_ETHEREN, fep->hwp + FEC_ECNTRL);
}

static int fec_enet_mii_probe(struct net_device *ndev)
{
	struct fec_enet_private *fep = netdev_priv(ndev);
	struct phy_device *phy_dev = NULL;
	char mdio_bus_id[MII_BUS_ID_SIZE];
	char phy_name[MII_BUS_ID_SIZE + 3];
	int phy_id;
	int dev_id = fep->dev_id;

	fep->phy_dev = NULL;

	if (fep->phy_node) {
		phy_dev = of_phy_connect(ndev, fep->phy_node,
					 &fec_enet_adjust_link, 0,
					 fep->phy_interface);
		if (!phy_dev)
			return -ENODEV;
	} else {
		/* check for attached phy */
		for (phy_id = 0; (phy_id < PHY_MAX_ADDR); phy_id++) {
			if ((fep->mii_bus->phy_mask & (1 << phy_id)))
				continue;
			if (fep->mii_bus->phy_map[phy_id] == NULL)
				continue;
			if (fep->mii_bus->phy_map[phy_id]->phy_id == 0)
				continue;
			if (dev_id--)
				continue;
			strlcpy(mdio_bus_id, fep->mii_bus->id, MII_BUS_ID_SIZE);
			break;
		}

		if (phy_id >= PHY_MAX_ADDR) {
			netdev_info(ndev, "no PHY, assuming direct connection to switch\n");
			strlcpy(mdio_bus_id, "fixed-0", MII_BUS_ID_SIZE);
			phy_id = 0;
		}

		snprintf(phy_name, sizeof(phy_name),
			 PHY_ID_FMT, mdio_bus_id, phy_id);
		phy_dev = phy_connect(ndev, phy_name, &fec_enet_adjust_link,
				      fep->phy_interface);
	}

	if (IS_ERR(phy_dev)) {
		netdev_err(ndev, "could not attach to PHY\n");
		return PTR_ERR(phy_dev);
	}

	/* mask with MAC supported features */
	if (fep->quirks & FEC_QUIRK_HAS_GBIT) {
		phy_dev->supported &= PHY_GBIT_FEATURES;
		phy_dev->supported &= ~SUPPORTED_1000baseT_Half;
#if !defined(CONFIG_M5272)
		phy_dev->supported |= SUPPORTED_Pause;
#endif
	}
	else
		phy_dev->supported &= PHY_BASIC_FEATURES;

	phy_dev->advertising = phy_dev->supported;

	fep->phy_dev = phy_dev;
	fep->link = 0;
	fep->full_duplex = 0;

	netdev_info(ndev, "Freescale FEC PHY driver [%s] (mii_bus:phy_addr=%s, irq=%d)\n",
		    fep->phy_dev->drv->name, dev_name(&fep->phy_dev->dev),
		    fep->phy_dev->irq);

	return 0;
}

static int fec_enet_mii_init(struct platform_device *pdev)
{
	static struct mii_bus *fec0_mii_bus;
	static int *fec_mii_bus_share;
	struct net_device *ndev = platform_get_drvdata(pdev);
	struct fec_enet_private *fep = netdev_priv(ndev);
	struct device_node *node;
	int err = -ENXIO, i;
	u32 mii_speed, holdtime;

	/*
	 * The dual fec interfaces are not equivalent with enet-mac.
	 * Here are the differences:
	 *
	 *  - fec0 supports MII & RMII modes while fec1 only supports RMII
	 *  - fec0 acts as the 1588 time master while fec1 is slave
	 *  - external phys can only be configured by fec0
	 *
	 * That is to say fec1 can not work independently. It only works
	 * when fec0 is working. The reason behind this design is that the
	 * second interface is added primarily for Switch mode.
	 *
	 * Because of the last point above, both phys are attached on fec0
	 * mdio interface in board design, and need to be configured by
	 * fec0 mii_bus.
	 */
	if ((fep->quirks & FEC_QUIRK_ENET_MAC) && fep->dev_id > 0) {
		/* fec1 uses fec0 mii_bus */
		if (mii_cnt && fec0_mii_bus) {
			fep->mii_bus = fec0_mii_bus;
			*fec_mii_bus_share = FEC0_MII_BUS_SHARE_TRUE;
			mii_cnt++;
			return 0;
		}
		return -ENOENT;
	}

	fep->mii_timeout = 0;

	/*
	 * Set MII speed to 2.5 MHz (= clk_get_rate() / 2 * phy_speed)
	 *
	 * The formula for FEC MDC is 'ref_freq / (MII_SPEED x 2)' while
	 * for ENET-MAC is 'ref_freq / ((MII_SPEED + 1) x 2)'.  The i.MX28
	 * Reference Manual has an error on this, and gets fixed on i.MX6Q
	 * document.
	 */
	mii_speed = DIV_ROUND_UP(clk_get_rate(fep->clk_ipg), 5000000);
	if (fep->quirks & FEC_QUIRK_ENET_MAC)
		mii_speed--;
	if (mii_speed > 63) {
		dev_err(&pdev->dev,
			"fec clock (%lu) to fast to get right mii speed\n",
			clk_get_rate(fep->clk_ipg));
		err = -EINVAL;
		goto err_out;
	}

	/*
	 * The i.MX28 and i.MX6 types have another filed in the MSCR (aka
	 * MII_SPEED) register that defines the MDIO output hold time. Earlier
	 * versions are RAZ there, so just ignore the difference and write the
	 * register always.
	 * The minimal hold time according to IEE802.3 (clause 22) is 10 ns.
	 * HOLDTIME + 1 is the number of clk cycles the fec is holding the
	 * output.
	 * The HOLDTIME bitfield takes values between 0 and 7 (inclusive).
	 * Given that ceil(clkrate / 5000000) <= 64, the calculation for
	 * holdtime cannot result in a value greater than 3.
	 */
	holdtime = DIV_ROUND_UP(clk_get_rate(fep->clk_ipg), 100000000) - 1;

	fep->phy_speed = mii_speed << 1 | holdtime << 8;

	writel(fep->phy_speed, fep->hwp + FEC_MII_SPEED);

	fep->mii_bus = mdiobus_alloc();
	if (fep->mii_bus == NULL) {
		err = -ENOMEM;
		goto err_out;
	}

	fep->mii_bus->name = "fec_enet_mii_bus";
	fep->mii_bus->read = fec_enet_mdio_read;
	fep->mii_bus->write = fec_enet_mdio_write;
	snprintf(fep->mii_bus->id, MII_BUS_ID_SIZE, "%s-%x",
		pdev->name, fep->dev_id + 1);
	fep->mii_bus->priv = fep;
	fep->mii_bus->parent = &pdev->dev;

	fep->mii_bus->irq = kmalloc(sizeof(int) * PHY_MAX_ADDR, GFP_KERNEL);
	if (!fep->mii_bus->irq) {
		err = -ENOMEM;
		goto err_out_free_mdiobus;
	}

	for (i = 0; i < PHY_MAX_ADDR; i++)
		fep->mii_bus->irq[i] = PHY_POLL;

	node = of_get_child_by_name(pdev->dev.of_node, "mdio");
	if (node) {
		err = of_mdiobus_register(fep->mii_bus, node);
		of_node_put(node);
	} else {
		err = mdiobus_register(fep->mii_bus);
	}

	if (err)
		goto err_out_free_mdio_irq;

	mii_cnt++;

	/* save fec0 mii_bus */
	if (fep->quirks & FEC_QUIRK_ENET_MAC) {
		fec0_mii_bus = fep->mii_bus;
		fec_mii_bus_share = &fep->mii_bus_share;
	}

	return 0;

err_out_free_mdio_irq:
	kfree(fep->mii_bus->irq);
err_out_free_mdiobus:
	mdiobus_free(fep->mii_bus);
err_out:
	return err;
}

static void fec_enet_mii_remove(struct fec_enet_private *fep)
{
	if (--mii_cnt == 0) {
		mdiobus_unregister(fep->mii_bus);
		kfree(fep->mii_bus->irq);
		mdiobus_free(fep->mii_bus);
	}
}

static int fec_enet_get_settings(struct net_device *ndev,
				  struct ethtool_cmd *cmd)
{
	struct fec_enet_private *fep = netdev_priv(ndev);
	struct phy_device *phydev = fep->phy_dev;

	if (!phydev)
		return -ENODEV;

	return phy_ethtool_gset(phydev, cmd);
}

static int fec_enet_set_settings(struct net_device *ndev,
				 struct ethtool_cmd *cmd)
{
	struct fec_enet_private *fep = netdev_priv(ndev);
	struct phy_device *phydev = fep->phy_dev;

	if (!phydev)
		return -ENODEV;

	return phy_ethtool_sset(phydev, cmd);
}

static void fec_enet_get_drvinfo(struct net_device *ndev,
				 struct ethtool_drvinfo *info)
{
	struct fec_enet_private *fep = netdev_priv(ndev);

	strlcpy(info->driver, fep->pdev->dev.driver->name,
		sizeof(info->driver));
	strlcpy(info->version, "Revision: 1.0", sizeof(info->version));
	strlcpy(info->bus_info, dev_name(&ndev->dev), sizeof(info->bus_info));
}

static int fec_enet_get_ts_info(struct net_device *ndev,
				struct ethtool_ts_info *info)
{
	struct fec_enet_private *fep = netdev_priv(ndev);

	if (fep->bufdesc_ex) {

		info->so_timestamping = SOF_TIMESTAMPING_TX_SOFTWARE |
					SOF_TIMESTAMPING_RX_SOFTWARE |
					SOF_TIMESTAMPING_SOFTWARE |
					SOF_TIMESTAMPING_TX_HARDWARE |
					SOF_TIMESTAMPING_RX_HARDWARE |
					SOF_TIMESTAMPING_RAW_HARDWARE;
		if (fep->ptp_clock)
			info->phc_index = ptp_clock_index(fep->ptp_clock);
		else
			info->phc_index = -1;

		info->tx_types = (1 << HWTSTAMP_TX_OFF) |
				 (1 << HWTSTAMP_TX_ON);

		info->rx_filters = (1 << HWTSTAMP_FILTER_NONE) |
				   (1 << HWTSTAMP_FILTER_ALL);
		return 0;
	} else {
		return ethtool_op_get_ts_info(ndev, info);
	}
}

#if !defined(CONFIG_M5272)

static void fec_enet_get_pauseparam(struct net_device *ndev,
				    struct ethtool_pauseparam *pause)
{
	struct fec_enet_private *fep = netdev_priv(ndev);

	pause->autoneg = (fep->pause_flag & FEC_PAUSE_FLAG_AUTONEG) != 0;
	pause->tx_pause = (fep->pause_flag & FEC_PAUSE_FLAG_ENABLE) != 0;
	pause->rx_pause = pause->tx_pause;
}

static int fec_enet_set_pauseparam(struct net_device *ndev,
				   struct ethtool_pauseparam *pause)
{
	struct fec_enet_private *fep = netdev_priv(ndev);

	if (!fep->phy_dev)
		return -ENODEV;

	if (pause->tx_pause != pause->rx_pause) {
		netdev_info(ndev,
			"hardware only support enable/disable both tx and rx");
		return -EINVAL;
	}

	fep->pause_flag = 0;

	/* tx pause must be same as rx pause */
	fep->pause_flag |= pause->rx_pause ? FEC_PAUSE_FLAG_ENABLE : 0;
	fep->pause_flag |= pause->autoneg ? FEC_PAUSE_FLAG_AUTONEG : 0;

	if (pause->rx_pause || pause->autoneg) {
		fep->phy_dev->supported |= ADVERTISED_Pause;
		fep->phy_dev->advertising |= ADVERTISED_Pause;
	} else {
		fep->phy_dev->supported &= ~ADVERTISED_Pause;
		fep->phy_dev->advertising &= ~ADVERTISED_Pause;
	}

	if (pause->autoneg) {
		if (netif_running(ndev))
			fec_stop(ndev);
		phy_start_aneg(fep->phy_dev);
	}
	if (netif_running(ndev)) {
		napi_disable(&fep->napi);
		netif_tx_lock_bh(ndev);
		fec_restart(ndev);
		netif_wake_queue(ndev);
		netif_tx_unlock_bh(ndev);
		napi_enable(&fep->napi);
	}

	return 0;
}

static const struct fec_stat {
	char name[ETH_GSTRING_LEN];
	u16 offset;
} fec_stats[] = {
	/* RMON TX */
	{ "tx_dropped", RMON_T_DROP },
	{ "tx_packets", RMON_T_PACKETS },
	{ "tx_broadcast", RMON_T_BC_PKT },
	{ "tx_multicast", RMON_T_MC_PKT },
	{ "tx_crc_errors", RMON_T_CRC_ALIGN },
	{ "tx_undersize", RMON_T_UNDERSIZE },
	{ "tx_oversize", RMON_T_OVERSIZE },
	{ "tx_fragment", RMON_T_FRAG },
	{ "tx_jabber", RMON_T_JAB },
	{ "tx_collision", RMON_T_COL },
	{ "tx_64byte", RMON_T_P64 },
	{ "tx_65to127byte", RMON_T_P65TO127 },
	{ "tx_128to255byte", RMON_T_P128TO255 },
	{ "tx_256to511byte", RMON_T_P256TO511 },
	{ "tx_512to1023byte", RMON_T_P512TO1023 },
	{ "tx_1024to2047byte", RMON_T_P1024TO2047 },
	{ "tx_GTE2048byte", RMON_T_P_GTE2048 },
	{ "tx_octets", RMON_T_OCTETS },

	/* IEEE TX */
	{ "IEEE_tx_drop", IEEE_T_DROP },
	{ "IEEE_tx_frame_ok", IEEE_T_FRAME_OK },
	{ "IEEE_tx_1col", IEEE_T_1COL },
	{ "IEEE_tx_mcol", IEEE_T_MCOL },
	{ "IEEE_tx_def", IEEE_T_DEF },
	{ "IEEE_tx_lcol", IEEE_T_LCOL },
	{ "IEEE_tx_excol", IEEE_T_EXCOL },
	{ "IEEE_tx_macerr", IEEE_T_MACERR },
	{ "IEEE_tx_cserr", IEEE_T_CSERR },
	{ "IEEE_tx_sqe", IEEE_T_SQE },
	{ "IEEE_tx_fdxfc", IEEE_T_FDXFC },
	{ "IEEE_tx_octets_ok", IEEE_T_OCTETS_OK },

	/* RMON RX */
	{ "rx_packets", RMON_R_PACKETS },
	{ "rx_broadcast", RMON_R_BC_PKT },
	{ "rx_multicast", RMON_R_MC_PKT },
	{ "rx_crc_errors", RMON_R_CRC_ALIGN },
	{ "rx_undersize", RMON_R_UNDERSIZE },
	{ "rx_oversize", RMON_R_OVERSIZE },
	{ "rx_fragment", RMON_R_FRAG },
	{ "rx_jabber", RMON_R_JAB },
	{ "rx_64byte", RMON_R_P64 },
	{ "rx_65to127byte", RMON_R_P65TO127 },
	{ "rx_128to255byte", RMON_R_P128TO255 },
	{ "rx_256to511byte", RMON_R_P256TO511 },
	{ "rx_512to1023byte", RMON_R_P512TO1023 },
	{ "rx_1024to2047byte", RMON_R_P1024TO2047 },
	{ "rx_GTE2048byte", RMON_R_P_GTE2048 },
	{ "rx_octets", RMON_R_OCTETS },

	/* IEEE RX */
	{ "IEEE_rx_drop", IEEE_R_DROP },
	{ "IEEE_rx_frame_ok", IEEE_R_FRAME_OK },
	{ "IEEE_rx_crc", IEEE_R_CRC },
	{ "IEEE_rx_align", IEEE_R_ALIGN },
	{ "IEEE_rx_macerr", IEEE_R_MACERR },
	{ "IEEE_rx_fdxfc", IEEE_R_FDXFC },
	{ "IEEE_rx_octets_ok", IEEE_R_OCTETS_OK },
};

static void fec_enet_get_ethtool_stats(struct net_device *dev,
	struct ethtool_stats *stats, u64 *data)
{
	struct fec_enet_private *fep = netdev_priv(dev);
	int i;

	for (i = 0; i < ARRAY_SIZE(fec_stats); i++)
		data[i] = readl(fep->hwp + fec_stats[i].offset);
}

static void fec_enet_get_strings(struct net_device *netdev,
	u32 stringset, u8 *data)
{
	int i;
	switch (stringset) {
	case ETH_SS_STATS:
		for (i = 0; i < ARRAY_SIZE(fec_stats); i++)
			memcpy(data + i * ETH_GSTRING_LEN,
				fec_stats[i].name, ETH_GSTRING_LEN);
		break;
	}
}

static int fec_enet_get_sset_count(struct net_device *dev, int sset)
{
	switch (sset) {
	case ETH_SS_STATS:
		return ARRAY_SIZE(fec_stats);
	default:
		return -EOPNOTSUPP;
	}
}
#endif /* !defined(CONFIG_M5272) */

static int fec_enet_nway_reset(struct net_device *dev)
{
	struct fec_enet_private *fep = netdev_priv(dev);
	struct phy_device *phydev = fep->phy_dev;

	if (!phydev)
		return -ENODEV;

	return genphy_restart_aneg(phydev);
}

/* ITR clock source is enet system clock (clk_ahb).
 * TCTT unit is cycle_ns * 64 cycle
 * So, the ICTT value = X us / (cycle_ns * 64)
 */
static int fec_enet_us_to_itr_clock(struct net_device *ndev, int us)
{
	struct fec_enet_private *fep = netdev_priv(ndev);

	return us * (fep->itr_clk_rate / 64000) / 1000;
}

/* Set threshold for interrupt coalescing */
static void fec_enet_itr_coal_set(struct net_device *ndev)
{
	struct fec_enet_private *fep = netdev_priv(ndev);
	int rx_itr, tx_itr;

	if (!(fep->quirks & FEC_QUIRK_HAS_AVB))
		return;

	/* Must be greater than zero to avoid unpredictable behavior */
	if (!fep->rx_time_itr || !fep->rx_pkts_itr ||
	    !fep->tx_time_itr || !fep->tx_pkts_itr)
		return;

	/* Select enet system clock as Interrupt Coalescing
	 * timer Clock Source
	 */
	rx_itr = FEC_ITR_CLK_SEL;
	tx_itr = FEC_ITR_CLK_SEL;

	/* set ICFT and ICTT */
	rx_itr |= FEC_ITR_ICFT(fep->rx_pkts_itr);
	rx_itr |= FEC_ITR_ICTT(fec_enet_us_to_itr_clock(ndev, fep->rx_time_itr));
	tx_itr |= FEC_ITR_ICFT(fep->tx_pkts_itr);
	tx_itr |= FEC_ITR_ICTT(fec_enet_us_to_itr_clock(ndev, fep->tx_time_itr));

	rx_itr |= FEC_ITR_EN;
	tx_itr |= FEC_ITR_EN;

	writel(tx_itr, fep->hwp + FEC_TXIC0);
	writel(rx_itr, fep->hwp + FEC_RXIC0);
	writel(tx_itr, fep->hwp + FEC_TXIC1);
	writel(rx_itr, fep->hwp + FEC_RXIC1);
	writel(tx_itr, fep->hwp + FEC_TXIC2);
	writel(rx_itr, fep->hwp + FEC_RXIC2);
}

static int
fec_enet_get_coalesce(struct net_device *ndev, struct ethtool_coalesce *ec)
{
	struct fec_enet_private *fep = netdev_priv(ndev);

	if (!(fep->quirks & FEC_QUIRK_HAS_AVB))
		return -EOPNOTSUPP;

	ec->rx_coalesce_usecs = fep->rx_time_itr;
	ec->rx_max_coalesced_frames = fep->rx_pkts_itr;

	ec->tx_coalesce_usecs = fep->tx_time_itr;
	ec->tx_max_coalesced_frames = fep->tx_pkts_itr;

	return 0;
}

static int
fec_enet_set_coalesce(struct net_device *ndev, struct ethtool_coalesce *ec)
{
	struct fec_enet_private *fep = netdev_priv(ndev);
	unsigned int cycle;

	if (!(fep->quirks & FEC_QUIRK_HAS_AVB))
		return -EOPNOTSUPP;

	if (ec->rx_max_coalesced_frames > 255) {
		pr_err("Rx coalesced frames exceed hardware limiation");
		return -EINVAL;
	}

	if (ec->tx_max_coalesced_frames > 255) {
		pr_err("Tx coalesced frame exceed hardware limiation");
		return -EINVAL;
	}

	cycle = fec_enet_us_to_itr_clock(ndev, fep->rx_time_itr);
	if (cycle > 0xFFFF) {
		pr_err("Rx coalesed usec exceeed hardware limiation");
		return -EINVAL;
	}

	cycle = fec_enet_us_to_itr_clock(ndev, fep->tx_time_itr);
	if (cycle > 0xFFFF) {
		pr_err("Rx coalesed usec exceeed hardware limiation");
		return -EINVAL;
	}

	fep->rx_time_itr = ec->rx_coalesce_usecs;
	fep->rx_pkts_itr = ec->rx_max_coalesced_frames;

	fep->tx_time_itr = ec->tx_coalesce_usecs;
	fep->tx_pkts_itr = ec->tx_max_coalesced_frames;

	fec_enet_itr_coal_set(ndev);

	return 0;
}

static void fec_enet_itr_coal_init(struct net_device *ndev)
{
	struct ethtool_coalesce ec;

	ec.rx_coalesce_usecs = FEC_ITR_ICTT_DEFAULT;
	ec.rx_max_coalesced_frames = FEC_ITR_ICFT_DEFAULT;

	ec.tx_coalesce_usecs = FEC_ITR_ICTT_DEFAULT;
	ec.tx_max_coalesced_frames = FEC_ITR_ICFT_DEFAULT;

	fec_enet_set_coalesce(ndev, &ec);
}

static int fec_enet_get_tunable(struct net_device *netdev,
				const struct ethtool_tunable *tuna,
				void *data)
{
	struct fec_enet_private *fep = netdev_priv(netdev);
	int ret = 0;

	switch (tuna->id) {
	case ETHTOOL_RX_COPYBREAK:
		*(u32 *)data = fep->rx_copybreak;
		break;
	default:
		ret = -EINVAL;
		break;
	}

	return ret;
}

static int fec_enet_set_tunable(struct net_device *netdev,
				const struct ethtool_tunable *tuna,
				const void *data)
{
	struct fec_enet_private *fep = netdev_priv(netdev);
	int ret = 0;

	switch (tuna->id) {
	case ETHTOOL_RX_COPYBREAK:
		fep->rx_copybreak = *(u32 *)data;
		break;
	default:
		ret = -EINVAL;
		break;
	}

	return ret;
}

static void
fec_enet_get_wol(struct net_device *ndev, struct ethtool_wolinfo *wol)
{
	struct fec_enet_private *fep = netdev_priv(ndev);

	if (fep->wol_flag & FEC_WOL_HAS_MAGIC_PACKET) {
		wol->supported = WAKE_MAGIC;
		wol->wolopts = fep->wol_flag & FEC_WOL_FLAG_ENABLE ? WAKE_MAGIC : 0;
	} else {
		wol->supported = wol->wolopts = 0;
	}
}

static int
fec_enet_set_wol(struct net_device *ndev, struct ethtool_wolinfo *wol)
{
	struct fec_enet_private *fep = netdev_priv(ndev);

	if (!(fep->wol_flag & FEC_WOL_HAS_MAGIC_PACKET))
		return -EINVAL;

	if (wol->wolopts & ~WAKE_MAGIC)
		return -EINVAL;

	device_set_wakeup_enable(&ndev->dev, wol->wolopts & WAKE_MAGIC);
	if (device_may_wakeup(&ndev->dev))
		fep->wol_flag |= FEC_WOL_FLAG_ENABLE;
	else
		fep->wol_flag &= (~FEC_WOL_FLAG_ENABLE);

	return 0;
}

static const struct ethtool_ops fec_enet_ethtool_ops = {
	.get_settings		= fec_enet_get_settings,
	.set_settings		= fec_enet_set_settings,
	.get_drvinfo		= fec_enet_get_drvinfo,
	.nway_reset		= fec_enet_nway_reset,
	.get_link		= ethtool_op_get_link,
	.get_coalesce		= fec_enet_get_coalesce,
	.set_coalesce		= fec_enet_set_coalesce,
#ifndef CONFIG_M5272
	.get_pauseparam		= fec_enet_get_pauseparam,
	.set_pauseparam		= fec_enet_set_pauseparam,
	.get_strings		= fec_enet_get_strings,
	.get_ethtool_stats	= fec_enet_get_ethtool_stats,
	.get_sset_count		= fec_enet_get_sset_count,
#endif
	.get_ts_info		= fec_enet_get_ts_info,
	.get_tunable		= fec_enet_get_tunable,
	.set_tunable		= fec_enet_set_tunable,
	.get_wol		= fec_enet_get_wol,
	.set_wol		= fec_enet_set_wol,
};

static int fec_enet_ioctl(struct net_device *ndev, struct ifreq *rq, int cmd)
{
	struct fec_enet_private *fep = netdev_priv(ndev);
	struct phy_device *phydev = fep->phy_dev;

	if (!netif_running(ndev))
		return -EINVAL;

	if (!phydev)
		return -ENODEV;

	if (fep->bufdesc_ex) {
		if (cmd == SIOCSHWTSTAMP)
			return fec_ptp_set(ndev, rq);
		if (cmd == SIOCGHWTSTAMP)
			return fec_ptp_get(ndev, rq);
	}

	return phy_mii_ioctl(phydev, rq, cmd);
}

static void fec_enet_free_buffers(struct net_device *ndev)
{
	struct fec_enet_private *fep = netdev_priv(ndev);
	unsigned int i;
	struct sk_buff *skb;
	struct bufdesc	*bdp;
	struct fec_enet_priv_tx_q *txq;
	struct fec_enet_priv_rx_q *rxq;
	unsigned int q;

	for (q = 0; q < fep->num_rx_queues; q++) {
		rxq = fep->rx_queue[q];
		bdp = rxq->rx_bd_base;
		for (i = 0; i < rxq->rx_ring_size; i++) {
			skb = rxq->rx_skbuff[i];
			rxq->rx_skbuff[i] = NULL;
			if (skb) {
				dma_unmap_single(&fep->pdev->dev,
						 bdp->cbd_bufaddr,
						 FEC_ENET_RX_FRSIZE - fep->rx_align,
						 DMA_FROM_DEVICE);
				dev_kfree_skb(skb);
			}
			bdp = fec_enet_get_nextdesc(bdp, fep, q);
		}
	}

	for (q = 0; q < fep->num_tx_queues; q++) {
		txq = fep->tx_queue[q];
		bdp = txq->tx_bd_base;
		for (i = 0; i < txq->tx_ring_size; i++) {
			kfree(txq->tx_bounce[i]);
			txq->tx_bounce[i] = NULL;
			skb = txq->tx_skbuff[i];
			txq->tx_skbuff[i] = NULL;
			dev_kfree_skb(skb);
		}
	}
}

static void fec_enet_free_queue(struct net_device *ndev)
{
	struct fec_enet_private *fep = netdev_priv(ndev);
	int i;
	struct fec_enet_priv_tx_q *txq;

	for (i = 0; i < fep->num_tx_queues; i++)
		if (fep->tx_queue[i] && fep->tx_queue[i]->tso_hdrs) {
			txq = fep->tx_queue[i];
			dma_free_coherent(NULL,
					  txq->tx_ring_size * TSO_HEADER_SIZE,
					  txq->tso_hdrs,
					  txq->tso_hdrs_dma);
		}

	for (i = 0; i < fep->num_rx_queues; i++)
		if (fep->rx_queue[i])
			kfree(fep->rx_queue[i]);

	for (i = 0; i < fep->num_tx_queues; i++)
		if (fep->tx_queue[i])
			kfree(fep->tx_queue[i]);
}

static int fec_enet_alloc_queue(struct net_device *ndev)
{
	struct fec_enet_private *fep = netdev_priv(ndev);
<<<<<<< HEAD
	int i;
	int ret = 0;
	struct fec_enet_priv_tx_q *txq;

	for (i = 0; i < fep->num_tx_queues; i++) {
		txq = kzalloc(sizeof(*txq), GFP_KERNEL);
		if (!txq) {
			ret = -ENOMEM;
			goto alloc_failed;
		}

		fep->tx_queue[i] = txq;
		txq->tx_ring_size = TX_RING_SIZE;
		fep->total_tx_ring_size += fep->tx_queue[i]->tx_ring_size;

		txq->tx_stop_threshold = FEC_MAX_SKB_DESCS;
		txq->tx_wake_threshold =
				(txq->tx_ring_size - txq->tx_stop_threshold) / 2;

		txq->tso_hdrs = dma_alloc_coherent(NULL,
					txq->tx_ring_size * TSO_HEADER_SIZE,
					&txq->tso_hdrs_dma,
					GFP_KERNEL);
		if (!txq->tso_hdrs) {
			ret = -ENOMEM;
			goto alloc_failed;
		}
	}

	for (i = 0; i < fep->num_rx_queues; i++) {
		fep->rx_queue[i] = kzalloc(sizeof(*fep->rx_queue[i]),
					   GFP_KERNEL);
		if (!fep->rx_queue[i]) {
			ret = -ENOMEM;
			goto alloc_failed;
		}

=======
	unsigned int i;
	struct sk_buff *skb;
	struct bufdesc	*bdp;
	struct fec_enet_priv_tx_q *txq;
	struct fec_enet_priv_rx_q *rxq;
	unsigned int q;

	for (q = 0; q < fep->num_rx_queues; q++) {
		rxq = fep->rx_queue[q];
		bdp = rxq->rx_bd_base;
		for (i = 0; i < rxq->rx_ring_size; i++) {
			skb = rxq->rx_skbuff[i];
			rxq->rx_skbuff[i] = NULL;
			if (skb) {
				dma_unmap_single(&fep->pdev->dev,
						 bdp->cbd_bufaddr,
						 FEC_ENET_RX_FRSIZE - fep->rx_align,
						 DMA_FROM_DEVICE);
				dev_kfree_skb(skb);
			}
			bdp = fec_enet_get_nextdesc(bdp, fep, q);
		}
	}

	for (q = 0; q < fep->num_tx_queues; q++) {
		txq = fep->tx_queue[q];
		bdp = txq->tx_bd_base;
		for (i = 0; i < txq->tx_ring_size; i++) {
			kfree(txq->tx_bounce[i]);
			txq->tx_bounce[i] = NULL;
			skb = txq->tx_skbuff[i];
			txq->tx_skbuff[i] = NULL;
			dev_kfree_skb(skb);
		}
	}
}

static void fec_enet_free_queue(struct net_device *ndev)
{
	struct fec_enet_private *fep = netdev_priv(ndev);
	int i;
	struct fec_enet_priv_tx_q *txq;

	for (i = 0; i < fep->num_tx_queues; i++)
		if (fep->tx_queue[i] && fep->tx_queue[i]->tso_hdrs) {
			txq = fep->tx_queue[i];
			dma_free_coherent(NULL,
					  txq->tx_ring_size * TSO_HEADER_SIZE,
					  txq->tso_hdrs,
					  txq->tso_hdrs_dma);
		}

	for (i = 0; i < fep->num_rx_queues; i++)
		if (fep->rx_queue[i])
			kfree(fep->rx_queue[i]);

	for (i = 0; i < fep->num_tx_queues; i++)
		if (fep->tx_queue[i])
			kfree(fep->tx_queue[i]);
}

static int fec_enet_alloc_queue(struct net_device *ndev)
{
	struct fec_enet_private *fep = netdev_priv(ndev);
	int i;
	int ret = 0;
	struct fec_enet_priv_tx_q *txq;

	for (i = 0; i < fep->num_tx_queues; i++) {
		txq = kzalloc(sizeof(*txq), GFP_KERNEL);
		if (!txq) {
			ret = -ENOMEM;
			goto alloc_failed;
		}

		fep->tx_queue[i] = txq;
		txq->tx_ring_size = TX_RING_SIZE;
		fep->total_tx_ring_size += fep->tx_queue[i]->tx_ring_size;

		txq->tx_stop_threshold = FEC_MAX_SKB_DESCS;
		txq->tx_wake_threshold =
				(txq->tx_ring_size - txq->tx_stop_threshold) / 2;

		txq->tso_hdrs = dma_alloc_coherent(NULL,
					txq->tx_ring_size * TSO_HEADER_SIZE,
					&txq->tso_hdrs_dma,
					GFP_KERNEL);
		if (!txq->tso_hdrs) {
			ret = -ENOMEM;
			goto alloc_failed;
		}
	}

	for (i = 0; i < fep->num_rx_queues; i++) {
		fep->rx_queue[i] = kzalloc(sizeof(*fep->rx_queue[i]),
					   GFP_KERNEL);
		if (!fep->rx_queue[i]) {
			ret = -ENOMEM;
			goto alloc_failed;
		}

>>>>>>> 0e136a71
		fep->rx_queue[i]->rx_ring_size = RX_RING_SIZE;
		fep->total_rx_ring_size += fep->rx_queue[i]->rx_ring_size;
	}
	return ret;

alloc_failed:
	fec_enet_free_queue(ndev);
	return ret;
}

static int
fec_enet_alloc_rxq_buffers(struct net_device *ndev, unsigned int queue)
{
	struct fec_enet_private *fep = netdev_priv(ndev);
	unsigned int i;
	struct sk_buff *skb;
	struct bufdesc	*bdp;
	struct fec_enet_priv_rx_q *rxq;

	rxq = fep->rx_queue[queue];
	bdp = rxq->rx_bd_base;
	for (i = 0; i < rxq->rx_ring_size; i++) {
		skb = netdev_alloc_skb(ndev, FEC_ENET_RX_FRSIZE);
		if (!skb)
			goto err_alloc;

		if (fec_enet_new_rxbdp(ndev, bdp, skb)) {
			dev_kfree_skb(skb);
			goto err_alloc;
		}

		rxq->rx_skbuff[i] = skb;
		bdp->cbd_sc = BD_ENET_RX_EMPTY;

		if (fep->bufdesc_ex) {
			struct bufdesc_ex *ebdp = (struct bufdesc_ex *)bdp;
			ebdp->cbd_esc = BD_ENET_RX_INT;
		}

		bdp = fec_enet_get_nextdesc(bdp, fep, queue);
	}

	/* Set the last buffer to wrap. */
	bdp = fec_enet_get_prevdesc(bdp, fep, queue);
	bdp->cbd_sc |= BD_SC_WRAP;
	return 0;

 err_alloc:
	fec_enet_free_buffers(ndev);
	return -ENOMEM;
}
<<<<<<< HEAD

static int
fec_enet_alloc_txq_buffers(struct net_device *ndev, unsigned int queue)
{
	struct fec_enet_private *fep = netdev_priv(ndev);
	unsigned int i;
	struct bufdesc  *bdp;
	struct fec_enet_priv_tx_q *txq;

=======

static int
fec_enet_alloc_txq_buffers(struct net_device *ndev, unsigned int queue)
{
	struct fec_enet_private *fep = netdev_priv(ndev);
	unsigned int i;
	struct bufdesc  *bdp;
	struct fec_enet_priv_tx_q *txq;

>>>>>>> 0e136a71
	txq = fep->tx_queue[queue];
	bdp = txq->tx_bd_base;
	for (i = 0; i < txq->tx_ring_size; i++) {
		txq->tx_bounce[i] = kmalloc(FEC_ENET_TX_FRSIZE, GFP_KERNEL);
		if (!txq->tx_bounce[i])
			goto err_alloc;

		bdp->cbd_sc = 0;
		bdp->cbd_bufaddr = 0;

		if (fep->bufdesc_ex) {
			struct bufdesc_ex *ebdp = (struct bufdesc_ex *)bdp;
			ebdp->cbd_esc = BD_ENET_TX_INT;
		}

		bdp = fec_enet_get_nextdesc(bdp, fep, queue);
	}

	/* Set the last buffer to wrap. */
	bdp = fec_enet_get_prevdesc(bdp, fep, queue);
	bdp->cbd_sc |= BD_SC_WRAP;

	return 0;

 err_alloc:
	fec_enet_free_buffers(ndev);
	return -ENOMEM;
}

static int fec_enet_alloc_buffers(struct net_device *ndev)
{
	struct fec_enet_private *fep = netdev_priv(ndev);
	unsigned int i;

	for (i = 0; i < fep->num_rx_queues; i++)
		if (fec_enet_alloc_rxq_buffers(ndev, i))
			return -ENOMEM;

	for (i = 0; i < fep->num_tx_queues; i++)
		if (fec_enet_alloc_txq_buffers(ndev, i))
			return -ENOMEM;
	return 0;
}

static inline bool fec_enet_irq_workaround(struct fec_enet_private *fep)
{
	struct device_node *np = fep->pdev->dev.of_node;
	struct device_node *intr_node;

	intr_node = of_parse_phandle(np, "interrupts-extended", 0);
	if (intr_node && !strcmp(intr_node->name, "gpio")) {
		/*
		 * If the interrupt controller is a GPIO node, it must have
		 * applied the workaround for WAIT mode bug.
		 */
		return true;
	}

	return false;
}

static int
fec_enet_open(struct net_device *ndev)
{
	struct fec_enet_private *fep = netdev_priv(ndev);
	const struct platform_device_id *id_entry =
				platform_get_device_id(fep->pdev);
	int ret;

	pinctrl_pm_select_default_state(&fep->pdev->dev);
	ret = fec_enet_clk_enable(ndev, true);
	if (ret)
		return ret;

	/* I should reset the ring buffers here, but I don't yet know
	 * a simple way to do that.
	 */

	ret = fec_enet_alloc_buffers(ndev);
	if (ret)
		goto err_enet_alloc;

	/* Init MAC firstly for suspend/resume with megafix off case */
	fec_restart(ndev);

	/* Probe and connect to PHY when open the interface */
	ret = fec_enet_mii_probe(ndev);
	if (ret)
		goto err_enet_mii_probe;

	napi_enable(&fep->napi);
	phy_start(fep->phy_dev);
	netif_tx_start_all_queues(ndev);

	pm_runtime_get_sync(ndev->dev.parent);
	if ((id_entry->driver_data & FEC_QUIRK_BUG_WAITMODE) &&
	    !fec_enet_irq_workaround(fep))
		pm_qos_add_request(&ndev->pm_qos_req,
				   PM_QOS_CPU_DMA_LATENCY,
				   0);
	else
		pm_qos_add_request(&ndev->pm_qos_req,
				   PM_QOS_CPU_DMA_LATENCY,
				   PM_QOS_DEFAULT_VALUE);

	device_set_wakeup_enable(&ndev->dev, fep->wol_flag &
				 FEC_WOL_FLAG_ENABLE);
	fep->miibus_up_failed = false;

	return 0;

err_enet_mii_probe:
	fec_enet_free_buffers(ndev);
err_enet_alloc:
	fep->miibus_up_failed = true;
	if (!fep->mii_bus_share)
		pinctrl_pm_select_sleep_state(&fep->pdev->dev);
	return ret;
}

static int
fec_enet_close(struct net_device *ndev)
{
	struct fec_enet_private *fep = netdev_priv(ndev);

	phy_stop(fep->phy_dev);

	if (netif_device_present(ndev)) {
		napi_disable(&fep->napi);
		netif_tx_disable(ndev);
		fec_stop(ndev);
	}

	phy_disconnect(fep->phy_dev);

	fec_enet_clk_enable(ndev, false);
	pm_qos_remove_request(&ndev->pm_qos_req);
	pinctrl_pm_select_sleep_state(&fep->pdev->dev);
	pm_runtime_put_sync_suspend(ndev->dev.parent);
	fec_enet_free_buffers(ndev);

	return 0;
}

/* Set or clear the multicast filter for this adaptor.
 * Skeleton taken from sunlance driver.
 * The CPM Ethernet implementation allows Multicast as well as individual
 * MAC address filtering.  Some of the drivers check to make sure it is
 * a group multicast address, and discard those that are not.  I guess I
 * will do the same for now, but just remove the test if you want
 * individual filtering as well (do the upper net layers want or support
 * this kind of feature?).
 */

#define HASH_BITS	6		/* #bits in hash */
#define CRC32_POLY	0xEDB88320

static void set_multicast_list(struct net_device *ndev)
{
	struct fec_enet_private *fep = netdev_priv(ndev);
	struct netdev_hw_addr *ha;
	unsigned int i, bit, data, crc, tmp;
	unsigned char hash;

	if (ndev->flags & IFF_PROMISC) {
		tmp = readl(fep->hwp + FEC_R_CNTRL);
		tmp |= 0x8;
		writel(tmp, fep->hwp + FEC_R_CNTRL);
		return;
	}

	tmp = readl(fep->hwp + FEC_R_CNTRL);
	tmp &= ~0x8;
	writel(tmp, fep->hwp + FEC_R_CNTRL);

	if (ndev->flags & IFF_ALLMULTI) {
		/* Catch all multicast addresses, so set the
		 * filter to all 1's
		 */
		writel(0xffffffff, fep->hwp + FEC_GRP_HASH_TABLE_HIGH);
		writel(0xffffffff, fep->hwp + FEC_GRP_HASH_TABLE_LOW);

		return;
	}

	/* Clear filter and add the addresses in hash register
	 */
	writel(0, fep->hwp + FEC_GRP_HASH_TABLE_HIGH);
	writel(0, fep->hwp + FEC_GRP_HASH_TABLE_LOW);

	netdev_for_each_mc_addr(ha, ndev) {
		/* calculate crc32 value of mac address */
		crc = 0xffffffff;

		for (i = 0; i < ndev->addr_len; i++) {
			data = ha->addr[i];
			for (bit = 0; bit < 8; bit++, data >>= 1) {
				crc = (crc >> 1) ^
				(((crc ^ data) & 1) ? CRC32_POLY : 0);
			}
		}

		/* only upper 6 bits (HASH_BITS) are used
		 * which point to specific bit in he hash registers
		 */
		hash = (crc >> (32 - HASH_BITS)) & 0x3f;

		if (hash > 31) {
			tmp = readl(fep->hwp + FEC_GRP_HASH_TABLE_HIGH);
			tmp |= 1 << (hash - 32);
			writel(tmp, fep->hwp + FEC_GRP_HASH_TABLE_HIGH);
		} else {
			tmp = readl(fep->hwp + FEC_GRP_HASH_TABLE_LOW);
			tmp |= 1 << hash;
			writel(tmp, fep->hwp + FEC_GRP_HASH_TABLE_LOW);
		}
	}
}

/* Set a MAC change in hardware. */
static int
fec_set_mac_address(struct net_device *ndev, void *p)
{
	struct fec_enet_private *fep = netdev_priv(ndev);
	struct sockaddr *addr = p;

	if (addr) {
		if (!is_valid_ether_addr(addr->sa_data))
			return -EADDRNOTAVAIL;
		memcpy(ndev->dev_addr, addr->sa_data, ndev->addr_len);
	}
<<<<<<< HEAD
=======

	/* Add netif status check here to avoid system hang in below case:
	 * ifconfig ethx down; ifconfig ethx hw ether xx:xx:xx:xx:xx:xx;
	 * After ethx down, fec all clocks are gated off and then register
	 * access causes system hang.
	 */
	if (!netif_running(ndev))
		return 0;
>>>>>>> 0e136a71

	writel(ndev->dev_addr[3] | (ndev->dev_addr[2] << 8) |
		(ndev->dev_addr[1] << 16) | (ndev->dev_addr[0] << 24),
		fep->hwp + FEC_ADDR_LOW);
	writel((ndev->dev_addr[5] << 16) | (ndev->dev_addr[4] << 24),
		fep->hwp + FEC_ADDR_HIGH);
	return 0;
}

#ifdef CONFIG_NET_POLL_CONTROLLER
/**
 * fec_poll_controller - FEC Poll controller function
 * @dev: The FEC network adapter
 *
 * Polled functionality used by netconsole and others in non interrupt mode
 *
 */
static void fec_poll_controller(struct net_device *dev)
{
	int i;
	struct fec_enet_private *fep = netdev_priv(dev);

	for (i = 0; i < FEC_IRQ_NUM; i++) {
		if (fep->irq[i] > 0) {
			disable_irq(fep->irq[i]);
			fec_enet_interrupt(fep->irq[i], dev);
			enable_irq(fep->irq[i]);
		}
	}
}
#endif

#define FEATURES_NEED_QUIESCE NETIF_F_RXCSUM
static inline void fec_enet_set_netdev_features(struct net_device *netdev,
	netdev_features_t features)
{
	struct fec_enet_private *fep = netdev_priv(netdev);
	netdev_features_t changed = features ^ netdev->features;

	netdev->features = features;

	/* Receive checksum has been changed */
	if (changed & NETIF_F_RXCSUM) {
		if (features & NETIF_F_RXCSUM)
			fep->csum_flags |= FLAG_RX_CSUM_ENABLED;
		else
			fep->csum_flags &= ~FLAG_RX_CSUM_ENABLED;
	}
}

static int fec_set_features(struct net_device *netdev,
	netdev_features_t features)
{
	struct fec_enet_private *fep = netdev_priv(netdev);
	netdev_features_t changed = features ^ netdev->features;

	if (netif_running(netdev) && changed & FEATURES_NEED_QUIESCE) {
		napi_disable(&fep->napi);
		netif_tx_lock_bh(netdev);
		fec_stop(netdev);
		fec_enet_set_netdev_features(netdev, features);
		fec_restart(netdev);
		netif_tx_wake_all_queues(netdev);
		netif_tx_unlock_bh(netdev);
		napi_enable(&fep->napi);
	} else {
		fec_enet_set_netdev_features(netdev, features);
	}

	return 0;
}

u16 fec_enet_get_raw_vlan_tci(struct sk_buff *skb)
{
	struct vlan_ethhdr *vhdr;
	unsigned short vlan_TCI = 0;

	if (skb->protocol == ntohs(ETH_P_ALL)) {
		vhdr = (struct vlan_ethhdr *)(skb->data);
		vlan_TCI = ntohs(vhdr->h_vlan_TCI);
	}

	return vlan_TCI;
}

u16 fec_enet_select_queue(struct net_device *ndev, struct sk_buff *skb,
			  void *accel_priv, select_queue_fallback_t fallback)
{
	struct fec_enet_private *fep = netdev_priv(ndev);
	const struct platform_device_id *id_entry =
			platform_get_device_id(fep->pdev);
	u16 vlan_tag;

	if (!(id_entry->driver_data & FEC_QUIRK_HAS_AVB))
		return skb_tx_hash(ndev, skb);

	vlan_tag = fec_enet_get_raw_vlan_tci(skb);
	if (!vlan_tag)
		return vlan_tag;

	return  fec_enet_vlan_pri_to_queue[vlan_tag >> 13];
}

static const struct net_device_ops fec_netdev_ops = {
	.ndo_open		= fec_enet_open,
	.ndo_stop		= fec_enet_close,
	.ndo_start_xmit		= fec_enet_start_xmit,
	.ndo_select_queue       = fec_enet_select_queue,
	.ndo_set_rx_mode	= set_multicast_list,
	.ndo_change_mtu		= eth_change_mtu,
	.ndo_validate_addr	= eth_validate_addr,
	.ndo_tx_timeout		= fec_timeout,
	.ndo_set_mac_address	= fec_set_mac_address,
	.ndo_do_ioctl		= fec_enet_ioctl,
#ifdef CONFIG_NET_POLL_CONTROLLER
	.ndo_poll_controller	= fec_poll_controller,
#endif
	.ndo_set_features	= fec_set_features,
};

 /*
  * XXX:  We need to clean up on failure exits here.
  *
  */
static int fec_enet_init(struct net_device *ndev)
{
	struct fec_enet_private *fep = netdev_priv(ndev);
	struct fec_enet_priv_tx_q *txq;
	struct fec_enet_priv_rx_q *rxq;
	struct bufdesc *cbd_base;
	dma_addr_t bd_dma;
	int bd_size;
	unsigned int i;

#if defined(CONFIG_ARM)
	fep->rx_align = 0xf;
	fep->tx_align = 0xf;
#else
	fep->rx_align = 0x3;
	fep->tx_align = 0x3;
#endif

	fec_enet_alloc_queue(ndev);

	if (fep->bufdesc_ex)
		fep->bufdesc_size = sizeof(struct bufdesc_ex);
	else
		fep->bufdesc_size = sizeof(struct bufdesc);
	bd_size = (fep->total_tx_ring_size + fep->total_rx_ring_size) *
			fep->bufdesc_size;

	/* Allocate memory for buffer descriptors. */
	cbd_base = dma_alloc_coherent(NULL, bd_size, &bd_dma,
				      GFP_KERNEL);
	if (!cbd_base) {
		return -ENOMEM;
	}

	memset(cbd_base, 0, bd_size);

	/* Get the Ethernet address */
	fec_get_mac(ndev);
	/* make sure MAC we just acquired is programmed into the hw */
	fec_set_mac_address(ndev, NULL);

	/* Set receive and transmit descriptor base. */
	for (i = 0; i < fep->num_rx_queues; i++) {
		rxq = fep->rx_queue[i];
		rxq->index = i;
		rxq->rx_bd_base = (struct bufdesc *)cbd_base;
		rxq->bd_dma = bd_dma;
		if (fep->bufdesc_ex) {
			bd_dma += sizeof(struct bufdesc_ex) * rxq->rx_ring_size;
			cbd_base = (struct bufdesc *)
				(((struct bufdesc_ex *)cbd_base) + rxq->rx_ring_size);
		} else {
			bd_dma += sizeof(struct bufdesc) * rxq->rx_ring_size;
			cbd_base += rxq->rx_ring_size;
		}
	}

	for (i = 0; i < fep->num_tx_queues; i++) {
		txq = fep->tx_queue[i];
		txq->index = i;
		txq->tx_bd_base = (struct bufdesc *)cbd_base;
		txq->bd_dma = bd_dma;
		if (fep->bufdesc_ex) {
			bd_dma += sizeof(struct bufdesc_ex) * txq->tx_ring_size;
			cbd_base = (struct bufdesc *)
			 (((struct bufdesc_ex *)cbd_base) + txq->tx_ring_size);
		} else {
			bd_dma += sizeof(struct bufdesc) * txq->tx_ring_size;
			cbd_base += txq->tx_ring_size;
		}
	}


	/* The FEC Ethernet specific entries in the device structure */
	ndev->watchdog_timeo = TX_TIMEOUT;
	ndev->netdev_ops = &fec_netdev_ops;
	ndev->ethtool_ops = &fec_enet_ethtool_ops;

	writel(FEC_RX_DISABLED_IMASK, fep->hwp + FEC_IMASK);
	netif_napi_add(ndev, &fep->napi, fec_enet_rx_napi, NAPI_POLL_WEIGHT);

	if (fep->quirks & FEC_QUIRK_HAS_VLAN)
		/* enable hw VLAN support */
		ndev->features |= NETIF_F_HW_VLAN_CTAG_RX;

	if (fep->quirks & FEC_QUIRK_HAS_CSUM) {
		ndev->gso_max_segs = FEC_MAX_TSO_SEGS;

		/* enable hw accelerator */
		ndev->features |= (NETIF_F_IP_CSUM | NETIF_F_IPV6_CSUM
				| NETIF_F_RXCSUM | NETIF_F_SG | NETIF_F_TSO);
		fep->csum_flags |= FLAG_RX_CSUM_ENABLED;
	}

	if (fep->quirks & FEC_QUIRK_HAS_AVB) {
		fep->tx_align = 0;
		fep->rx_align = 0x3f;
	}

	ndev->hw_features = ndev->features;

	fec_restart(ndev);

	return 0;
}

#ifdef CONFIG_OF
static void fec_reset_phy(struct platform_device *pdev)
{
	int err, phy_reset;
	int msec = 1;
	struct device_node *np = pdev->dev.of_node;

	if (!np)
		return;

	of_property_read_u32(np, "phy-reset-duration", &msec);
	/* A sane reset duration should not be longer than 1s */
	if (msec > 1000)
		msec = 1;

	phy_reset = of_get_named_gpio(np, "phy-reset-gpios", 0);
	if (!gpio_is_valid(phy_reset))
		return;

	err = devm_gpio_request_one(&pdev->dev, phy_reset,
				    GPIOF_OUT_INIT_LOW, "phy-reset");
	if (err) {
		dev_err(&pdev->dev, "failed to get phy-reset-gpios: %d\n", err);
		return;
	}
	msleep(msec);
	gpio_set_value(phy_reset, 1);
}
#else /* CONFIG_OF */
static void fec_reset_phy(struct platform_device *pdev)
{
	/*
	 * In case of platform probe, the reset has been done
	 * by machine code.
	 */
}
#endif /* CONFIG_OF */

static void
fec_enet_get_queue_num(struct platform_device *pdev, int *num_tx, int *num_rx)
{
	struct device_node *np = pdev->dev.of_node;
	int err;

	*num_tx = *num_rx = 1;

	if (!np || !of_device_is_available(np))
		return;

	/* parse the num of tx and rx queues */
	err = of_property_read_u32(np, "fsl,num-tx-queues", num_tx);
	if (err)
		*num_tx = 1;

	err = of_property_read_u32(np, "fsl,num-rx-queues", num_rx);
	if (err)
		*num_rx = 1;

	if (*num_tx < 1 || *num_tx > FEC_ENET_MAX_TX_QS) {
		dev_warn(&pdev->dev, "Invalid num_tx(=%d), fall back to 1\n",
			 *num_tx);
		*num_tx = 1;
		return;
	}

	if (*num_rx < 1 || *num_rx > FEC_ENET_MAX_RX_QS) {
		dev_warn(&pdev->dev, "Invalid num_rx(=%d), fall back to 1\n",
			 *num_rx);
		*num_rx = 1;
		return;
	}

}

static void fec_enet_of_parse_stop_mode(struct platform_device *pdev)
{
	struct net_device *dev = platform_get_drvdata(pdev);
	struct device_node *np = pdev->dev.of_node;
	struct fec_enet_private *fep = netdev_priv(dev);
	struct device_node *node;
	phandle phandle;
	u32 out_val[3];
	int ret;

	ret = of_property_read_u32_array(np, "stop-mode", out_val, 3);
	if (ret) {
		dev_dbg(&pdev->dev, "no stop-mode property\n");
		return;
	}

	phandle = *out_val;
	node = of_find_node_by_phandle(phandle);
	if (!node) {
		dev_dbg(&pdev->dev, "could not find gpr node by phandle\n");
		return;
	}

	fep->gpr.gpr = syscon_node_to_regmap(node);
	if (IS_ERR(fep->gpr.gpr)) {
		dev_dbg(&pdev->dev, "could not find gpr regmap\n");
		return;
	}

	of_node_put(node);

	fep->gpr.req_gpr = out_val[1];
	fep->gpr.req_bit = out_val[2];
}

static int
fec_probe(struct platform_device *pdev)
{
	struct fec_enet_private *fep;
	struct fec_platform_data *pdata;
	struct net_device *ndev;
	int i, irq, ret = 0;
	struct resource *r;
	const struct of_device_id *of_id;
	static int dev_id;
	struct device_node *np = pdev->dev.of_node, *phy_node;
	int num_tx_qs;
	int num_rx_qs;

	fec_enet_get_queue_num(pdev, &num_tx_qs, &num_rx_qs);

	/* Init network device */
	ndev = alloc_etherdev_mqs(sizeof(struct fec_enet_private),
				  num_tx_qs, num_rx_qs);
	if (!ndev)
		return -ENOMEM;

	SET_NETDEV_DEV(ndev, &pdev->dev);

	/* setup board info structure */
	fep = netdev_priv(ndev);

	of_id = of_match_device(fec_dt_ids, &pdev->dev);
	if (of_id)
		pdev->id_entry = of_id->data;
	fep->quirks = pdev->id_entry->driver_data;

	fep->netdev = ndev;
	fep->num_rx_queues = num_rx_qs;
	fep->num_tx_queues = num_tx_qs;

#if !defined(CONFIG_M5272)
	/* default enable pause frame auto negotiation */
	if (fep->quirks & FEC_QUIRK_HAS_GBIT)
		fep->pause_flag |= FEC_PAUSE_FLAG_AUTONEG;
#endif

	/* Select default pin state */
	pinctrl_pm_select_default_state(&pdev->dev);

	r = platform_get_resource(pdev, IORESOURCE_MEM, 0);
	fep->hwp = devm_ioremap_resource(&pdev->dev, r);
	if (IS_ERR(fep->hwp)) {
		ret = PTR_ERR(fep->hwp);
		goto failed_ioremap;
	}

	fep->pdev = pdev;
	fep->dev_id = dev_id++;

	platform_set_drvdata(pdev, ndev);

	fec_enet_of_parse_stop_mode(pdev);

	if (of_get_property(np, "fsl,magic-packet", NULL))
		fep->wol_flag |= FEC_WOL_HAS_MAGIC_PACKET;

	phy_node = of_parse_phandle(np, "phy-handle", 0);
	if (!phy_node && of_phy_is_fixed_link(np)) {
		ret = of_phy_register_fixed_link(np);
		if (ret < 0) {
			dev_err(&pdev->dev,
				"broken fixed-link specification\n");
			goto failed_phy;
		}
		phy_node = of_node_get(np);
	}
	fep->phy_node = phy_node;

	ret = of_get_phy_mode(pdev->dev.of_node);
	if (ret < 0) {
		pdata = dev_get_platdata(&pdev->dev);
		if (pdata)
			fep->phy_interface = pdata->phy;
		else
			fep->phy_interface = PHY_INTERFACE_MODE_MII;
	} else {
		fep->phy_interface = ret;
	}

	fep->clk_ipg = devm_clk_get(&pdev->dev, "ipg");
	if (IS_ERR(fep->clk_ipg)) {
		ret = PTR_ERR(fep->clk_ipg);
		goto failed_clk;
	}

	fep->clk_ahb = devm_clk_get(&pdev->dev, "ahb");
	if (IS_ERR(fep->clk_ahb)) {
		ret = PTR_ERR(fep->clk_ahb);
		goto failed_clk;
	}

	fep->itr_clk_rate = clk_get_rate(fep->clk_ahb);

	/* enet_out is optional, depends on board */
	fep->clk_enet_out = devm_clk_get(&pdev->dev, "enet_out");
	if (IS_ERR(fep->clk_enet_out))
		fep->clk_enet_out = NULL;

	fep->ptp_clk_on = false;
	mutex_init(&fep->ptp_clk_mutex);

	/* clk_ref is optional, depends on board */
	fep->clk_ref = devm_clk_get(&pdev->dev, "enet_clk_ref");
	if (IS_ERR(fep->clk_ref))
		fep->clk_ref = NULL;

	fep->bufdesc_ex = fep->quirks & FEC_QUIRK_HAS_BUFDESC_EX;
	fep->clk_ptp = devm_clk_get(&pdev->dev, "ptp");
	if (IS_ERR(fep->clk_ptp)) {
		fep->clk_ptp = NULL;
		fep->bufdesc_ex = false;
	}

	pm_runtime_enable(&pdev->dev);
	ret = fec_enet_clk_enable(ndev, true);
	if (ret)
		goto failed_clk;

	fep->reg_phy = devm_regulator_get(&pdev->dev, "phy");
	if (!IS_ERR(fep->reg_phy)) {
		ret = regulator_enable(fep->reg_phy);
		if (ret) {
			dev_err(&pdev->dev,
				"Failed to enable phy regulator: %d\n", ret);
			goto failed_regulator;
		}
	} else {
		fep->reg_phy = NULL;
	}

	fec_reset_phy(pdev);

	if (fep->bufdesc_ex)
		fec_ptp_init(pdev);

	ret = fec_enet_init(ndev);
	if (ret)
		goto failed_init;

	for (i = 0; i < FEC_IRQ_NUM; i++) {
		irq = platform_get_irq(pdev, i);
		if (irq < 0) {
			if (i)
				break;
			ret = irq;
			goto failed_irq;
		}
		ret = devm_request_irq(&pdev->dev, irq, fec_enet_interrupt,
				       0, pdev->name, ndev);
		if (ret)
			goto failed_irq;

		fep->irq[i] = irq;
	}

	ret = of_property_read_u32(np, "fsl,wakeup_irq", &irq);
	if (!ret && irq < FEC_IRQ_NUM)
		fep->wake_irq = fep->irq[irq];
	else
		fep->wake_irq = fep->irq[0];

	init_completion(&fep->mdio_done);
	ret = fec_enet_mii_init(pdev);
	if (ret)
		goto failed_mii_init;

	/* Carrier starts down, phylib will bring it up */
	netif_carrier_off(ndev);
	fec_enet_clk_enable(ndev, false);
	pinctrl_pm_select_sleep_state(&pdev->dev);

	ret = register_netdev(ndev);
	if (ret)
		goto failed_register;

	device_init_wakeup(&ndev->dev, fep->wol_flag &
			   FEC_WOL_HAS_MAGIC_PACKET);

	if (fep->bufdesc_ex && fep->ptp_clock)
		netdev_info(ndev, "registered PHC device %d\n", fep->dev_id);

	fep->rx_copybreak = COPYBREAK_DEFAULT;
	INIT_WORK(&fep->tx_timeout_work, fec_enet_timeout_work);
	return 0;

failed_register:
	fec_enet_mii_remove(fep);
failed_mii_init:
failed_irq:
failed_init:
	if (fep->reg_phy)
		regulator_disable(fep->reg_phy);
failed_regulator:
	fec_enet_clk_enable(ndev, false);
failed_clk:
failed_phy:
	of_node_put(phy_node);
failed_ioremap:
	free_netdev(ndev);

	return ret;
}

static int
fec_drv_remove(struct platform_device *pdev)
{
	struct net_device *ndev = platform_get_drvdata(pdev);
	struct fec_enet_private *fep = netdev_priv(ndev);

	cancel_delayed_work_sync(&fep->time_keep);
	cancel_work_sync(&fep->tx_timeout_work);
	unregister_netdev(ndev);
	fec_enet_mii_remove(fep);
	if (fep->reg_phy)
		regulator_disable(fep->reg_phy);
	if (fep->ptp_clock)
		ptp_clock_unregister(fep->ptp_clock);
	of_node_put(fep->phy_node);
	free_netdev(ndev);

	return 0;
}

static int __maybe_unused fec_suspend(struct device *dev)
{
	struct net_device *ndev = dev_get_drvdata(dev);
	struct fec_enet_private *fep = netdev_priv(ndev);

	rtnl_lock();
	if (netif_running(ndev)) {
		if (fep->wol_flag & FEC_WOL_FLAG_ENABLE)
			fep->wol_flag |= FEC_WOL_FLAG_SLEEP_ON;
		phy_stop(fep->phy_dev);
		napi_disable(&fep->napi);
		netif_tx_lock_bh(ndev);
		netif_device_detach(ndev);
		netif_tx_unlock_bh(ndev);
		fec_stop(ndev);
		if (!(fep->wol_flag & FEC_WOL_FLAG_ENABLE)) {
			pinctrl_pm_select_sleep_state(&fep->pdev->dev);
		} else {
			disable_irq(fep->wake_irq);
			enable_irq_wake(fep->wake_irq);
		}
		fec_enet_clk_enable(ndev, false);
	} else if (fep->mii_bus_share && fep->miibus_up_failed && !fep->phy_dev) {
		fec_enet_clk_enable(ndev, false);
		pinctrl_pm_select_sleep_state(&fep->pdev->dev);
	}
	rtnl_unlock();

	if (fep->reg_phy && !(fep->wol_flag & FEC_WOL_FLAG_ENABLE))
		regulator_disable(fep->reg_phy);

	/* SOC supply clock to phy, when clock is disabled, phy link down
	 * SOC control phy regulator, when regulator is disabled, phy link down
	 */
	if (fep->clk_enet_out || fep->reg_phy)
		fep->link = 0;

	return 0;
}

static int __maybe_unused fec_resume(struct device *dev)
{
	struct net_device *ndev = dev_get_drvdata(dev);
	struct fec_enet_private *fep = netdev_priv(ndev);
	int ret;
	int val;

	if (fep->reg_phy && !(fep->wol_flag & FEC_WOL_FLAG_ENABLE)) {
		ret = regulator_enable(fep->reg_phy);
		if (ret)
			return ret;
	}

	rtnl_lock();
	if (netif_running(ndev)) {
		ret = fec_enet_clk_enable(ndev, true);
		if (ret) {
			rtnl_unlock();
			goto failed_clk;
		}

		if (fep->wol_flag & FEC_WOL_FLAG_ENABLE) {
			disable_irq_wake(fep->wake_irq);
			fec_enet_stop_mode(fep, false);
			enable_irq(fep->wake_irq);
			val = readl(fep->hwp + FEC_ECNTRL);
			val &= ~(FEC_ECR_MAGICEN | FEC_ECR_SLEEP);
			writel(val, fep->hwp + FEC_ECNTRL);
			fep->wol_flag &= ~FEC_WOL_FLAG_SLEEP_ON;
		} else {
			pinctrl_pm_select_default_state(&fep->pdev->dev);
		}
		fec_restart(ndev);
		netif_tx_lock_bh(ndev);
		netif_device_attach(ndev);
		netif_tx_unlock_bh(ndev);
		napi_enable(&fep->napi);
		phy_start(fep->phy_dev);
	} else if (fep->mii_bus_share && !fep->phy_dev) {
		pinctrl_pm_select_default_state(&fep->pdev->dev);
		fep->miibus_up_failed = true;
		/* And then recovery mii bus */
		fec_restore_mii_bus(ndev);
	}
	rtnl_unlock();

	return 0;

failed_clk:
	if (fep->reg_phy)
		regulator_disable(fep->reg_phy);
	return ret;
}

static int fec_runtime_suspend(struct device *dev)
{
	release_bus_freq(BUS_FREQ_HIGH);
	return 0;
}

static int fec_runtime_resume(struct device *dev)
{
	request_bus_freq(BUS_FREQ_HIGH);
	return 0;
}

static const struct dev_pm_ops fec_pm_ops = {
	SET_RUNTIME_PM_OPS(fec_runtime_suspend, fec_runtime_resume, NULL)
	SET_SYSTEM_SLEEP_PM_OPS(fec_suspend, fec_resume)
};

static struct platform_driver fec_driver = {
	.driver	= {
		.name	= DRIVER_NAME,
		.owner	= THIS_MODULE,
		.pm	= &fec_pm_ops,
		.of_match_table = fec_dt_ids,
	},
	.id_table = fec_devtype,
	.probe	= fec_probe,
	.remove	= fec_drv_remove,
};

module_platform_driver(fec_driver);

MODULE_ALIAS("platform:"DRIVER_NAME);
MODULE_LICENSE("GPL");<|MERGE_RESOLUTION|>--- conflicted
+++ resolved
@@ -757,7 +757,6 @@
 			data_left -= size;
 			tso_build_data(skb, &tso, size);
 		}
-<<<<<<< HEAD
 
 		bdp = fec_enet_get_nextdesc(bdp, fep, queue);
 	}
@@ -765,15 +764,6 @@
 	/* Save skb pointer */
 	txq->tx_skbuff[index] = skb;
 
-=======
-
-		bdp = fec_enet_get_nextdesc(bdp, fep, queue);
-	}
-
-	/* Save skb pointer */
-	txq->tx_skbuff[index] = skb;
-
->>>>>>> 0e136a71
 	skb_tx_timestamp(skb);
 	txq->cur_tx = bdp;
 
@@ -913,7 +903,6 @@
 			writel(DMA_CLASS_EN | IDLE_SLOPE(i),
 			       fep->hwp + FEC_DMA_CFG(i));
 	}
-<<<<<<< HEAD
 }
 
 static void fec_enet_reset_skb(struct net_device *ndev)
@@ -934,28 +923,6 @@
 	}
 }
 
-=======
-}
-
-static void fec_enet_reset_skb(struct net_device *ndev)
-{
-	struct fec_enet_private *fep = netdev_priv(ndev);
-	struct fec_enet_priv_tx_q *txq;
-	int i, j;
-
-	for (i = 0; i < fep->num_tx_queues; i++) {
-		txq = fep->tx_queue[i];
-
-		for (j = 0; j < txq->tx_ring_size; j++) {
-			if (txq->tx_skbuff[j]) {
-				dev_kfree_skb_any(txq->tx_skbuff[j]);
-				txq->tx_skbuff[j] = NULL;
-			}
-		}
-	}
-}
-
->>>>>>> 0e136a71
 /*
  * This function is called to start or restart the FEC during a link
  * change, transmit timeout, or to reconfigure the FEC.  The network
@@ -1262,8 +1229,6 @@
 	int	entries_free;
 
 	fep = netdev_priv(ndev);
-<<<<<<< HEAD
-=======
 
 	queue_id = FEC_ENET_GET_QUQUE(queue_id);
 
@@ -1271,19 +1236,8 @@
 	/* get next bdp of dirty_tx */
 	nq = netdev_get_tx_queue(ndev, queue_id);
 	bdp = txq->dirty_tx;
->>>>>>> 0e136a71
-
-	queue_id = FEC_ENET_GET_QUQUE(queue_id);
-
-	txq = fep->tx_queue[queue_id];
+
 	/* get next bdp of dirty_tx */
-<<<<<<< HEAD
-	nq = netdev_get_tx_queue(ndev, queue_id);
-	bdp = txq->dirty_tx;
-
-	/* get next bdp of dirty_tx */
-=======
->>>>>>> 0e136a71
 	bdp = fec_enet_get_nextdesc(bdp, fep, queue_id);
 
 	while (((status = bdp->cbd_sc) & BD_ENET_TX_READY) == 0) {
@@ -1349,7 +1303,6 @@
 		 */
 		if (status & BD_ENET_TX_DEF)
 			ndev->stats.collisions++;
-<<<<<<< HEAD
 
 		/* Free the sk buffer associated with this last transmit */
 		dev_kfree_skb_any(skb);
@@ -1434,92 +1387,6 @@
 	return true;
 }
 
-=======
-
-		/* Free the sk buffer associated with this last transmit */
-		dev_kfree_skb_any(skb);
-
-		txq->dirty_tx = bdp;
-
-		/* Update pointer to next buffer descriptor to be transmitted */
-		bdp = fec_enet_get_nextdesc(bdp, fep, queue_id);
-
-		/* Since we have freed up a buffer, the ring is no longer full
-		 */
-		if (netif_queue_stopped(ndev)) {
-			entries_free = fec_enet_get_free_txdesc_num(fep, txq);
-			if (entries_free >= txq->tx_wake_threshold)
-				netif_tx_wake_queue(nq);
-		}
-	}
-
-	/* ERR006538: Keep the transmitter going */
-	if (bdp != txq->cur_tx &&
-	    readl(fep->hwp + FEC_X_DES_ACTIVE(queue_id)) == 0)
-		writel(0, fep->hwp + FEC_X_DES_ACTIVE(queue_id));
-}
-
-static void
-fec_enet_tx(struct net_device *ndev)
-{
-	struct fec_enet_private *fep = netdev_priv(ndev);
-	u16 queue_id;
-	/* First process class A queue, then Class B and Best Effort queue */
-	for_each_set_bit(queue_id, &fep->work_tx, FEC_ENET_MAX_TX_QS) {
-		clear_bit(queue_id, &fep->work_tx);
-		fec_enet_tx_queue(ndev, queue_id);
-	}
-	return;
-}
-
-static int
-fec_enet_new_rxbdp(struct net_device *ndev, struct bufdesc *bdp, struct sk_buff *skb)
-{
-	struct  fec_enet_private *fep = netdev_priv(ndev);
-	int off;
-
-	off = ((unsigned long)skb->data) & fep->rx_align;
-	if (off)
-		skb_reserve(skb, fep->rx_align + 1 - off);
-
-	bdp->cbd_bufaddr = dma_map_single(&fep->pdev->dev, skb->data,
-					  FEC_ENET_RX_FRSIZE - fep->rx_align,
-					  DMA_FROM_DEVICE);
-	if (dma_mapping_error(&fep->pdev->dev, bdp->cbd_bufaddr)) {
-		if (net_ratelimit())
-			netdev_err(ndev, "Rx DMA memory map failed\n");
-		return -ENOMEM;
-	}
-
-	return 0;
-}
-
-static bool fec_enet_copybreak(struct net_device *ndev, struct sk_buff **skb,
-			       struct bufdesc *bdp, u32 length, bool swap)
-{
-	struct  fec_enet_private *fep = netdev_priv(ndev);
-	struct sk_buff *new_skb;
-
-	if (length > fep->rx_copybreak)
-		return false;
-
-	new_skb = netdev_alloc_skb(ndev, length);
-	if (!new_skb)
-		return false;
-
-	dma_sync_single_for_cpu(&fep->pdev->dev, bdp->cbd_bufaddr,
-				FEC_ENET_RX_FRSIZE - fep->rx_align,
-				DMA_FROM_DEVICE);
-	if (!swap)
-		memcpy(new_skb->data, (*skb)->data, length);
-	else
-		swap_buffer2(new_skb->data, (*skb)->data, length);
-	*skb = new_skb;
-
-	return true;
-}
-
->>>>>>> 0e136a71
 /* During a receive, the cur_rx points to the current incoming buffer.
  * When we update through the ring, if the next incoming buffer has
  * not been given to the system, we just set the empty indicator,
@@ -1707,7 +1574,6 @@
 	rxq->cur_rx = bdp;
 	return pkt_received;
 }
-<<<<<<< HEAD
 
 static int
 fec_enet_rx(struct net_device *ndev, int budget)
@@ -1716,16 +1582,6 @@
 	u16	queue_id;
 	struct fec_enet_private *fep = netdev_priv(ndev);
 
-=======
-
-static int
-fec_enet_rx(struct net_device *ndev, int budget)
-{
-	int     pkt_received = 0;
-	u16	queue_id;
-	struct fec_enet_private *fep = netdev_priv(ndev);
-
->>>>>>> 0e136a71
 	for_each_set_bit(queue_id, &fep->work_rx, FEC_ENET_MAX_RX_QS) {
 		clear_bit(queue_id, &fep->work_rx);
 		pkt_received += fec_enet_rx_queue(ndev,
@@ -2813,7 +2669,6 @@
 static int fec_enet_alloc_queue(struct net_device *ndev)
 {
 	struct fec_enet_private *fep = netdev_priv(ndev);
-<<<<<<< HEAD
 	int i;
 	int ret = 0;
 	struct fec_enet_priv_tx_q *txq;
@@ -2851,109 +2706,6 @@
 			goto alloc_failed;
 		}
 
-=======
-	unsigned int i;
-	struct sk_buff *skb;
-	struct bufdesc	*bdp;
-	struct fec_enet_priv_tx_q *txq;
-	struct fec_enet_priv_rx_q *rxq;
-	unsigned int q;
-
-	for (q = 0; q < fep->num_rx_queues; q++) {
-		rxq = fep->rx_queue[q];
-		bdp = rxq->rx_bd_base;
-		for (i = 0; i < rxq->rx_ring_size; i++) {
-			skb = rxq->rx_skbuff[i];
-			rxq->rx_skbuff[i] = NULL;
-			if (skb) {
-				dma_unmap_single(&fep->pdev->dev,
-						 bdp->cbd_bufaddr,
-						 FEC_ENET_RX_FRSIZE - fep->rx_align,
-						 DMA_FROM_DEVICE);
-				dev_kfree_skb(skb);
-			}
-			bdp = fec_enet_get_nextdesc(bdp, fep, q);
-		}
-	}
-
-	for (q = 0; q < fep->num_tx_queues; q++) {
-		txq = fep->tx_queue[q];
-		bdp = txq->tx_bd_base;
-		for (i = 0; i < txq->tx_ring_size; i++) {
-			kfree(txq->tx_bounce[i]);
-			txq->tx_bounce[i] = NULL;
-			skb = txq->tx_skbuff[i];
-			txq->tx_skbuff[i] = NULL;
-			dev_kfree_skb(skb);
-		}
-	}
-}
-
-static void fec_enet_free_queue(struct net_device *ndev)
-{
-	struct fec_enet_private *fep = netdev_priv(ndev);
-	int i;
-	struct fec_enet_priv_tx_q *txq;
-
-	for (i = 0; i < fep->num_tx_queues; i++)
-		if (fep->tx_queue[i] && fep->tx_queue[i]->tso_hdrs) {
-			txq = fep->tx_queue[i];
-			dma_free_coherent(NULL,
-					  txq->tx_ring_size * TSO_HEADER_SIZE,
-					  txq->tso_hdrs,
-					  txq->tso_hdrs_dma);
-		}
-
-	for (i = 0; i < fep->num_rx_queues; i++)
-		if (fep->rx_queue[i])
-			kfree(fep->rx_queue[i]);
-
-	for (i = 0; i < fep->num_tx_queues; i++)
-		if (fep->tx_queue[i])
-			kfree(fep->tx_queue[i]);
-}
-
-static int fec_enet_alloc_queue(struct net_device *ndev)
-{
-	struct fec_enet_private *fep = netdev_priv(ndev);
-	int i;
-	int ret = 0;
-	struct fec_enet_priv_tx_q *txq;
-
-	for (i = 0; i < fep->num_tx_queues; i++) {
-		txq = kzalloc(sizeof(*txq), GFP_KERNEL);
-		if (!txq) {
-			ret = -ENOMEM;
-			goto alloc_failed;
-		}
-
-		fep->tx_queue[i] = txq;
-		txq->tx_ring_size = TX_RING_SIZE;
-		fep->total_tx_ring_size += fep->tx_queue[i]->tx_ring_size;
-
-		txq->tx_stop_threshold = FEC_MAX_SKB_DESCS;
-		txq->tx_wake_threshold =
-				(txq->tx_ring_size - txq->tx_stop_threshold) / 2;
-
-		txq->tso_hdrs = dma_alloc_coherent(NULL,
-					txq->tx_ring_size * TSO_HEADER_SIZE,
-					&txq->tso_hdrs_dma,
-					GFP_KERNEL);
-		if (!txq->tso_hdrs) {
-			ret = -ENOMEM;
-			goto alloc_failed;
-		}
-	}
-
-	for (i = 0; i < fep->num_rx_queues; i++) {
-		fep->rx_queue[i] = kzalloc(sizeof(*fep->rx_queue[i]),
-					   GFP_KERNEL);
-		if (!fep->rx_queue[i]) {
-			ret = -ENOMEM;
-			goto alloc_failed;
-		}
-
->>>>>>> 0e136a71
 		fep->rx_queue[i]->rx_ring_size = RX_RING_SIZE;
 		fep->total_rx_ring_size += fep->rx_queue[i]->rx_ring_size;
 	}
@@ -3005,7 +2757,6 @@
 	fec_enet_free_buffers(ndev);
 	return -ENOMEM;
 }
-<<<<<<< HEAD
 
 static int
 fec_enet_alloc_txq_buffers(struct net_device *ndev, unsigned int queue)
@@ -3015,17 +2766,6 @@
 	struct bufdesc  *bdp;
 	struct fec_enet_priv_tx_q *txq;
 
-=======
-
-static int
-fec_enet_alloc_txq_buffers(struct net_device *ndev, unsigned int queue)
-{
-	struct fec_enet_private *fep = netdev_priv(ndev);
-	unsigned int i;
-	struct bufdesc  *bdp;
-	struct fec_enet_priv_tx_q *txq;
-
->>>>>>> 0e136a71
 	txq = fep->tx_queue[queue];
 	bdp = txq->tx_bd_base;
 	for (i = 0; i < txq->tx_ring_size; i++) {
@@ -3257,8 +2997,6 @@
 			return -EADDRNOTAVAIL;
 		memcpy(ndev->dev_addr, addr->sa_data, ndev->addr_len);
 	}
-<<<<<<< HEAD
-=======
 
 	/* Add netif status check here to avoid system hang in below case:
 	 * ifconfig ethx down; ifconfig ethx hw ether xx:xx:xx:xx:xx:xx;
@@ -3267,7 +3005,6 @@
 	 */
 	if (!netif_running(ndev))
 		return 0;
->>>>>>> 0e136a71
 
 	writel(ndev->dev_addr[3] | (ndev->dev_addr[2] << 8) |
 		(ndev->dev_addr[1] << 16) | (ndev->dev_addr[0] << 24),
