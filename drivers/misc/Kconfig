--- conflicted
+++ resolved
@@ -506,12 +506,11 @@
 	  To compile this driver as a module, choose M here: the module will
 	  be called pch_phub.
 
-<<<<<<< HEAD
 config MXS_PERFMON
 	tristate "i.MX Performance Monitor"
 	depends on ARCH_MX50 || ARCH_MX6
 	default y
-=======
+
 config WL127X_RFKILL
 	tristate "Bluetooth power control driver for TI wl127x"
 	depends on RFKILL
@@ -534,7 +533,6 @@
 	---help---
 	 If your platform uses a different flash partition label for storing
  	 crashdumps, enter it here.
->>>>>>> a65e28a0
 
 source "drivers/misc/c2port/Kconfig"
 source "drivers/misc/eeprom/Kconfig"
