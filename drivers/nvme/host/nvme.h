/*
 * Copyright (c) 2011-2014, Intel Corporation.
 *
 * This program is free software; you can redistribute it and/or modify it
 * under the terms and conditions of the GNU General Public License,
 * version 2, as published by the Free Software Foundation.
 *
 * This program is distributed in the hope it will be useful, but WITHOUT
 * ANY WARRANTY; without even the implied warranty of MERCHANTABILITY or
 * FITNESS FOR A PARTICULAR PURPOSE.  See the GNU General Public License for
 * more details.
 */

#ifndef _NVME_H
#define _NVME_H

#include <linux/nvme.h>
#include <linux/cdev.h>
#include <linux/pci.h>
#include <linux/kref.h>
#include <linux/blk-mq.h>
#include <linux/lightnvm.h>
#include <linux/sed-opal.h>

extern unsigned int nvme_io_timeout;
#define NVME_IO_TIMEOUT	(nvme_io_timeout * HZ)

extern unsigned int admin_timeout;
#define ADMIN_TIMEOUT	(admin_timeout * HZ)

#define NVME_DEFAULT_KATO	5
#define NVME_KATO_GRACE		10

extern struct workqueue_struct *nvme_wq;
extern struct workqueue_struct *nvme_reset_wq;
extern struct workqueue_struct *nvme_delete_wq;

enum {
	NVME_NS_LBA		= 0,
	NVME_NS_LIGHTNVM	= 1,
};

/*
 * List of workarounds for devices that required behavior not specified in
 * the standard.
 */
enum nvme_quirks {
	/*
	 * Prefers I/O aligned to a stripe size specified in a vendor
	 * specific Identify field.
	 */
	NVME_QUIRK_STRIPE_SIZE			= (1 << 0),

	/*
	 * The controller doesn't handle Identify value others than 0 or 1
	 * correctly.
	 */
	NVME_QUIRK_IDENTIFY_CNS			= (1 << 1),

	/*
	 * The controller deterministically returns O's on reads to
	 * logical blocks that deallocate was called on.
	 */
	NVME_QUIRK_DEALLOCATE_ZEROES		= (1 << 2),

	/*
	 * The controller needs a delay before starts checking the device
	 * readiness, which is done by reading the NVME_CSTS_RDY bit.
	 */
	NVME_QUIRK_DELAY_BEFORE_CHK_RDY		= (1 << 3),

	/*
	 * APST should not be used.
	 */
	NVME_QUIRK_NO_APST			= (1 << 4),

	/*
	 * The deepest sleep state should not be used.
	 */
	NVME_QUIRK_NO_DEEPEST_PS		= (1 << 5),

	/*
	 * Supports the LighNVM command set if indicated in vs[1].
	 */
	NVME_QUIRK_LIGHTNVM			= (1 << 6),
};

/*
 * Common request structure for NVMe passthrough.  All drivers must have
 * this structure as the first member of their request-private data.
 */
struct nvme_request {
	struct nvme_command	*cmd;
	union nvme_result	result;
	u8			retries;
	u8			flags;
	u16			status;
};

/*
 * Mark a bio as coming in through the mpath node.
 */
#define REQ_NVME_MPATH		REQ_DRV

enum {
	NVME_REQ_CANCELLED		= (1 << 0),
};

static inline struct nvme_request *nvme_req(struct request *req)
{
	return blk_mq_rq_to_pdu(req);
}

/* The below value is the specific amount of delay needed before checking
 * readiness in case of the PCI_DEVICE(0x1c58, 0x0003), which needs the
 * NVME_QUIRK_DELAY_BEFORE_CHK_RDY quirk enabled. The value (in ms) was
 * found empirically.
 */
#define NVME_QUIRK_DELAY_AMOUNT		2300

enum nvme_ctrl_state {
	NVME_CTRL_NEW,
	NVME_CTRL_LIVE,
	NVME_CTRL_ADMIN_ONLY,    /* Only admin queue live */
	NVME_CTRL_RESETTING,
	NVME_CTRL_CONNECTING,
	NVME_CTRL_DELETING,
	NVME_CTRL_DEAD,
};

struct nvme_ctrl {
	enum nvme_ctrl_state state;
	bool identified;
	spinlock_t lock;
	const struct nvme_ctrl_ops *ops;
	struct request_queue *admin_q;
	struct request_queue *connect_q;
	struct device *dev;
	int instance;
	struct blk_mq_tag_set *tagset;
	struct blk_mq_tag_set *admin_tagset;
	struct list_head namespaces;
	struct mutex namespaces_mutex;
	struct device ctrl_device;
	struct device *device;	/* char device */
	struct cdev cdev;
	struct work_struct reset_work;
	struct work_struct delete_work;

	struct nvme_subsystem *subsys;
	struct list_head subsys_entry;

	struct opal_dev *opal_dev;

	char name[12];
	u16 cntlid;

	u32 ctrl_config;
	u16 mtfa;
	u32 queue_count;

	u64 cap;
	u32 page_size;
	u32 max_hw_sectors;
	u16 oncs;
	u16 oacs;
	u16 nssa;
	u16 nr_streams;
	atomic_t abort_limit;
	u8 vwc;
	u32 vs;
	u32 sgls;
	u16 kas;
	u8 npss;
	u8 apsta;
	u32 aen_result;
	unsigned int shutdown_timeout;
	unsigned int kato;
	bool subsystem;
	unsigned long quirks;
	struct nvme_id_power_state psd[32];
	struct nvme_effects_log *effects;
	struct work_struct scan_work;
	struct work_struct async_event_work;
	struct delayed_work ka_work;
	struct nvme_command ka_cmd;
	struct work_struct fw_act_work;

	/* Power saving configuration */
	u64 ps_max_latency_us;
	bool apst_enabled;

	/* PCIe only: */
	u32 hmpre;
	u32 hmmin;
	u32 hmminds;
	u16 hmmaxd;

	/* Fabrics only */
	u16 sqsize;
	u32 ioccsz;
	u32 iorcsz;
	u16 icdoff;
	u16 maxcmd;
	int nr_reconnects;
	struct nvmf_ctrl_options *opts;
};

struct nvme_subsystem {
	int			instance;
	struct device		dev;
	/*
	 * Because we unregister the device on the last put we need
	 * a separate refcount.
	 */
	struct kref		ref;
	struct list_head	entry;
	struct mutex		lock;
	struct list_head	ctrls;
	struct list_head	nsheads;
	char			subnqn[NVMF_NQN_SIZE];
	char			serial[20];
	char			model[40];
	char			firmware_rev[8];
	u8			cmic;
	u16			vendor_id;
	struct ida		ns_ida;
};

/*
 * Container structure for uniqueue namespace identifiers.
 */
struct nvme_ns_ids {
	u8	eui64[8];
	u8	nguid[16];
	uuid_t	uuid;
};

/*
 * Anchor structure for namespaces.  There is one for each namespace in a
 * NVMe subsystem that any of our controllers can see, and the namespace
 * structure for each controller is chained of it.  For private namespaces
 * there is a 1:1 relation to our namespace structures, that is ->list
 * only ever has a single entry for private namespaces.
 */
struct nvme_ns_head {
#ifdef CONFIG_NVME_MULTIPATH
	struct gendisk		*disk;
	struct nvme_ns __rcu	*current_path;
	struct bio_list		requeue_list;
	spinlock_t		requeue_lock;
	struct work_struct	requeue_work;
#endif
	struct list_head	list;
	struct srcu_struct      srcu;
	struct nvme_subsystem	*subsys;
	unsigned		ns_id;
	struct nvme_ns_ids	ids;
	struct list_head	entry;
	struct kref		ref;
	int			instance;
};

struct nvme_ns {
	struct list_head list;

	struct nvme_ctrl *ctrl;
	struct request_queue *queue;
	struct gendisk *disk;
	struct list_head siblings;
	struct nvm_dev *ndev;
	struct kref kref;
	struct nvme_ns_head *head;

	int lba_shift;
	u16 ms;
	u16 sgs;
	u32 sws;
	bool ext;
	u8 pi_type;
	unsigned long flags;
#define NVME_NS_REMOVING 0
#define NVME_NS_DEAD     1
	u16 noiob;
};

struct nvme_ctrl_ops {
	const char *name;
	struct module *module;
	unsigned int flags;
#define NVME_F_FABRICS			(1 << 0)
#define NVME_F_METADATA_SUPPORTED	(1 << 1)
	int (*reg_read32)(struct nvme_ctrl *ctrl, u32 off, u32 *val);
	int (*reg_write32)(struct nvme_ctrl *ctrl, u32 off, u32 val);
	int (*reg_read64)(struct nvme_ctrl *ctrl, u32 off, u64 *val);
	void (*free_ctrl)(struct nvme_ctrl *ctrl);
	void (*submit_async_event)(struct nvme_ctrl *ctrl);
	void (*delete_ctrl)(struct nvme_ctrl *ctrl);
	int (*get_address)(struct nvme_ctrl *ctrl, char *buf, int size);
	int (*reinit_request)(void *data, struct request *rq);
};

static inline bool nvme_ctrl_ready(struct nvme_ctrl *ctrl)
{
	u32 val = 0;

	if (ctrl->ops->reg_read32(ctrl, NVME_REG_CSTS, &val))
		return false;
	return val & NVME_CSTS_RDY;
}

static inline int nvme_reset_subsystem(struct nvme_ctrl *ctrl)
{
	if (!ctrl->subsystem)
		return -ENOTTY;
	return ctrl->ops->reg_write32(ctrl, NVME_REG_NSSR, 0x4E564D65);
}

static inline u64 nvme_block_nr(struct nvme_ns *ns, sector_t sector)
{
	return (sector >> (ns->lba_shift - 9));
}

static inline void nvme_cleanup_cmd(struct request *req)
{
	if (req->rq_flags & RQF_SPECIAL_PAYLOAD) {
		kfree(page_address(req->special_vec.bv_page) +
		      req->special_vec.bv_offset);
	}
}

static inline void nvme_end_request(struct request *req, __le16 status,
		union nvme_result result)
{
	struct nvme_request *rq = nvme_req(req);

	rq->status = le16_to_cpu(status) >> 1;
	rq->result = result;
	blk_mq_complete_request(req);
}

static inline void nvme_get_ctrl(struct nvme_ctrl *ctrl)
{
	get_device(ctrl->device);
}

static inline void nvme_put_ctrl(struct nvme_ctrl *ctrl)
{
	put_device(ctrl->device);
}

void nvme_complete_rq(struct request *req);
void nvme_cancel_request(struct request *req, void *data, bool reserved);
bool nvme_change_ctrl_state(struct nvme_ctrl *ctrl,
		enum nvme_ctrl_state new_state);
int nvme_disable_ctrl(struct nvme_ctrl *ctrl, u64 cap);
int nvme_enable_ctrl(struct nvme_ctrl *ctrl, u64 cap);
int nvme_shutdown_ctrl(struct nvme_ctrl *ctrl);
int nvme_init_ctrl(struct nvme_ctrl *ctrl, struct device *dev,
		const struct nvme_ctrl_ops *ops, unsigned long quirks);
void nvme_uninit_ctrl(struct nvme_ctrl *ctrl);
void nvme_start_ctrl(struct nvme_ctrl *ctrl);
void nvme_stop_ctrl(struct nvme_ctrl *ctrl);
void nvme_put_ctrl(struct nvme_ctrl *ctrl);
int nvme_init_identify(struct nvme_ctrl *ctrl);

void nvme_queue_scan(struct nvme_ctrl *ctrl);
void nvme_remove_namespaces(struct nvme_ctrl *ctrl);

int nvme_sec_submit(void *data, u16 spsp, u8 secp, void *buffer, size_t len,
		bool send);

void nvme_complete_async_event(struct nvme_ctrl *ctrl, __le16 status,
		union nvme_result *res);

void nvme_stop_queues(struct nvme_ctrl *ctrl);
void nvme_start_queues(struct nvme_ctrl *ctrl);
void nvme_kill_queues(struct nvme_ctrl *ctrl);
void nvme_unfreeze(struct nvme_ctrl *ctrl);
void nvme_wait_freeze(struct nvme_ctrl *ctrl);
void nvme_wait_freeze_timeout(struct nvme_ctrl *ctrl, long timeout);
void nvme_start_freeze(struct nvme_ctrl *ctrl);
int nvme_reinit_tagset(struct nvme_ctrl *ctrl, struct blk_mq_tag_set *set);

#define NVME_QID_ANY -1
struct request *nvme_alloc_request(struct request_queue *q,
		struct nvme_command *cmd, blk_mq_req_flags_t flags, int qid);
blk_status_t nvme_setup_cmd(struct nvme_ns *ns, struct request *req,
		struct nvme_command *cmd);
int nvme_submit_sync_cmd(struct request_queue *q, struct nvme_command *cmd,
		void *buf, unsigned bufflen);
int __nvme_submit_sync_cmd(struct request_queue *q, struct nvme_command *cmd,
		union nvme_result *result, void *buffer, unsigned bufflen,
		unsigned timeout, int qid, int at_head,
		blk_mq_req_flags_t flags);
int nvme_set_queue_count(struct nvme_ctrl *ctrl, int *count);
void nvme_start_keep_alive(struct nvme_ctrl *ctrl);
void nvme_stop_keep_alive(struct nvme_ctrl *ctrl);
int nvme_reset_ctrl(struct nvme_ctrl *ctrl);
<<<<<<< HEAD
=======
int nvme_reset_ctrl_sync(struct nvme_ctrl *ctrl);
>>>>>>> 661e50bc
int nvme_delete_ctrl(struct nvme_ctrl *ctrl);
int nvme_delete_ctrl_sync(struct nvme_ctrl *ctrl);

extern const struct attribute_group nvme_ns_id_attr_group;
extern const struct block_device_operations nvme_ns_head_ops;

#ifdef CONFIG_NVME_MULTIPATH
void nvme_failover_req(struct request *req);
<<<<<<< HEAD
bool nvme_req_needs_failover(struct request *req);
=======
bool nvme_req_needs_failover(struct request *req, blk_status_t error);
>>>>>>> 661e50bc
void nvme_kick_requeue_lists(struct nvme_ctrl *ctrl);
int nvme_mpath_alloc_disk(struct nvme_ctrl *ctrl,struct nvme_ns_head *head);
void nvme_mpath_add_disk(struct nvme_ns_head *head);
void nvme_mpath_add_disk_links(struct nvme_ns *ns);
void nvme_mpath_remove_disk(struct nvme_ns_head *head);
void nvme_mpath_remove_disk_links(struct nvme_ns *ns);

static inline void nvme_mpath_clear_current_path(struct nvme_ns *ns)
{
	struct nvme_ns_head *head = ns->head;

	if (head && ns == srcu_dereference(head->current_path, &head->srcu))
		rcu_assign_pointer(head->current_path, NULL);
}
struct nvme_ns *nvme_find_path(struct nvme_ns_head *head);

static inline void nvme_mpath_check_last_path(struct nvme_ns *ns)
{
	struct nvme_ns_head *head = ns->head;

	if (head->disk && list_empty(&head->list))
		kblockd_schedule_work(&head->requeue_work);
}

#else
static inline void nvme_failover_req(struct request *req)
{
}
<<<<<<< HEAD
static inline bool nvme_req_needs_failover(struct request *req)
=======
static inline bool nvme_req_needs_failover(struct request *req,
					   blk_status_t error)
>>>>>>> 661e50bc
{
	return false;
}
static inline void nvme_kick_requeue_lists(struct nvme_ctrl *ctrl)
{
}
static inline int nvme_mpath_alloc_disk(struct nvme_ctrl *ctrl,
		struct nvme_ns_head *head)
{
	return 0;
}
static inline void nvme_mpath_add_disk(struct nvme_ns_head *head)
{
}
static inline void nvme_mpath_remove_disk(struct nvme_ns_head *head)
{
}
static inline void nvme_mpath_add_disk_links(struct nvme_ns *ns)
{
}
static inline void nvme_mpath_remove_disk_links(struct nvme_ns *ns)
{
}
static inline void nvme_mpath_clear_current_path(struct nvme_ns *ns)
{
}
static inline void nvme_mpath_check_last_path(struct nvme_ns *ns)
{
}
#endif /* CONFIG_NVME_MULTIPATH */

#ifdef CONFIG_NVM
int nvme_nvm_register(struct nvme_ns *ns, char *disk_name, int node);
void nvme_nvm_unregister(struct nvme_ns *ns);
int nvme_nvm_register_sysfs(struct nvme_ns *ns);
void nvme_nvm_unregister_sysfs(struct nvme_ns *ns);
int nvme_nvm_ioctl(struct nvme_ns *ns, unsigned int cmd, unsigned long arg);
#else
static inline int nvme_nvm_register(struct nvme_ns *ns, char *disk_name,
				    int node)
{
	return 0;
}

static inline void nvme_nvm_unregister(struct nvme_ns *ns) {};
static inline int nvme_nvm_register_sysfs(struct nvme_ns *ns)
{
	return 0;
}
static inline void nvme_nvm_unregister_sysfs(struct nvme_ns *ns) {};
static inline int nvme_nvm_ioctl(struct nvme_ns *ns, unsigned int cmd,
							unsigned long arg)
{
	return -ENOTTY;
}
#endif /* CONFIG_NVM */

static inline struct nvme_ns *nvme_get_ns_from_dev(struct device *dev)
{
	return dev_to_disk(dev)->private_data;
}

int __init nvme_core_init(void);
void nvme_core_exit(void);

#endif /* _NVME_H */<|MERGE_RESOLUTION|>--- conflicted
+++ resolved
@@ -397,10 +397,7 @@
 void nvme_start_keep_alive(struct nvme_ctrl *ctrl);
 void nvme_stop_keep_alive(struct nvme_ctrl *ctrl);
 int nvme_reset_ctrl(struct nvme_ctrl *ctrl);
-<<<<<<< HEAD
-=======
 int nvme_reset_ctrl_sync(struct nvme_ctrl *ctrl);
->>>>>>> 661e50bc
 int nvme_delete_ctrl(struct nvme_ctrl *ctrl);
 int nvme_delete_ctrl_sync(struct nvme_ctrl *ctrl);
 
@@ -409,11 +406,7 @@
 
 #ifdef CONFIG_NVME_MULTIPATH
 void nvme_failover_req(struct request *req);
-<<<<<<< HEAD
-bool nvme_req_needs_failover(struct request *req);
-=======
 bool nvme_req_needs_failover(struct request *req, blk_status_t error);
->>>>>>> 661e50bc
 void nvme_kick_requeue_lists(struct nvme_ctrl *ctrl);
 int nvme_mpath_alloc_disk(struct nvme_ctrl *ctrl,struct nvme_ns_head *head);
 void nvme_mpath_add_disk(struct nvme_ns_head *head);
@@ -442,12 +435,8 @@
 static inline void nvme_failover_req(struct request *req)
 {
 }
-<<<<<<< HEAD
-static inline bool nvme_req_needs_failover(struct request *req)
-=======
 static inline bool nvme_req_needs_failover(struct request *req,
 					   blk_status_t error)
->>>>>>> 661e50bc
 {
 	return false;
 }
