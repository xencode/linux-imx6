/*
 * udc.c - ChipIdea UDC driver
 *
 * Copyright (C) 2008 Chipidea - MIPS Technologies, Inc. All rights reserved.
 *
 * Author: David Lopo
 *
 * This program is free software; you can redistribute it and/or modify
 * it under the terms of the GNU General Public License version 2 as
 * published by the Free Software Foundation.
 */

#include <linux/delay.h>
#include <linux/device.h>
#include <linux/dmapool.h>
#include <linux/err.h>
#include <linux/irqreturn.h>
#include <linux/kernel.h>
#include <linux/slab.h>
#include <linux/pm_runtime.h>
#include <linux/usb/ch9.h>
#include <linux/usb/gadget.h>
#include <linux/usb/chipidea.h>

#include "ci.h"
#include "udc.h"
#include "bits.h"
#include "debug.h"
#include "otg.h"
#include "otg_fsm.h"

/* control endpoint description */
static const struct usb_endpoint_descriptor
ctrl_endpt_out_desc = {
	.bLength         = USB_DT_ENDPOINT_SIZE,
	.bDescriptorType = USB_DT_ENDPOINT,

	.bEndpointAddress = USB_DIR_OUT,
	.bmAttributes    = USB_ENDPOINT_XFER_CONTROL,
	.wMaxPacketSize  = cpu_to_le16(CTRL_PAYLOAD_MAX),
};

static const struct usb_endpoint_descriptor
ctrl_endpt_in_desc = {
	.bLength         = USB_DT_ENDPOINT_SIZE,
	.bDescriptorType = USB_DT_ENDPOINT,

	.bEndpointAddress = USB_DIR_IN,
	.bmAttributes    = USB_ENDPOINT_XFER_CONTROL,
	.wMaxPacketSize  = cpu_to_le16(CTRL_PAYLOAD_MAX),
};

/**
 * hw_ep_bit: calculates the bit number
 * @num: endpoint number
 * @dir: endpoint direction
 *
 * This function returns bit number
 */
static inline int hw_ep_bit(int num, int dir)
{
	return num + (dir ? 16 : 0);
}

static inline int ep_to_bit(struct ci_hdrc *ci, int n)
{
	int fill = 16 - ci->hw_ep_max / 2;

	if (n >= ci->hw_ep_max / 2)
		n += fill;

	return n;
}

/**
 * hw_device_state: enables/disables interrupts (execute without interruption)
 * @dma: 0 => disable, !0 => enable and set dma engine
 *
 * This function returns an error code
 */
static int hw_device_state(struct ci_hdrc *ci, u32 dma)
{
	if (dma) {
		hw_write(ci, OP_ENDPTLISTADDR, ~0, dma);
		/* interrupt, error, port change, reset, sleep/suspend */
		hw_write(ci, OP_USBINTR, ~0,
			     USBi_UI|USBi_UEI|USBi_PCI|USBi_URI|USBi_SLI);
		hw_write(ci, OP_USBCMD, USBCMD_RS, USBCMD_RS);
	} else {
		hw_write(ci, OP_USBINTR, ~0, 0);
		hw_write(ci, OP_USBCMD, USBCMD_RS, 0);
	}
	return 0;
}

/**
 * hw_ep_flush: flush endpoint fifo (execute without interruption)
 * @num: endpoint number
 * @dir: endpoint direction
 *
 * This function returns an error code
 */
static int hw_ep_flush(struct ci_hdrc *ci, int num, int dir)
{
	int n = hw_ep_bit(num, dir);

	do {
		/* flush any pending transfer */
		hw_write(ci, OP_ENDPTFLUSH, BIT(n), BIT(n));
		while (hw_read(ci, OP_ENDPTFLUSH, BIT(n)))
			cpu_relax();
	} while (hw_read(ci, OP_ENDPTSTAT, BIT(n)));

	return 0;
}

/**
 * hw_ep_disable: disables endpoint (execute without interruption)
 * @num: endpoint number
 * @dir: endpoint direction
 *
 * This function returns an error code
 */
static int hw_ep_disable(struct ci_hdrc *ci, int num, int dir)
{
	hw_ep_flush(ci, num, dir);
	hw_write(ci, OP_ENDPTCTRL + num,
		 dir ? ENDPTCTRL_TXE : ENDPTCTRL_RXE, 0);
	return 0;
}

/**
 * hw_ep_enable: enables endpoint (execute without interruption)
 * @num:  endpoint number
 * @dir:  endpoint direction
 * @type: endpoint type
 *
 * This function returns an error code
 */
static int hw_ep_enable(struct ci_hdrc *ci, int num, int dir, int type)
{
	u32 mask, data;

	if (dir) {
		mask  = ENDPTCTRL_TXT;  /* type    */
		data  = type << __ffs(mask);

		mask |= ENDPTCTRL_TXS;  /* unstall */
		mask |= ENDPTCTRL_TXR;  /* reset data toggle */
		data |= ENDPTCTRL_TXR;
		mask |= ENDPTCTRL_TXE;  /* enable  */
		data |= ENDPTCTRL_TXE;
	} else {
		mask  = ENDPTCTRL_RXT;  /* type    */
		data  = type << __ffs(mask);

		mask |= ENDPTCTRL_RXS;  /* unstall */
		mask |= ENDPTCTRL_RXR;  /* reset data toggle */
		data |= ENDPTCTRL_RXR;
		mask |= ENDPTCTRL_RXE;  /* enable  */
		data |= ENDPTCTRL_RXE;
	}
	hw_write(ci, OP_ENDPTCTRL + num, mask, data);
	return 0;
}

/**
 * hw_ep_get_halt: return endpoint halt status
 * @num: endpoint number
 * @dir: endpoint direction
 *
 * This function returns 1 if endpoint halted
 */
static int hw_ep_get_halt(struct ci_hdrc *ci, int num, int dir)
{
	u32 mask = dir ? ENDPTCTRL_TXS : ENDPTCTRL_RXS;

	return hw_read(ci, OP_ENDPTCTRL + num, mask) ? 1 : 0;
}

/**
 * hw_test_and_clear_setup_status: test & clear setup status (execute without
 *                                 interruption)
 * @n: endpoint number
 *
 * This function returns setup status
 */
static int hw_test_and_clear_setup_status(struct ci_hdrc *ci, int n)
{
	n = ep_to_bit(ci, n);
	return hw_test_and_clear(ci, OP_ENDPTSETUPSTAT, BIT(n));
}

/**
 * hw_ep_prime: primes endpoint (execute without interruption)
 * @num:     endpoint number
 * @dir:     endpoint direction
 * @is_ctrl: true if control endpoint
 *
 * This function returns an error code
 */
static int hw_ep_prime(struct ci_hdrc *ci, int num, int dir, int is_ctrl)
{
	int n = hw_ep_bit(num, dir);

	if (is_ctrl && dir == RX && hw_read(ci, OP_ENDPTSETUPSTAT, BIT(num)))
		return -EAGAIN;

	hw_write(ci, OP_ENDPTPRIME, BIT(n), BIT(n));

	while (hw_read(ci, OP_ENDPTPRIME, BIT(n)))
		cpu_relax();
	if (is_ctrl && dir == RX && hw_read(ci, OP_ENDPTSETUPSTAT, BIT(num)))
		return -EAGAIN;

	/* status shoult be tested according with manual but it doesn't work */
	return 0;
}

/**
 * hw_ep_set_halt: configures ep halt & resets data toggle after clear (execute
 *                 without interruption)
 * @num:   endpoint number
 * @dir:   endpoint direction
 * @value: true => stall, false => unstall
 *
 * This function returns an error code
 */
static int hw_ep_set_halt(struct ci_hdrc *ci, int num, int dir, int value)
{
	if (value != 0 && value != 1)
		return -EINVAL;

	do {
		enum ci_hw_regs reg = OP_ENDPTCTRL + num;
		u32 mask_xs = dir ? ENDPTCTRL_TXS : ENDPTCTRL_RXS;
		u32 mask_xr = dir ? ENDPTCTRL_TXR : ENDPTCTRL_RXR;

		/* data toggle - reserved for EP0 but it's in ESS */
		hw_write(ci, reg, mask_xs|mask_xr,
			  value ? mask_xs : mask_xr);
	} while (value != hw_ep_get_halt(ci, num, dir));

	return 0;
}

/**
 * hw_is_port_high_speed: test if port is high speed
 *
 * This function returns true if high speed port
 */
static int hw_port_is_high_speed(struct ci_hdrc *ci)
{
	return ci->hw_bank.lpm ? hw_read(ci, OP_DEVLC, DEVLC_PSPD) :
		hw_read(ci, OP_PORTSC, PORTSC_HSP);
}

/**
 * hw_test_and_clear_complete: test & clear complete status (execute without
 *                             interruption)
 * @n: endpoint number
 *
 * This function returns complete status
 */
static int hw_test_and_clear_complete(struct ci_hdrc *ci, int n)
{
	n = ep_to_bit(ci, n);
	return hw_test_and_clear(ci, OP_ENDPTCOMPLETE, BIT(n));
}

/**
 * hw_test_and_clear_intr_active: test & clear active interrupts (execute
 *                                without interruption)
 *
 * This function returns active interrutps
 */
static u32 hw_test_and_clear_intr_active(struct ci_hdrc *ci)
{
	u32 reg = hw_read_intr_status(ci) & hw_read_intr_enable(ci);

	hw_write(ci, OP_USBSTS, ~0, reg);
	return reg;
}

/**
 * hw_test_and_clear_setup_guard: test & clear setup guard (execute without
 *                                interruption)
 *
 * This function returns guard value
 */
static int hw_test_and_clear_setup_guard(struct ci_hdrc *ci)
{
	return hw_test_and_write(ci, OP_USBCMD, USBCMD_SUTW, 0);
}

/**
 * hw_test_and_set_setup_guard: test & set setup guard (execute without
 *                              interruption)
 *
 * This function returns guard value
 */
static int hw_test_and_set_setup_guard(struct ci_hdrc *ci)
{
	return hw_test_and_write(ci, OP_USBCMD, USBCMD_SUTW, USBCMD_SUTW);
}

/**
 * hw_usb_set_address: configures USB address (execute without interruption)
 * @value: new USB address
 *
 * This function explicitly sets the address, without the "USBADRA" (advance)
 * feature, which is not supported by older versions of the controller.
 */
static void hw_usb_set_address(struct ci_hdrc *ci, u8 value)
{
	hw_write(ci, OP_DEVICEADDR, DEVICEADDR_USBADR,
		 value << __ffs(DEVICEADDR_USBADR));
}

/**
 * hw_usb_reset: restart device after a bus reset (execute without
 *               interruption)
 *
 * This function returns an error code
 */
static int hw_usb_reset(struct ci_hdrc *ci)
{
	hw_usb_set_address(ci, 0);

	/* ESS flushes only at end?!? */
	hw_write(ci, OP_ENDPTFLUSH,    ~0, ~0);

	/* clear setup token semaphores */
	hw_write(ci, OP_ENDPTSETUPSTAT, 0,  0);

	/* clear complete status */
	hw_write(ci, OP_ENDPTCOMPLETE,  0,  0);

	/* wait until all bits cleared */
	while (hw_read(ci, OP_ENDPTPRIME, ~0))
		udelay(10);             /* not RTOS friendly */

	/* reset all endpoints ? */

	/* reset internal status and wait for further instructions
	   no need to verify the port reset status (ESS does it) */

	return 0;
}

/******************************************************************************
 * UTIL block
 *****************************************************************************/

static int add_td_to_list(struct ci_hw_ep *hwep, struct ci_hw_req *hwreq,
			  unsigned length)
{
	int i;
	u32 temp;
	struct td_node *lastnode, *node = kzalloc(sizeof(struct td_node),
						  GFP_ATOMIC);

	if (node == NULL)
		return -ENOMEM;

	node->ptr = dma_pool_alloc(hwep->td_pool, GFP_ATOMIC,
				   &node->dma);
	if (node->ptr == NULL) {
		kfree(node);
		return -ENOMEM;
	}

	memset(node->ptr, 0, sizeof(struct ci_hw_td));
	node->ptr->token = cpu_to_le32(length << __ffs(TD_TOTAL_BYTES));
	node->ptr->token &= cpu_to_le32(TD_TOTAL_BYTES);
	node->ptr->token |= cpu_to_le32(TD_STATUS_ACTIVE);
	if (hwep->type == USB_ENDPOINT_XFER_ISOC && hwep->dir == TX) {
		u32 mul = hwreq->req.length / hwep->ep.maxpacket;

		if (hwreq->req.length == 0
				|| hwreq->req.length % hwep->ep.maxpacket)
			mul++;
		node->ptr->token |= mul << __ffs(TD_MULTO);
	}

	temp = (u32) (hwreq->req.dma + hwreq->req.actual);
	if (length) {
		node->ptr->page[0] = cpu_to_le32(temp);
		for (i = 1; i < TD_PAGE_COUNT; i++) {
			u32 page = temp + i * CI_HDRC_PAGE_SIZE;
			page &= ~TD_RESERVED_MASK;
			node->ptr->page[i] = cpu_to_le32(page);
		}
	}

	hwreq->req.actual += length;

	if (!list_empty(&hwreq->tds)) {
		/* get the last entry */
		lastnode = list_entry(hwreq->tds.prev,
				struct td_node, td);
		lastnode->ptr->next = cpu_to_le32(node->dma);
	}

	INIT_LIST_HEAD(&node->td);
	list_add_tail(&node->td, &hwreq->tds);

	return 0;
}

/**
 * _usb_addr: calculates endpoint address from direction & number
 * @ep:  endpoint
 */
static inline u8 _usb_addr(struct ci_hw_ep *ep)
{
	return ((ep->dir == TX) ? USB_ENDPOINT_DIR_MASK : 0) | ep->num;
}

/**
 * _hardware_queue: configures a request at hardware level
 * @gadget: gadget
 * @hwep:   endpoint
 *
 * This function returns an error code
 */
static int _hardware_enqueue(struct ci_hw_ep *hwep, struct ci_hw_req *hwreq)
{
	struct ci_hdrc *ci = hwep->ci;
	int ret = 0;
	unsigned rest = hwreq->req.length;
	int pages = TD_PAGE_COUNT;
	struct td_node *firstnode, *lastnode;

	/* don't queue twice */
	if (hwreq->req.status == -EALREADY)
		return -EALREADY;

	hwreq->req.status = -EALREADY;

	ret = usb_gadget_map_request(&ci->gadget, &hwreq->req, hwep->dir);
	if (ret)
		return ret;

	/*
	 * The first buffer could be not page aligned.
	 * In that case we have to span into one extra td.
	 */
	if (hwreq->req.dma % PAGE_SIZE)
		pages--;

	if (rest == 0)
		add_td_to_list(hwep, hwreq, 0);

	while (rest > 0) {
		unsigned count = min(hwreq->req.length - hwreq->req.actual,
					(unsigned)(pages * CI_HDRC_PAGE_SIZE));
		add_td_to_list(hwep, hwreq, count);
		rest -= count;
	}

	if (hwreq->req.zero && hwreq->req.length
	    && (hwreq->req.length % hwep->ep.maxpacket == 0))
		add_td_to_list(hwep, hwreq, 0);

	firstnode = list_first_entry(&hwreq->tds, struct td_node, td);

	lastnode = list_entry(hwreq->tds.prev,
		struct td_node, td);

	lastnode->ptr->next = cpu_to_le32(TD_TERMINATE);
	if (!hwreq->req.no_interrupt)
		lastnode->ptr->token |= cpu_to_le32(TD_IOC);
	wmb();

	hwreq->req.actual = 0;
	if (!list_empty(&hwep->qh.queue)) {
		struct ci_hw_req *hwreqprev;
		int n = hw_ep_bit(hwep->num, hwep->dir);
		int tmp_stat;
		struct td_node *prevlastnode;
		u32 next = firstnode->dma & TD_ADDR_MASK;

		hwreqprev = list_entry(hwep->qh.queue.prev,
				struct ci_hw_req, queue);
		prevlastnode = list_entry(hwreqprev->tds.prev,
				struct td_node, td);

		prevlastnode->ptr->next = cpu_to_le32(next);
		wmb();
		if (hw_read(ci, OP_ENDPTPRIME, BIT(n)))
			goto done;
		do {
			hw_write(ci, OP_USBCMD, USBCMD_ATDTW, USBCMD_ATDTW);
			tmp_stat = hw_read(ci, OP_ENDPTSTAT, BIT(n));
		} while (!hw_read(ci, OP_USBCMD, USBCMD_ATDTW));
		hw_write(ci, OP_USBCMD, USBCMD_ATDTW, 0);
		if (tmp_stat)
			goto done;
	}

	/*  QH configuration */
	hwep->qh.ptr->td.next = cpu_to_le32(firstnode->dma);
	hwep->qh.ptr->td.token &=
		cpu_to_le32(~(TD_STATUS_HALTED|TD_STATUS_ACTIVE));

	if (hwep->type == USB_ENDPOINT_XFER_ISOC && hwep->dir == RX) {
		u32 mul = hwreq->req.length / hwep->ep.maxpacket;

		if (hwreq->req.length == 0
				|| hwreq->req.length % hwep->ep.maxpacket)
			mul++;
		hwep->qh.ptr->cap |= mul << __ffs(QH_MULT);
	}

	wmb();   /* synchronize before ep prime */

	ret = hw_ep_prime(ci, hwep->num, hwep->dir,
			   hwep->type == USB_ENDPOINT_XFER_CONTROL);
done:
	return ret;
}

/*
 * free_pending_td: remove a pending request for the endpoint
 * @hwep: endpoint
 */
static void free_pending_td(struct ci_hw_ep *hwep)
{
	struct td_node *pending = hwep->pending_td;

	dma_pool_free(hwep->td_pool, pending->ptr, pending->dma);
	hwep->pending_td = NULL;
	kfree(pending);
}

/**
 * _hardware_dequeue: handles a request at hardware level
 * @gadget: gadget
 * @hwep:   endpoint
 *
 * This function returns an error code
 */
static int _hardware_dequeue(struct ci_hw_ep *hwep, struct ci_hw_req *hwreq)
{
	u32 tmptoken;
	struct td_node *node, *tmpnode;
	unsigned remaining_length;
	unsigned actual = hwreq->req.length;

	if (hwreq->req.status != -EALREADY)
		return -EINVAL;

	hwreq->req.status = 0;

	list_for_each_entry_safe(node, tmpnode, &hwreq->tds, td) {
		tmptoken = le32_to_cpu(node->ptr->token);
		if ((TD_STATUS_ACTIVE & tmptoken) != 0) {
			hwreq->req.status = -EALREADY;
			return -EBUSY;
		}

		remaining_length = (tmptoken & TD_TOTAL_BYTES);
		remaining_length >>= __ffs(TD_TOTAL_BYTES);
		actual -= remaining_length;

		hwreq->req.status = tmptoken & TD_STATUS;
		if ((TD_STATUS_HALTED & hwreq->req.status)) {
			hwreq->req.status = -EPIPE;
			break;
		} else if ((TD_STATUS_DT_ERR & hwreq->req.status)) {
			hwreq->req.status = -EPROTO;
			break;
		} else if ((TD_STATUS_TR_ERR & hwreq->req.status)) {
			hwreq->req.status = -EILSEQ;
			break;
		}

		if (remaining_length) {
			if (hwep->dir) {
				hwreq->req.status = -EPROTO;
				break;
			}
		}
		/*
		 * As the hardware could still address the freed td
		 * which will run the udc unusable, the cleanup of the
		 * td has to be delayed by one.
		 */
		if (hwep->pending_td)
			free_pending_td(hwep);

		hwep->pending_td = node;
		list_del_init(&node->td);
	}

	usb_gadget_unmap_request(&hwep->ci->gadget, &hwreq->req, hwep->dir);

	hwreq->req.actual += actual;

	if (hwreq->req.status)
		return hwreq->req.status;

	return hwreq->req.actual;
}

/**
 * _ep_nuke: dequeues all endpoint requests
 * @hwep: endpoint
 *
 * This function returns an error code
 * Caller must hold lock
 */
static int _ep_nuke(struct ci_hw_ep *hwep)
__releases(hwep->lock)
__acquires(hwep->lock)
{
	struct td_node *node, *tmpnode;
	if (hwep == NULL)
		return -EINVAL;

	hw_ep_flush(hwep->ci, hwep->num, hwep->dir);

	while (!list_empty(&hwep->qh.queue)) {

		/* pop oldest request */
		struct ci_hw_req *hwreq = list_entry(hwep->qh.queue.next,
						     struct ci_hw_req, queue);

		list_for_each_entry_safe(node, tmpnode, &hwreq->tds, td) {
			dma_pool_free(hwep->td_pool, node->ptr, node->dma);
			list_del_init(&node->td);
			node->ptr = NULL;
			kfree(node);
		}

		list_del_init(&hwreq->queue);
		hwreq->req.status = -ESHUTDOWN;

		if (hwreq->req.complete != NULL) {
			spin_unlock(hwep->lock);
			hwreq->req.complete(&hwep->ep, &hwreq->req);
			spin_lock(hwep->lock);
		}
	}

	if (hwep->pending_td)
		free_pending_td(hwep);

	return 0;
}

/**
 * _gadget_stop_activity: stops all USB activity, flushes & disables all endpts
 * @gadget: gadget
 *
 * This function returns an error code
 */
static int _gadget_stop_activity(struct usb_gadget *gadget)
{
	struct usb_ep *ep;
	struct ci_hdrc    *ci = container_of(gadget, struct ci_hdrc, gadget);
	unsigned long flags;

	/* flush all endpoints */
	gadget_for_each_ep(ep, gadget) {
		usb_ep_fifo_flush(ep);
	}
	usb_ep_fifo_flush(&ci->ep0out->ep);
	usb_ep_fifo_flush(&ci->ep0in->ep);

	/* make sure to disable all endpoints */
	gadget_for_each_ep(ep, gadget) {
		usb_ep_disable(ep);
	}

	if (ci->status != NULL) {
		usb_ep_free_request(&ci->ep0in->ep, ci->status);
		ci->status = NULL;
	}

	spin_lock_irqsave(&ci->lock, flags);
	ci->gadget.speed = USB_SPEED_UNKNOWN;
	ci->remote_wakeup = 0;
	ci->suspended = 0;
	spin_unlock_irqrestore(&ci->lock, flags);

	return 0;
}

/******************************************************************************
 * ISR block
 *****************************************************************************/
/**
 * isr_reset_handler: USB reset interrupt handler
 * @ci: UDC device
 *
 * This function resets USB engine after a bus reset occurred
 */
static void isr_reset_handler(struct ci_hdrc *ci)
__releases(ci->lock)
__acquires(ci->lock)
{
	int retval;

	spin_unlock(&ci->lock);
	if (ci->gadget.speed != USB_SPEED_UNKNOWN) {
		if (ci->driver)
			ci->driver->disconnect(&ci->gadget);
	}

	retval = _gadget_stop_activity(&ci->gadget);
	if (retval)
		goto done;

	retval = hw_usb_reset(ci);
	if (retval)
		goto done;

	ci->status = usb_ep_alloc_request(&ci->ep0in->ep, GFP_ATOMIC);
	if (ci->status == NULL)
		retval = -ENOMEM;

	usb_gadget_set_state(&ci->gadget, USB_STATE_DEFAULT);

done:
	spin_lock(&ci->lock);

	if (retval)
		dev_err(ci->dev, "error: %i\n", retval);
}

/**
 * isr_get_status_complete: get_status request complete function
 * @ep:  endpoint
 * @req: request handled
 *
 * Caller must release lock
 */
static void isr_get_status_complete(struct usb_ep *ep, struct usb_request *req)
{
	if (ep == NULL || req == NULL)
		return;

	kfree(req->buf);
	usb_ep_free_request(ep, req);
}

/**
 * _ep_queue: queues (submits) an I/O request to an endpoint
 *
 * Caller must hold lock
 */
static int _ep_queue(struct usb_ep *ep, struct usb_request *req,
		    gfp_t __maybe_unused gfp_flags)
{
	struct ci_hw_ep  *hwep  = container_of(ep,  struct ci_hw_ep, ep);
	struct ci_hw_req *hwreq = container_of(req, struct ci_hw_req, req);
	struct ci_hdrc *ci = hwep->ci;
	int retval = 0;

	if (ep == NULL || req == NULL || hwep->ep.desc == NULL)
		return -EINVAL;

	if (hwep->type == USB_ENDPOINT_XFER_CONTROL) {
		if (req->length)
			hwep = (ci->ep0_dir == RX) ?
			       ci->ep0out : ci->ep0in;
		if (!list_empty(&hwep->qh.queue)) {
			_ep_nuke(hwep);
			retval = -EOVERFLOW;
			dev_warn(hwep->ci->dev, "endpoint ctrl %X nuked\n",
				 _usb_addr(hwep));
		}
	}

	if (usb_endpoint_xfer_isoc(hwep->ep.desc) &&
	    hwreq->req.length > (1 + hwep->ep.mult) * hwep->ep.maxpacket) {
		dev_err(hwep->ci->dev, "request length too big for isochronous\n");
		return -EMSGSIZE;
	}

	/* first nuke then test link, e.g. previous status has not sent */
	if (!list_empty(&hwreq->queue)) {
		dev_err(hwep->ci->dev, "request already in queue\n");
		return -EBUSY;
	}

	/* push request */
	hwreq->req.status = -EINPROGRESS;
	hwreq->req.actual = 0;

	retval = _hardware_enqueue(hwep, hwreq);

	if (retval == -EALREADY)
		retval = 0;
	if (!retval)
		list_add_tail(&hwreq->queue, &hwep->qh.queue);

	return retval;
}

/**
 * isr_get_status_response: get_status request response
 * @ci: ci struct
 * @setup: setup request packet
 *
 * This function returns an error code
 */
static int isr_get_status_response(struct ci_hdrc *ci,
				   struct usb_ctrlrequest *setup)
__releases(hwep->lock)
__acquires(hwep->lock)
{
	struct ci_hw_ep *hwep = ci->ep0in;
	struct usb_request *req = NULL;
	gfp_t gfp_flags = GFP_ATOMIC;
	int dir, num, retval;

	if (hwep == NULL || setup == NULL)
		return -EINVAL;

	spin_unlock(hwep->lock);
	req = usb_ep_alloc_request(&hwep->ep, gfp_flags);
	spin_lock(hwep->lock);
	if (req == NULL)
		return -ENOMEM;

	req->complete = isr_get_status_complete;
	if (setup->wIndex == OTG_STS_SELECTOR)
		req->length = 1;
	else
		req->length = 2;
	req->buf      = kzalloc(req->length, gfp_flags);
	if (req->buf == NULL) {
		retval = -ENOMEM;
		goto err_free_req;
	}

	if ((setup->bRequestType & USB_RECIP_MASK) == USB_RECIP_DEVICE) {
<<<<<<< HEAD
		/* Assume that device is bus powered for now. */
		*(u16 *)req->buf = ci->remote_wakeup << 1;
=======
		if ((setup->wIndex == OTG_STS_SELECTOR) &&
					ci_otg_is_fsm_mode(ci)) {
			if (ci->gadget.host_request_flag)
				*(u8 *)req->buf = HOST_REQUEST_FLAG;
			else
				*(u8 *)req->buf = 0;
		} else {
			/* Assume that device is bus powered for now. */
			*(u16 *)req->buf = ci->remote_wakeup << 1;
		}
>>>>>>> 58ad8150
	} else if ((setup->bRequestType & USB_RECIP_MASK) \
		   == USB_RECIP_ENDPOINT) {
		dir = (le16_to_cpu(setup->wIndex) & USB_ENDPOINT_DIR_MASK) ?
			TX : RX;
		num =  le16_to_cpu(setup->wIndex) & USB_ENDPOINT_NUMBER_MASK;
		*(u16 *)req->buf = hw_ep_get_halt(ci, num, dir);
	}
	/* else do nothing; reserved for future use */

	retval = _ep_queue(&hwep->ep, req, gfp_flags);
	if (retval)
		goto err_free_buf;

	return 0;

 err_free_buf:
	kfree(req->buf);
 err_free_req:
	spin_unlock(hwep->lock);
	usb_ep_free_request(&hwep->ep, req);
	spin_lock(hwep->lock);
	return retval;
}

/**
 * isr_setup_status_complete: setup_status request complete function
 * @ep:  endpoint
 * @req: request handled
 *
 * Caller must release lock. Put the port in test mode if test mode
 * feature is selected.
 */
static void
isr_setup_status_complete(struct usb_ep *ep, struct usb_request *req)
{
	struct ci_hdrc *ci = req->context;
	unsigned long flags;

	if (ci->setaddr) {
		hw_usb_set_address(ci, ci->address);
		ci->setaddr = false;
		if (ci->address)
			usb_gadget_set_state(&ci->gadget, USB_STATE_ADDRESS);
	}

	spin_lock_irqsave(&ci->lock, flags);
	if (ci->test_mode)
		hw_port_test_set(ci, ci->test_mode);
	spin_unlock_irqrestore(&ci->lock, flags);
}

/**
 * isr_setup_status_phase: queues the status phase of a setup transation
 * @ci: ci struct
 *
 * This function returns an error code
 */
static int isr_setup_status_phase(struct ci_hdrc *ci)
{
	int retval;
	struct ci_hw_ep *hwep;

	hwep = (ci->ep0_dir == TX) ? ci->ep0out : ci->ep0in;
	ci->status->context = ci;
	ci->status->complete = isr_setup_status_complete;

	retval = _ep_queue(&hwep->ep, ci->status, GFP_ATOMIC);

	return retval;
}

/**
 * isr_tr_complete_low: transaction complete low level handler
 * @hwep: endpoint
 *
 * This function returns an error code
 * Caller must hold lock
 */
static int isr_tr_complete_low(struct ci_hw_ep *hwep)
__releases(hwep->lock)
__acquires(hwep->lock)
{
	struct ci_hw_req *hwreq, *hwreqtemp;
	struct ci_hw_ep *hweptemp = hwep;
	int retval = 0;

	list_for_each_entry_safe(hwreq, hwreqtemp, &hwep->qh.queue,
			queue) {
		retval = _hardware_dequeue(hwep, hwreq);
		if (retval < 0)
			break;
		list_del_init(&hwreq->queue);
		if (hwreq->req.complete != NULL) {
			spin_unlock(hwep->lock);
			if ((hwep->type == USB_ENDPOINT_XFER_CONTROL) &&
					hwreq->req.length)
				hweptemp = hwep->ci->ep0in;
			hwreq->req.complete(&hweptemp->ep, &hwreq->req);
			spin_lock(hwep->lock);
		}
	}

	if (retval == -EBUSY)
		retval = 0;

	return retval;
}

/**
 * isr_tr_complete_handler: transaction complete interrupt handler
 * @ci: UDC descriptor
 *
 * This function handles traffic events
 */
static void isr_tr_complete_handler(struct ci_hdrc *ci)
__releases(ci->lock)
__acquires(ci->lock)
{
	unsigned i;
	u8 tmode = 0;

	for (i = 0; i < ci->hw_ep_max; i++) {
		struct ci_hw_ep *hwep  = &ci->ci_hw_ep[i];
		int type, num, dir, err = -EINVAL;
		struct usb_ctrlrequest req;

		if (hwep->ep.desc == NULL)
			continue;   /* not configured */

		if (hw_test_and_clear_complete(ci, i)) {
			err = isr_tr_complete_low(hwep);
			if (hwep->type == USB_ENDPOINT_XFER_CONTROL) {
				if (err > 0)   /* needs status phase */
					err = isr_setup_status_phase(ci);
				if (err < 0) {
					spin_unlock(&ci->lock);
					if (usb_ep_set_halt(&hwep->ep))
						dev_err(ci->dev,
							"error: ep_set_halt\n");
					spin_lock(&ci->lock);
				}
			}
		}

		if (hwep->type != USB_ENDPOINT_XFER_CONTROL ||
		    !hw_test_and_clear_setup_status(ci, i))
			continue;

		if (i != 0) {
			dev_warn(ci->dev, "ctrl traffic at endpoint %d\n", i);
			continue;
		}

		/*
		 * Flush data and handshake transactions of previous
		 * setup packet.
		 */
		_ep_nuke(ci->ep0out);
		_ep_nuke(ci->ep0in);

		/* read_setup_packet */
		do {
			hw_test_and_set_setup_guard(ci);
			memcpy(&req, &hwep->qh.ptr->setup, sizeof(req));
		} while (!hw_test_and_clear_setup_guard(ci));

		type = req.bRequestType;

		ci->ep0_dir = (type & USB_DIR_IN) ? TX : RX;

		switch (req.bRequest) {
		case USB_REQ_CLEAR_FEATURE:
			if (type == (USB_DIR_OUT|USB_RECIP_ENDPOINT) &&
					le16_to_cpu(req.wValue) ==
					USB_ENDPOINT_HALT) {
				if (req.wLength != 0)
					break;
				num  = le16_to_cpu(req.wIndex);
				dir = num & USB_ENDPOINT_DIR_MASK;
				num &= USB_ENDPOINT_NUMBER_MASK;
				if (dir) /* TX */
					num += ci->hw_ep_max/2;
				if (!ci->ci_hw_ep[num].wedge) {
					spin_unlock(&ci->lock);
					err = usb_ep_clear_halt(
						&ci->ci_hw_ep[num].ep);
					spin_lock(&ci->lock);
					if (err)
						break;
				}
				err = isr_setup_status_phase(ci);
			} else if (type == (USB_DIR_OUT|USB_RECIP_DEVICE) &&
					le16_to_cpu(req.wValue) ==
					USB_DEVICE_REMOTE_WAKEUP) {
				if (req.wLength != 0)
					break;
				ci->remote_wakeup = 0;
				err = isr_setup_status_phase(ci);
			} else {
				goto delegate;
			}
			break;
		case USB_REQ_GET_STATUS:
			if (type != (USB_DIR_IN|USB_RECIP_DEVICE)   &&
			    type != (USB_DIR_IN|USB_RECIP_ENDPOINT) &&
			    type != (USB_DIR_IN|USB_RECIP_INTERFACE))
				goto delegate;
			if ((le16_to_cpu(req.wLength) != 2 &&
				le16_to_cpu(req.wLength) != 1) ||
					le16_to_cpu(req.wValue) != 0)
				break;
			err = isr_get_status_response(ci, &req);
			break;
		case USB_REQ_SET_ADDRESS:
			if (type != (USB_DIR_OUT|USB_RECIP_DEVICE))
				goto delegate;
			if (le16_to_cpu(req.wLength) != 0 ||
			    le16_to_cpu(req.wIndex)  != 0)
				break;
			ci->address = (u8)le16_to_cpu(req.wValue);
			ci->setaddr = true;
			err = isr_setup_status_phase(ci);
			break;
		case USB_REQ_SET_FEATURE:
			if (type == (USB_DIR_OUT|USB_RECIP_ENDPOINT) &&
					le16_to_cpu(req.wValue) ==
					USB_ENDPOINT_HALT) {
				if (req.wLength != 0)
					break;
				num  = le16_to_cpu(req.wIndex);
				dir = num & USB_ENDPOINT_DIR_MASK;
				num &= USB_ENDPOINT_NUMBER_MASK;
				if (dir) /* TX */
					num += ci->hw_ep_max/2;

				spin_unlock(&ci->lock);
				err = usb_ep_set_halt(&ci->ci_hw_ep[num].ep);
				spin_lock(&ci->lock);
				if (!err)
					isr_setup_status_phase(ci);
			} else if (type == (USB_DIR_OUT|USB_RECIP_DEVICE)) {
				if (req.wLength != 0)
					break;
				switch (le16_to_cpu(req.wValue)) {
				case USB_DEVICE_REMOTE_WAKEUP:
					ci->remote_wakeup = 1;
					err = isr_setup_status_phase(ci);
					break;
				case USB_DEVICE_TEST_MODE:
					tmode = le16_to_cpu(req.wIndex) >> 8;
					switch (tmode) {
					case TEST_J:
					case TEST_K:
					case TEST_SE0_NAK:
					case TEST_PACKET:
					case TEST_FORCE_EN:
						ci->test_mode = tmode;
						err = isr_setup_status_phase(
								ci);
						break;
					default:
						break;
					}
					break;
				case USB_DEVICE_B_HNP_ENABLE:
					if (ci_otg_is_fsm_mode(ci)) {
						ci->gadget.b_hnp_enable = 1;
						err = isr_setup_status_phase(
									ci);
					}
					break;
				default:
					goto delegate;
				}
			} else {
				goto delegate;
			}
			break;
		default:
delegate:
			if (req.wLength == 0)   /* no data phase */
				ci->ep0_dir = TX;

			spin_unlock(&ci->lock);
			err = ci->driver->setup(&ci->gadget, &req);
			spin_lock(&ci->lock);
			break;
		}

		if (err < 0) {
			spin_unlock(&ci->lock);
			if (usb_ep_set_halt(&hwep->ep))
				dev_err(ci->dev, "error: ep_set_halt\n");
			spin_lock(&ci->lock);
		}
	}
}

/******************************************************************************
 * ENDPT block
 *****************************************************************************/
/**
 * ep_enable: configure endpoint, making it usable
 *
 * Check usb_ep_enable() at "usb_gadget.h" for details
 */
static int ep_enable(struct usb_ep *ep,
		     const struct usb_endpoint_descriptor *desc)
{
	struct ci_hw_ep *hwep = container_of(ep, struct ci_hw_ep, ep);
	int retval = 0;
	unsigned long flags;
	u32 cap = 0;

	if (ep == NULL || desc == NULL)
		return -EINVAL;

	spin_lock_irqsave(hwep->lock, flags);

	/* only internal SW should enable ctrl endpts */

	hwep->ep.desc = desc;

	if (!list_empty(&hwep->qh.queue))
		dev_warn(hwep->ci->dev, "enabling a non-empty endpoint!\n");

	hwep->dir  = usb_endpoint_dir_in(desc) ? TX : RX;
	hwep->num  = usb_endpoint_num(desc);
	hwep->type = usb_endpoint_type(desc);

	hwep->ep.maxpacket = usb_endpoint_maxp(desc) & 0x07ff;
	hwep->ep.mult = QH_ISO_MULT(usb_endpoint_maxp(desc));

	if (hwep->type == USB_ENDPOINT_XFER_CONTROL)
		cap |= QH_IOS;
	if (hwep->num)
		cap |= QH_ZLT;
	cap |= (hwep->ep.maxpacket << __ffs(QH_MAX_PKT)) & QH_MAX_PKT;
	/*
	 * For ISO-TX, we set mult at QH as the largest value, and use
	 * MultO at TD as real mult value.
	 */
	if (hwep->type == USB_ENDPOINT_XFER_ISOC && hwep->dir == TX)
		cap |= 3 << __ffs(QH_MULT);

	hwep->qh.ptr->cap = cpu_to_le32(cap);

	hwep->qh.ptr->td.next |= cpu_to_le32(TD_TERMINATE);   /* needed? */

	/*
	 * Enable endpoints in the HW other than ep0 as ep0
	 * is always enabled
	 */
	if (hwep->num)
		retval |= hw_ep_enable(hwep->ci, hwep->num, hwep->dir,
				       hwep->type);

	spin_unlock_irqrestore(hwep->lock, flags);
	return retval;
}

/**
 * ep_disable: endpoint is no longer usable
 *
 * Check usb_ep_disable() at "usb_gadget.h" for details
 */
static int ep_disable(struct usb_ep *ep)
{
	struct ci_hw_ep *hwep = container_of(ep, struct ci_hw_ep, ep);
	int direction, retval = 0;
	unsigned long flags;

	if (ep == NULL)
		return -EINVAL;
	else if (hwep->ep.desc == NULL)
		return -EBUSY;

	spin_lock_irqsave(hwep->lock, flags);
	if (hwep->ci->gadget.speed == USB_SPEED_UNKNOWN) {
		spin_unlock_irqrestore(hwep->lock, flags);
		return 0;
	}

	/* only internal SW should disable ctrl endpts */

	direction = hwep->dir;
	do {
		retval |= _ep_nuke(hwep);
		retval |= hw_ep_disable(hwep->ci, hwep->num, hwep->dir);

		if (hwep->type == USB_ENDPOINT_XFER_CONTROL)
			hwep->dir = (hwep->dir == TX) ? RX : TX;

	} while (hwep->dir != direction);

	hwep->ep.desc = NULL;

	spin_unlock_irqrestore(hwep->lock, flags);
	return retval;
}

/**
 * ep_alloc_request: allocate a request object to use with this endpoint
 *
 * Check usb_ep_alloc_request() at "usb_gadget.h" for details
 */
static struct usb_request *ep_alloc_request(struct usb_ep *ep, gfp_t gfp_flags)
{
	struct ci_hw_req *hwreq = NULL;

	if (ep == NULL)
		return NULL;

	hwreq = kzalloc(sizeof(struct ci_hw_req), gfp_flags);
	if (hwreq != NULL) {
		INIT_LIST_HEAD(&hwreq->queue);
		INIT_LIST_HEAD(&hwreq->tds);
	}

	return (hwreq == NULL) ? NULL : &hwreq->req;
}

/**
 * ep_free_request: frees a request object
 *
 * Check usb_ep_free_request() at "usb_gadget.h" for details
 */
static void ep_free_request(struct usb_ep *ep, struct usb_request *req)
{
	struct ci_hw_ep  *hwep  = container_of(ep,  struct ci_hw_ep, ep);
	struct ci_hw_req *hwreq = container_of(req, struct ci_hw_req, req);
	struct td_node *node, *tmpnode;
	unsigned long flags;

	if (ep == NULL || req == NULL) {
		return;
	} else if (!list_empty(&hwreq->queue)) {
		dev_err(hwep->ci->dev, "freeing queued request\n");
		return;
	}

	spin_lock_irqsave(hwep->lock, flags);

	list_for_each_entry_safe(node, tmpnode, &hwreq->tds, td) {
		dma_pool_free(hwep->td_pool, node->ptr, node->dma);
		list_del_init(&node->td);
		node->ptr = NULL;
		kfree(node);
	}

	kfree(hwreq);

	spin_unlock_irqrestore(hwep->lock, flags);
}

/**
 * ep_queue: queues (submits) an I/O request to an endpoint
 *
 * Check usb_ep_queue()* at usb_gadget.h" for details
 */
static int ep_queue(struct usb_ep *ep, struct usb_request *req,
		    gfp_t __maybe_unused gfp_flags)
{
	struct ci_hw_ep  *hwep  = container_of(ep,  struct ci_hw_ep, ep);
	int retval = 0;
	unsigned long flags;

	if (ep == NULL || req == NULL || hwep->ep.desc == NULL)
		return -EINVAL;

	spin_lock_irqsave(hwep->lock, flags);
	if (hwep->ci->gadget.speed == USB_SPEED_UNKNOWN) {
		spin_unlock_irqrestore(hwep->lock, flags);
		return 0;
	}
	retval = _ep_queue(ep, req, gfp_flags);
	spin_unlock_irqrestore(hwep->lock, flags);
	return retval;
}

/**
 * ep_dequeue: dequeues (cancels, unlinks) an I/O request from an endpoint
 *
 * Check usb_ep_dequeue() at "usb_gadget.h" for details
 */
static int ep_dequeue(struct usb_ep *ep, struct usb_request *req)
{
	struct ci_hw_ep  *hwep  = container_of(ep,  struct ci_hw_ep, ep);
	struct ci_hw_req *hwreq = container_of(req, struct ci_hw_req, req);
	unsigned long flags;
	struct td_node *node, *tmpnode;

	if (ep == NULL || req == NULL || hwreq->req.status != -EALREADY ||
		hwep->ep.desc == NULL || list_empty(&hwreq->queue) ||
		list_empty(&hwep->qh.queue))
		return -EINVAL;

	spin_lock_irqsave(hwep->lock, flags);
	if (hwep->ci->gadget.speed != USB_SPEED_UNKNOWN)
		hw_ep_flush(hwep->ci, hwep->num, hwep->dir);

	list_for_each_entry_safe(node, tmpnode, &hwreq->tds, td) {
		dma_pool_free(hwep->td_pool, node->ptr, node->dma);
		list_del_init(&node->td);
		node->ptr = NULL;
		kfree(node);
	}

	/* pop request */
	list_del_init(&hwreq->queue);

	usb_gadget_unmap_request(&hwep->ci->gadget, req, hwep->dir);

	req->status = -ECONNRESET;

	if (hwreq->req.complete != NULL) {
		spin_unlock(hwep->lock);
		hwreq->req.complete(&hwep->ep, &hwreq->req);
		spin_lock(hwep->lock);
	}

	spin_unlock_irqrestore(hwep->lock, flags);
	return 0;
}

/**
 * ep_set_halt: sets the endpoint halt feature
 *
 * Check usb_ep_set_halt() at "usb_gadget.h" for details
 */
static int ep_set_halt(struct usb_ep *ep, int value)
{
	struct ci_hw_ep *hwep = container_of(ep, struct ci_hw_ep, ep);
	int direction, retval = 0;
	unsigned long flags;

	if (ep == NULL || hwep->ep.desc == NULL)
		return -EINVAL;

	if (usb_endpoint_xfer_isoc(hwep->ep.desc))
		return -EOPNOTSUPP;

	spin_lock_irqsave(hwep->lock, flags);

	if (hwep->ci->gadget.speed == USB_SPEED_UNKNOWN) {
		spin_unlock_irqrestore(hwep->lock, flags);
		return 0;
	}
#ifndef STALL_IN
	/* g_file_storage MS compliant but g_zero fails chapter 9 compliance */
	if (value && hwep->type == USB_ENDPOINT_XFER_BULK && hwep->dir == TX &&
	    !list_empty(&hwep->qh.queue)) {
		spin_unlock_irqrestore(hwep->lock, flags);
		return -EAGAIN;
	}
#endif

	direction = hwep->dir;
	do {
		retval |= hw_ep_set_halt(hwep->ci, hwep->num, hwep->dir, value);

		if (!value)
			hwep->wedge = 0;

		if (hwep->type == USB_ENDPOINT_XFER_CONTROL)
			hwep->dir = (hwep->dir == TX) ? RX : TX;

	} while (hwep->dir != direction);

	spin_unlock_irqrestore(hwep->lock, flags);
	return retval;
}

/**
 * ep_set_wedge: sets the halt feature and ignores clear requests
 *
 * Check usb_ep_set_wedge() at "usb_gadget.h" for details
 */
static int ep_set_wedge(struct usb_ep *ep)
{
	struct ci_hw_ep *hwep = container_of(ep, struct ci_hw_ep, ep);
	unsigned long flags;

	if (ep == NULL || hwep->ep.desc == NULL)
		return -EINVAL;

	spin_lock_irqsave(hwep->lock, flags);
	hwep->wedge = 1;
	spin_unlock_irqrestore(hwep->lock, flags);

	return usb_ep_set_halt(ep);
}

/**
 * ep_fifo_flush: flushes contents of a fifo
 *
 * Check usb_ep_fifo_flush() at "usb_gadget.h" for details
 */
static void ep_fifo_flush(struct usb_ep *ep)
{
	struct ci_hw_ep *hwep = container_of(ep, struct ci_hw_ep, ep);
	unsigned long flags;

	if (ep == NULL) {
		dev_err(hwep->ci->dev, "%02X: -EINVAL\n", _usb_addr(hwep));
		return;
	}

	spin_lock_irqsave(hwep->lock, flags);
	if (hwep->ci->gadget.speed == USB_SPEED_UNKNOWN) {
		spin_unlock_irqrestore(hwep->lock, flags);
		return;
	}

	hw_ep_flush(hwep->ci, hwep->num, hwep->dir);

	spin_unlock_irqrestore(hwep->lock, flags);
}

/**
 * Endpoint-specific part of the API to the USB controller hardware
 * Check "usb_gadget.h" for details
 */
static const struct usb_ep_ops usb_ep_ops = {
	.enable	       = ep_enable,
	.disable       = ep_disable,
	.alloc_request = ep_alloc_request,
	.free_request  = ep_free_request,
	.queue	       = ep_queue,
	.dequeue       = ep_dequeue,
	.set_halt      = ep_set_halt,
	.set_wedge     = ep_set_wedge,
	.fifo_flush    = ep_fifo_flush,
};

/******************************************************************************
 * GADGET block
 *****************************************************************************/
static bool ci_otg_fsm_charger_conn(struct ci_hdrc *ci)
{
	/*
	 * OTG port is in fsm mode
	 * only do charger notify for b sess valid event, or
	 * when power up.
	 */
	return !ci_otg_is_fsm_mode(ci) || ci->fsm.power_up ||
					ci->b_sess_valid_event;
}

static int ci_udc_vbus_session(struct usb_gadget *_gadget, int is_active)
{
	struct ci_hdrc *ci = container_of(_gadget, struct ci_hdrc, gadget);
	unsigned long flags;
	int gadget_ready = 0;
	int ret;

	spin_lock_irqsave(&ci->lock, flags);
	ci->vbus_active = is_active;
	if (ci->driver)
		gadget_ready = 1;
	spin_unlock_irqrestore(&ci->lock, flags);

	/* Charger Detection */
	if (ci->platdata->notify_event && ci_otg_fsm_charger_conn(ci)) {
		/*
		 * Keep controller active when the cable is connected,
		 * It can make disconnect interrupt (BSV 1->0) occur when
		 * the cable is disconnected.
		 */
		if (is_active) {
			pm_runtime_get_sync(&_gadget->dev);
			hw_write(ci, OP_USBCMD, USBCMD_RS, 0);
		} else {
			pm_runtime_put_sync(&_gadget->dev);
		}

		ret = ci->platdata->notify_event
			(ci, CI_HDRC_CONTROLLER_CHARGER_EVENT);
		if (ret == CI_HDRC_NOTIFY_RET_DEFER_EVENT) {
			hw_device_reset(ci, USBMODE_CM_DC);
			/* Pull up dp */
			hw_write(ci, OP_USBCMD, USBCMD_RS, USBCMD_RS);
			ci->platdata->notify_event
				(ci, CI_HDRC_CONTROLLER_CHARGER_POST_EVENT);
			/* Pull down dp */
			hw_write(ci, OP_USBCMD, USBCMD_RS, 0);
		}
	}

	if (ci_otg_is_fsm_mode(ci) && ci->b_sess_valid_event)
		ci->b_sess_valid_event = false;

	if (gadget_ready) {
		if (is_active) {
			pm_runtime_get_sync(&_gadget->dev);
			hw_device_reset(ci, USBMODE_CM_DC);
			hw_device_state(ci, ci->ep0out->qh.dma);
			usb_gadget_set_state(_gadget, USB_STATE_POWERED);
		} else {
			if (ci->driver)
				ci->driver->disconnect(&ci->gadget);
			hw_device_state(ci, 0);
			if (ci->platdata->notify_event)
				ci->platdata->notify_event(ci,
				CI_HDRC_CONTROLLER_STOPPED_EVENT);
			_gadget_stop_activity(&ci->gadget);
			pm_runtime_put_sync(&_gadget->dev);
			usb_gadget_set_state(_gadget, USB_STATE_NOTATTACHED);
		}
	}

	return 0;
}

static int ci_udc_wakeup(struct usb_gadget *_gadget)
{
	struct ci_hdrc *ci = container_of(_gadget, struct ci_hdrc, gadget);
	unsigned long flags;
	int ret = 0;

	spin_lock_irqsave(&ci->lock, flags);
	if (ci->gadget.speed == USB_SPEED_UNKNOWN) {
		spin_unlock_irqrestore(&ci->lock, flags);
		return 0;
	}
	if (!ci->remote_wakeup) {
		ret = -EOPNOTSUPP;
		goto out;
	}
	if (!hw_read(ci, OP_PORTSC, PORTSC_SUSP)) {
		ret = -EINVAL;
		goto out;
	}
	hw_write(ci, OP_PORTSC, PORTSC_FPR, PORTSC_FPR);
out:
	spin_unlock_irqrestore(&ci->lock, flags);
	return ret;
}

static int ci_udc_vbus_draw(struct usb_gadget *_gadget, unsigned ma)
{
	struct ci_hdrc *ci = container_of(_gadget, struct ci_hdrc, gadget);

	if (ci->transceiver)
		return usb_phy_set_power(ci->transceiver, ma);
	return -ENOTSUPP;
}

/* Change Data+ pullup status
 * this func is used by usb_gadget_connect/disconnet
 */
static int ci_udc_pullup(struct usb_gadget *_gadget, int is_on)
{
	struct ci_hdrc *ci = container_of(_gadget, struct ci_hdrc, gadget);

	if (!ci->vbus_active)
		return -EOPNOTSUPP;

	if (is_on)
		hw_write(ci, OP_USBCMD, USBCMD_RS, USBCMD_RS);
	else
		hw_write(ci, OP_USBCMD, USBCMD_RS, 0);

	return 0;
}

static int ci_udc_start(struct usb_gadget *gadget,
			 struct usb_gadget_driver *driver);
static int ci_udc_stop(struct usb_gadget *gadget,
			struct usb_gadget_driver *driver);
/**
 * Device operations part of the API to the USB controller hardware,
 * which don't involve endpoints (or i/o)
 * Check  "usb_gadget.h" for details
 */
static const struct usb_gadget_ops usb_gadget_ops = {
	.vbus_session	= ci_udc_vbus_session,
	.wakeup		= ci_udc_wakeup,
	.pullup		= ci_udc_pullup,
	.vbus_draw	= ci_udc_vbus_draw,
	.udc_start	= ci_udc_start,
	.udc_stop	= ci_udc_stop,
};

static int init_eps(struct ci_hdrc *ci)
{
	int retval = 0, i, j;

	for (i = 0; i < ci->hw_ep_max/2; i++)
		for (j = RX; j <= TX; j++) {
			int k = i + j * ci->hw_ep_max/2;
			struct ci_hw_ep *hwep = &ci->ci_hw_ep[k];

			scnprintf(hwep->name, sizeof(hwep->name), "ep%i%s", i,
					(j == TX)  ? "in" : "out");

			hwep->ci          = ci;
			hwep->lock         = &ci->lock;
			hwep->td_pool      = ci->td_pool;

			hwep->ep.name      = hwep->name;
			hwep->ep.ops       = &usb_ep_ops;
			/*
			 * for ep0: maxP defined in desc, for other
			 * eps, maxP is set by epautoconfig() called
			 * by gadget layer
			 */
			hwep->ep.maxpacket = (unsigned short)~0;

			INIT_LIST_HEAD(&hwep->qh.queue);
			hwep->qh.ptr = dma_pool_alloc(ci->qh_pool, GFP_KERNEL,
						     &hwep->qh.dma);
			if (hwep->qh.ptr == NULL)
				retval = -ENOMEM;
			else
				memset(hwep->qh.ptr, 0, sizeof(*hwep->qh.ptr));

			/*
			 * set up shorthands for ep0 out and in endpoints,
			 * don't add to gadget's ep_list
			 */
			if (i == 0) {
				if (j == RX)
					ci->ep0out = hwep;
				else
					ci->ep0in = hwep;

				hwep->ep.maxpacket = CTRL_PAYLOAD_MAX;
				continue;
			}

			list_add_tail(&hwep->ep.ep_list, &ci->gadget.ep_list);
		}

	return retval;
}

static void destroy_eps(struct ci_hdrc *ci)
{
	int i;

	for (i = 0; i < ci->hw_ep_max; i++) {
		struct ci_hw_ep *hwep = &ci->ci_hw_ep[i];

		if (hwep->pending_td)
			free_pending_td(hwep);
		dma_pool_free(ci->qh_pool, hwep->qh.ptr, hwep->qh.dma);
	}
}

/**
 * ci_udc_start: register a gadget driver
 * @gadget: our gadget
 * @driver: the driver being registered
 *
 * Interrupts are enabled here.
 */
static int ci_udc_start(struct usb_gadget *gadget,
			 struct usb_gadget_driver *driver)
{
	struct ci_hdrc *ci = container_of(gadget, struct ci_hdrc, gadget);
	unsigned long flags;
	int retval = -ENOMEM;

	if (driver->disconnect == NULL)
		return -EINVAL;


	ci->ep0out->ep.desc = &ctrl_endpt_out_desc;
	retval = usb_ep_enable(&ci->ep0out->ep);
	if (retval)
		return retval;

	ci->ep0in->ep.desc = &ctrl_endpt_in_desc;
	retval = usb_ep_enable(&ci->ep0in->ep);
	if (retval)
		return retval;

	ci->driver = driver;
	/* Start otg fsm for B-device */
	if (ci_otg_is_fsm_mode(ci) && ci->fsm.id) {
		ci_hdrc_otg_fsm_start(ci);
		return retval;
	}

	pm_runtime_get_sync(&ci->gadget.dev);
	if (ci->vbus_active) {
		spin_lock_irqsave(&ci->lock, flags);
		hw_device_reset(ci, USBMODE_CM_DC);
	} else {
		pm_runtime_put_sync(&ci->gadget.dev);
		return retval;
	}

	retval = hw_device_state(ci, ci->ep0out->qh.dma);
	spin_unlock_irqrestore(&ci->lock, flags);
	if (retval)
		pm_runtime_put_sync(&ci->gadget.dev);

	return retval;
}

/**
 * ci_udc_stop: unregister a gadget driver
 */
static int ci_udc_stop(struct usb_gadget *gadget,
			struct usb_gadget_driver *driver)
{
	struct ci_hdrc *ci = container_of(gadget, struct ci_hdrc, gadget);
	unsigned long flags;

	spin_lock_irqsave(&ci->lock, flags);

	if (ci->vbus_active) {
		hw_device_state(ci, 0);
		if (ci->platdata->notify_event)
			ci->platdata->notify_event(ci,
			CI_HDRC_CONTROLLER_STOPPED_EVENT);
		spin_unlock_irqrestore(&ci->lock, flags);
		_gadget_stop_activity(&ci->gadget);
		spin_lock_irqsave(&ci->lock, flags);
		pm_runtime_put(&ci->gadget.dev);
	}

	ci->driver = NULL;
	spin_unlock_irqrestore(&ci->lock, flags);

	return 0;
}

/******************************************************************************
 * BUS block
 *****************************************************************************/
/**
 * udc_irq: ci interrupt handler
 *
 * This function returns IRQ_HANDLED if the IRQ has been handled
 * It locks access to registers
 */
static irqreturn_t udc_irq(struct ci_hdrc *ci)
{
	irqreturn_t retval;
	u32 intr;

	if (ci == NULL)
		return IRQ_HANDLED;

	spin_lock(&ci->lock);

	if (ci->platdata->flags & CI_HDRC_REGS_SHARED) {
		if (hw_read(ci, OP_USBMODE, USBMODE_CM) !=
				USBMODE_CM_DC) {
			spin_unlock(&ci->lock);
			return IRQ_NONE;
		}
	}
	intr = hw_test_and_clear_intr_active(ci);

	if (intr) {
		/* order defines priority - do NOT change it */
		if (USBi_URI & intr)
			isr_reset_handler(ci);

		if (USBi_PCI & intr) {
			ci->gadget.speed = hw_port_is_high_speed(ci) ?
				USB_SPEED_HIGH : USB_SPEED_FULL;
			if (ci->suspended && ci->driver->resume) {
				spin_unlock(&ci->lock);
				ci->driver->resume(&ci->gadget);
				spin_lock(&ci->lock);
				ci->suspended = 0;
			}
		}

		if (USBi_UI  & intr)
			isr_tr_complete_handler(ci);

		if (USBi_SLI & intr) {
			if (ci->gadget.speed != USB_SPEED_UNKNOWN &&
			    ci->driver->suspend) {
				ci->suspended = 1;
				spin_unlock(&ci->lock);
				ci->driver->suspend(&ci->gadget);
				usb_gadget_set_state(&ci->gadget,
						USB_STATE_SUSPENDED);
				spin_lock(&ci->lock);
			}
		}
		retval = IRQ_HANDLED;
	} else {
		retval = IRQ_NONE;
	}
	spin_unlock(&ci->lock);

	return retval;
}

/**
 * udc_start: initialize gadget role
 * @ci: chipidea controller
 */
static int udc_start(struct ci_hdrc *ci)
{
	struct device *dev = ci->dev;
	int retval = 0;

	spin_lock_init(&ci->lock);

	ci->gadget.ops          = &usb_gadget_ops;
	ci->gadget.speed        = USB_SPEED_UNKNOWN;
	ci->gadget.max_speed    = USB_SPEED_HIGH;
	ci->gadget.is_otg       = ci->is_otg ? 1 : 0;
	ci->gadget.name         = ci->platdata->name;

	INIT_LIST_HEAD(&ci->gadget.ep_list);

	/* alloc resources */
	ci->qh_pool = dma_pool_create("ci_hw_qh", dev,
				       sizeof(struct ci_hw_qh),
				       64, CI_HDRC_PAGE_SIZE);
	if (ci->qh_pool == NULL)
		return -ENOMEM;

	ci->td_pool = dma_pool_create("ci_hw_td", dev,
				       sizeof(struct ci_hw_td),
				       64, CI_HDRC_PAGE_SIZE);
	if (ci->td_pool == NULL) {
		retval = -ENOMEM;
		goto free_qh_pool;
	}

	retval = init_eps(ci);
	if (retval)
		goto free_pools;

	ci->gadget.ep0 = &ci->ep0in->ep;

	retval = usb_add_gadget_udc(dev, &ci->gadget);
	if (retval)
		goto destroy_eps;

	pm_runtime_no_callbacks(&ci->gadget.dev);
	pm_runtime_enable(&ci->gadget.dev);

	return retval;

destroy_eps:
	destroy_eps(ci);
free_pools:
	dma_pool_destroy(ci->td_pool);
free_qh_pool:
	dma_pool_destroy(ci->qh_pool);
	return retval;
}

/**
 * ci_hdrc_gadget_destroy: parent remove must call this to remove UDC
 *
 * No interrupts active, the IRQ has been released
 */
void ci_hdrc_gadget_destroy(struct ci_hdrc *ci)
{
	if (!ci->roles[CI_ROLE_GADGET])
		return;

	usb_del_gadget_udc(&ci->gadget);

	destroy_eps(ci);

	dma_pool_destroy(ci->td_pool);
	dma_pool_destroy(ci->qh_pool);
}

static int udc_id_switch_for_device(struct ci_hdrc *ci)
{
	if (ci->is_otg)
		hw_write_otgsc(ci, OTGSC_BSVIS | OTGSC_BSVIE,
					OTGSC_BSVIS | OTGSC_BSVIE);

	return 0;
}

static void udc_id_switch_for_host(struct ci_hdrc *ci)
{
	if (ci->is_otg)
		/* host doesn't care B_SESSION_VALID event */
		hw_write_otgsc(ci, OTGSC_BSVIE | OTGSC_BSVIS, OTGSC_BSVIS);
}

static void udc_suspend_for_power_lost(struct ci_hdrc *ci)
{
	/*
	 * Set OP_ENDPTLISTADDR to be non-zero for
	 * checking if controller resume from power lost
	 * in non-host mode.
	 */
	if (hw_read(ci, OP_ENDPTLISTADDR, ~0) == 0)
		hw_write(ci, OP_ENDPTLISTADDR, ~0, ~0);
}

/* Power lost with device mode */
static void udc_resume_from_power_lost(struct ci_hdrc *ci)
{
	/* Force disconnect if power lost with vbus on */
	if (ci->vbus_active)
		usb_gadget_vbus_disconnect(&ci->gadget);

	if (ci->is_otg)
		hw_write_otgsc(ci, OTGSC_BSVIS | OTGSC_BSVIE,
					OTGSC_BSVIS | OTGSC_BSVIE);
}

/**
 * ci_hdrc_gadget_init - initialize device related bits
 * ci: the controller
 *
 * This function initializes the gadget, if the device is "device capable".
 */
int ci_hdrc_gadget_init(struct ci_hdrc *ci)
{
	struct ci_role_driver *rdrv;

	if (!hw_read(ci, CAP_DCCPARAMS, DCCPARAMS_DC))
		return -ENXIO;

	rdrv = devm_kzalloc(ci->dev, sizeof(struct ci_role_driver), GFP_KERNEL);
	if (!rdrv)
		return -ENOMEM;

	rdrv->start	= udc_id_switch_for_device;
	rdrv->stop	= udc_id_switch_for_host;
	rdrv->irq	= udc_irq;
	rdrv->save = udc_suspend_for_power_lost;
	rdrv->restore = udc_resume_from_power_lost;
	rdrv->name	= "gadget";
	ci->roles[CI_ROLE_GADGET] = rdrv;

	return udc_start(ci);
}<|MERGE_RESOLUTION|>--- conflicted
+++ resolved
@@ -838,10 +838,6 @@
 	}
 
 	if ((setup->bRequestType & USB_RECIP_MASK) == USB_RECIP_DEVICE) {
-<<<<<<< HEAD
-		/* Assume that device is bus powered for now. */
-		*(u16 *)req->buf = ci->remote_wakeup << 1;
-=======
 		if ((setup->wIndex == OTG_STS_SELECTOR) &&
 					ci_otg_is_fsm_mode(ci)) {
 			if (ci->gadget.host_request_flag)
@@ -852,7 +848,6 @@
 			/* Assume that device is bus powered for now. */
 			*(u16 *)req->buf = ci->remote_wakeup << 1;
 		}
->>>>>>> 58ad8150
 	} else if ((setup->bRequestType & USB_RECIP_MASK) \
 		   == USB_RECIP_ENDPOINT) {
 		dir = (le16_to_cpu(setup->wIndex) & USB_ENDPOINT_DIR_MASK) ?
