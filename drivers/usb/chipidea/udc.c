/*
 * udc.c - ChipIdea UDC driver
 *
 * Copyright (C) 2008 Chipidea - MIPS Technologies, Inc. All rights reserved.
 *
 * Author: David Lopo
 *
 * This program is free software; you can redistribute it and/or modify
 * it under the terms of the GNU General Public License version 2 as
 * published by the Free Software Foundation.
 */

#include <linux/delay.h>
#include <linux/device.h>
#include <linux/dmapool.h>
#include <linux/err.h>
#include <linux/irqreturn.h>
#include <linux/kernel.h>
#include <linux/slab.h>
#include <linux/pm_runtime.h>
#include <linux/usb/ch9.h>
#include <linux/usb/gadget.h>
#include <linux/usb/chipidea.h>

#include "ci.h"
#include "udc.h"
#include "bits.h"
#include "debug.h"
#include "otg.h"
#include "otg_fsm.h"

/* control endpoint description */
static const struct usb_endpoint_descriptor
ctrl_endpt_out_desc = {
	.bLength         = USB_DT_ENDPOINT_SIZE,
	.bDescriptorType = USB_DT_ENDPOINT,

	.bEndpointAddress = USB_DIR_OUT,
	.bmAttributes    = USB_ENDPOINT_XFER_CONTROL,
	.wMaxPacketSize  = cpu_to_le16(CTRL_PAYLOAD_MAX),
};

static const struct usb_endpoint_descriptor
ctrl_endpt_in_desc = {
	.bLength         = USB_DT_ENDPOINT_SIZE,
	.bDescriptorType = USB_DT_ENDPOINT,

	.bEndpointAddress = USB_DIR_IN,
	.bmAttributes    = USB_ENDPOINT_XFER_CONTROL,
	.wMaxPacketSize  = cpu_to_le16(CTRL_PAYLOAD_MAX),
};

/**
 * hw_ep_bit: calculates the bit number
 * @num: endpoint number
 * @dir: endpoint direction
 *
 * This function returns bit number
 */
static inline int hw_ep_bit(int num, int dir)
{
	return num + (dir ? 16 : 0);
}

static inline int ep_to_bit(struct ci_hdrc *ci, int n)
{
	int fill = 16 - ci->hw_ep_max / 2;

	if (n >= ci->hw_ep_max / 2)
		n += fill;

	return n;
}

/**
 * hw_device_state: enables/disables interrupts (execute without interruption)
 * @dma: 0 => disable, !0 => enable and set dma engine
 *
 * This function returns an error code
 */
static int hw_device_state(struct ci_hdrc *ci, u32 dma)
{
	if (dma) {
		hw_write(ci, OP_ENDPTLISTADDR, ~0, dma);
		/* interrupt, error, port change, reset, sleep/suspend */
		hw_write(ci, OP_USBINTR, ~0,
			     USBi_UI|USBi_UEI|USBi_PCI|USBi_URI|USBi_SLI);
	} else {
		hw_write(ci, OP_USBINTR, ~0, 0);
	}
	return 0;
}

/**
 * hw_ep_flush: flush endpoint fifo (execute without interruption)
 * @num: endpoint number
 * @dir: endpoint direction
 *
 * This function returns an error code
 */
static int hw_ep_flush(struct ci_hdrc *ci, int num, int dir)
{
	int n = hw_ep_bit(num, dir);

	do {
		/* flush any pending transfer */
		hw_write(ci, OP_ENDPTFLUSH, BIT(n), BIT(n));
		while (hw_read(ci, OP_ENDPTFLUSH, BIT(n)))
			cpu_relax();
	} while (hw_read(ci, OP_ENDPTSTAT, BIT(n)));

	return 0;
}

/**
 * hw_ep_disable: disables endpoint (execute without interruption)
 * @num: endpoint number
 * @dir: endpoint direction
 *
 * This function returns an error code
 */
static int hw_ep_disable(struct ci_hdrc *ci, int num, int dir)
{
	hw_ep_flush(ci, num, dir);
	hw_write(ci, OP_ENDPTCTRL + num,
		 dir ? ENDPTCTRL_TXE : ENDPTCTRL_RXE, 0);
	return 0;
}

/**
 * hw_ep_enable: enables endpoint (execute without interruption)
 * @num:  endpoint number
 * @dir:  endpoint direction
 * @type: endpoint type
 *
 * This function returns an error code
 */
static int hw_ep_enable(struct ci_hdrc *ci, int num, int dir, int type)
{
	u32 mask, data;

	if (dir) {
		mask  = ENDPTCTRL_TXT;  /* type    */
		data  = type << __ffs(mask);

		mask |= ENDPTCTRL_TXS;  /* unstall */
		mask |= ENDPTCTRL_TXR;  /* reset data toggle */
		data |= ENDPTCTRL_TXR;
		mask |= ENDPTCTRL_TXE;  /* enable  */
		data |= ENDPTCTRL_TXE;
	} else {
		mask  = ENDPTCTRL_RXT;  /* type    */
		data  = type << __ffs(mask);

		mask |= ENDPTCTRL_RXS;  /* unstall */
		mask |= ENDPTCTRL_RXR;  /* reset data toggle */
		data |= ENDPTCTRL_RXR;
		mask |= ENDPTCTRL_RXE;  /* enable  */
		data |= ENDPTCTRL_RXE;
	}
	hw_write(ci, OP_ENDPTCTRL + num, mask, data);
	return 0;
}

/**
 * hw_ep_get_halt: return endpoint halt status
 * @num: endpoint number
 * @dir: endpoint direction
 *
 * This function returns 1 if endpoint halted
 */
static int hw_ep_get_halt(struct ci_hdrc *ci, int num, int dir)
{
	u32 mask = dir ? ENDPTCTRL_TXS : ENDPTCTRL_RXS;

	return hw_read(ci, OP_ENDPTCTRL + num, mask) ? 1 : 0;
}

/**
 * hw_test_and_clear_setup_status: test & clear setup status (execute without
 *                                 interruption)
 * @n: endpoint number
 *
 * This function returns setup status
 */
static int hw_test_and_clear_setup_status(struct ci_hdrc *ci, int n)
{
	n = ep_to_bit(ci, n);
	return hw_test_and_clear(ci, OP_ENDPTSETUPSTAT, BIT(n));
}

/**
 * hw_ep_prime: primes endpoint (execute without interruption)
 * @num:     endpoint number
 * @dir:     endpoint direction
 * @is_ctrl: true if control endpoint
 *
 * This function returns an error code
 */
static int hw_ep_prime(struct ci_hdrc *ci, int num, int dir, int is_ctrl)
{
	int n = hw_ep_bit(num, dir);

	if (is_ctrl && dir == RX && hw_read(ci, OP_ENDPTSETUPSTAT, BIT(num)))
		return -EAGAIN;

	hw_write(ci, OP_ENDPTPRIME, BIT(n), BIT(n));

	while (hw_read(ci, OP_ENDPTPRIME, BIT(n)))
		cpu_relax();
	if (is_ctrl && dir == RX && hw_read(ci, OP_ENDPTSETUPSTAT, BIT(num)))
		return -EAGAIN;

	/* status shoult be tested according with manual but it doesn't work */
	return 0;
}

/**
 * hw_ep_set_halt: configures ep halt & resets data toggle after clear (execute
 *                 without interruption)
 * @num:   endpoint number
 * @dir:   endpoint direction
 * @value: true => stall, false => unstall
 *
 * This function returns an error code
 */
static int hw_ep_set_halt(struct ci_hdrc *ci, int num, int dir, int value)
{
	if (value != 0 && value != 1)
		return -EINVAL;

	do {
		enum ci_hw_regs reg = OP_ENDPTCTRL + num;
		u32 mask_xs = dir ? ENDPTCTRL_TXS : ENDPTCTRL_RXS;
		u32 mask_xr = dir ? ENDPTCTRL_TXR : ENDPTCTRL_RXR;

		/* data toggle - reserved for EP0 but it's in ESS */
		hw_write(ci, reg, mask_xs|mask_xr,
			  value ? mask_xs : mask_xr);
	} while (value != hw_ep_get_halt(ci, num, dir));

	return 0;
}

/**
 * hw_is_port_high_speed: test if port is high speed
 *
 * This function returns true if high speed port
 */
static int hw_port_is_high_speed(struct ci_hdrc *ci)
{
	return ci->hw_bank.lpm ? hw_read(ci, OP_DEVLC, DEVLC_PSPD) :
		hw_read(ci, OP_PORTSC, PORTSC_HSP);
}

/**
 * hw_test_and_clear_complete: test & clear complete status (execute without
 *                             interruption)
 * @n: endpoint number
 *
 * This function returns complete status
 */
static int hw_test_and_clear_complete(struct ci_hdrc *ci, int n)
{
	n = ep_to_bit(ci, n);
	return hw_test_and_clear(ci, OP_ENDPTCOMPLETE, BIT(n));
}

/**
 * hw_test_and_clear_intr_active: test & clear active interrupts (execute
 *                                without interruption)
 *
 * This function returns active interrutps
 */
static u32 hw_test_and_clear_intr_active(struct ci_hdrc *ci)
{
	u32 reg = hw_read_intr_status(ci) & hw_read_intr_enable(ci);

	hw_write(ci, OP_USBSTS, ~0, reg);
	return reg;
}

/**
 * hw_test_and_clear_setup_guard: test & clear setup guard (execute without
 *                                interruption)
 *
 * This function returns guard value
 */
static int hw_test_and_clear_setup_guard(struct ci_hdrc *ci)
{
	return hw_test_and_write(ci, OP_USBCMD, USBCMD_SUTW, 0);
}

/**
 * hw_test_and_set_setup_guard: test & set setup guard (execute without
 *                              interruption)
 *
 * This function returns guard value
 */
static int hw_test_and_set_setup_guard(struct ci_hdrc *ci)
{
	return hw_test_and_write(ci, OP_USBCMD, USBCMD_SUTW, USBCMD_SUTW);
}

/**
 * hw_usb_set_address: configures USB address (execute without interruption)
 * @value: new USB address
 *
 * This function explicitly sets the address, without the "USBADRA" (advance)
 * feature, which is not supported by older versions of the controller.
 */
static void hw_usb_set_address(struct ci_hdrc *ci, u8 value)
{
	hw_write(ci, OP_DEVICEADDR, DEVICEADDR_USBADR,
		 value << __ffs(DEVICEADDR_USBADR));
}

/**
 * hw_usb_reset: restart device after a bus reset (execute without
 *               interruption)
 *
 * This function returns an error code
 */
static int hw_usb_reset(struct ci_hdrc *ci)
{
	hw_usb_set_address(ci, 0);

	/* ESS flushes only at end?!? */
	hw_write(ci, OP_ENDPTFLUSH,    ~0, ~0);

	/* clear setup token semaphores */
	hw_write(ci, OP_ENDPTSETUPSTAT, 0,  0);

	/* clear complete status */
	hw_write(ci, OP_ENDPTCOMPLETE,  0,  0);

	/* wait until all bits cleared */
	while (hw_read(ci, OP_ENDPTPRIME, ~0))
		udelay(10);             /* not RTOS friendly */

	/* reset all endpoints ? */

	/* reset internal status and wait for further instructions
	   no need to verify the port reset status (ESS does it) */

	return 0;
}

/******************************************************************************
 * UTIL block
 *****************************************************************************/

static int add_td_to_list(struct ci_hw_ep *hwep, struct ci_hw_req *hwreq,
			  unsigned length)
{
	int i;
	u32 temp;
	struct td_node *lastnode, *node = kzalloc(sizeof(struct td_node),
						  GFP_ATOMIC);

	if (node == NULL)
		return -ENOMEM;

	node->ptr = dma_pool_alloc(hwep->td_pool, GFP_ATOMIC,
				   &node->dma);
	if (node->ptr == NULL) {
		kfree(node);
		return -ENOMEM;
	}

	memset(node->ptr, 0, sizeof(struct ci_hw_td));
	node->ptr->token = cpu_to_le32(length << __ffs(TD_TOTAL_BYTES));
	node->ptr->token &= cpu_to_le32(TD_TOTAL_BYTES);
	node->ptr->token |= cpu_to_le32(TD_STATUS_ACTIVE);
	if (hwep->type == USB_ENDPOINT_XFER_ISOC && hwep->dir == TX) {
		u32 mul = hwreq->req.length / hwep->ep.maxpacket;

		if (hwreq->req.length == 0
				|| hwreq->req.length % hwep->ep.maxpacket)
			mul++;
		node->ptr->token |= mul << __ffs(TD_MULTO);
	}

	temp = (u32) (hwreq->req.dma + hwreq->req.actual);
	if (length) {
		node->ptr->page[0] = cpu_to_le32(temp);
		for (i = 1; i < TD_PAGE_COUNT; i++) {
			u32 page = temp + i * CI_HDRC_PAGE_SIZE;
			page &= ~TD_RESERVED_MASK;
			node->ptr->page[i] = cpu_to_le32(page);
		}
	}

	hwreq->req.actual += length;

	if (!list_empty(&hwreq->tds)) {
		/* get the last entry */
		lastnode = list_entry(hwreq->tds.prev,
				struct td_node, td);
		lastnode->ptr->next = cpu_to_le32(node->dma);
	}

	INIT_LIST_HEAD(&node->td);
	list_add_tail(&node->td, &hwreq->tds);

	return 0;
}

/**
 * _usb_addr: calculates endpoint address from direction & number
 * @ep:  endpoint
 */
static inline u8 _usb_addr(struct ci_hw_ep *ep)
{
	return ((ep->dir == TX) ? USB_ENDPOINT_DIR_MASK : 0) | ep->num;
}

/**
 * _hardware_queue: configures a request at hardware level
 * @gadget: gadget
 * @hwep:   endpoint
 *
 * This function returns an error code
 */
static int _hardware_enqueue(struct ci_hw_ep *hwep, struct ci_hw_req *hwreq)
{
	struct ci_hdrc *ci = hwep->ci;
	int ret = 0;
	unsigned rest = hwreq->req.length;
	int pages = TD_PAGE_COUNT;
	struct td_node *firstnode, *lastnode;

	/* don't queue twice */
	if (hwreq->req.status == -EALREADY)
		return -EALREADY;

	hwreq->req.status = -EALREADY;

	ret = usb_gadget_map_request(&ci->gadget, &hwreq->req, hwep->dir);
	if (ret)
		return ret;

	/*
	 * The first buffer could be not page aligned.
	 * In that case we have to span into one extra td.
	 */
	if (hwreq->req.dma % PAGE_SIZE)
		pages--;

	if (rest == 0)
		add_td_to_list(hwep, hwreq, 0);

	while (rest > 0) {
		unsigned count = min(hwreq->req.length - hwreq->req.actual,
					(unsigned)(pages * CI_HDRC_PAGE_SIZE));
		add_td_to_list(hwep, hwreq, count);
		rest -= count;
	}

	if (hwreq->req.zero && hwreq->req.length
	    && (hwreq->req.length % hwep->ep.maxpacket == 0))
		add_td_to_list(hwep, hwreq, 0);

	firstnode = list_first_entry(&hwreq->tds, struct td_node, td);

	lastnode = list_entry(hwreq->tds.prev,
		struct td_node, td);

	lastnode->ptr->next = cpu_to_le32(TD_TERMINATE);
	if (!hwreq->req.no_interrupt)
		lastnode->ptr->token |= cpu_to_le32(TD_IOC);
	wmb();

	hwreq->req.actual = 0;
	if (!list_empty(&hwep->qh.queue)) {
		struct ci_hw_req *hwreqprev;
		int n = hw_ep_bit(hwep->num, hwep->dir);
		int tmp_stat;
		struct td_node *prevlastnode;
		u32 next = firstnode->dma & TD_ADDR_MASK;

		hwreqprev = list_entry(hwep->qh.queue.prev,
				struct ci_hw_req, queue);
		prevlastnode = list_entry(hwreqprev->tds.prev,
				struct td_node, td);

		prevlastnode->ptr->next = cpu_to_le32(next);
		wmb();
		if (hw_read(ci, OP_ENDPTPRIME, BIT(n)))
			goto done;
		do {
			hw_write(ci, OP_USBCMD, USBCMD_ATDTW, USBCMD_ATDTW);
			tmp_stat = hw_read(ci, OP_ENDPTSTAT, BIT(n));
		} while (!hw_read(ci, OP_USBCMD, USBCMD_ATDTW));
		hw_write(ci, OP_USBCMD, USBCMD_ATDTW, 0);
		if (tmp_stat)
			goto done;
	}

	/*  QH configuration */
	hwep->qh.ptr->td.next = cpu_to_le32(firstnode->dma);
	hwep->qh.ptr->td.token &=
		cpu_to_le32(~(TD_STATUS_HALTED|TD_STATUS_ACTIVE));

	if (hwep->type == USB_ENDPOINT_XFER_ISOC && hwep->dir == RX) {
		u32 mul = hwreq->req.length / hwep->ep.maxpacket;

		if (hwreq->req.length == 0
				|| hwreq->req.length % hwep->ep.maxpacket)
			mul++;
		hwep->qh.ptr->cap |= mul << __ffs(QH_MULT);
	}

	wmb();   /* synchronize before ep prime */

	ret = hw_ep_prime(ci, hwep->num, hwep->dir,
			   hwep->type == USB_ENDPOINT_XFER_CONTROL);
done:
	return ret;
}

/*
 * free_pending_td: remove a pending request for the endpoint
 * @hwep: endpoint
 */
static void free_pending_td(struct ci_hw_ep *hwep)
{
	struct td_node *pending = hwep->pending_td;

	dma_pool_free(hwep->td_pool, pending->ptr, pending->dma);
	hwep->pending_td = NULL;
	kfree(pending);
}

/**
 * _hardware_dequeue: handles a request at hardware level
 * @gadget: gadget
 * @hwep:   endpoint
 *
 * This function returns an error code
 */
static int _hardware_dequeue(struct ci_hw_ep *hwep, struct ci_hw_req *hwreq)
{
	u32 tmptoken;
	struct td_node *node, *tmpnode;
	unsigned remaining_length;
	unsigned actual = hwreq->req.length;

	if (hwreq->req.status != -EALREADY)
		return -EINVAL;

	hwreq->req.status = 0;

	list_for_each_entry_safe(node, tmpnode, &hwreq->tds, td) {
		tmptoken = le32_to_cpu(node->ptr->token);
		if ((TD_STATUS_ACTIVE & tmptoken) != 0) {
			hwreq->req.status = -EALREADY;
			return -EBUSY;
		}

		remaining_length = (tmptoken & TD_TOTAL_BYTES);
		remaining_length >>= __ffs(TD_TOTAL_BYTES);
		actual -= remaining_length;

		hwreq->req.status = tmptoken & TD_STATUS;
		if ((TD_STATUS_HALTED & hwreq->req.status)) {
			hwreq->req.status = -EPIPE;
			break;
		} else if ((TD_STATUS_DT_ERR & hwreq->req.status)) {
			hwreq->req.status = -EPROTO;
			break;
		} else if ((TD_STATUS_TR_ERR & hwreq->req.status)) {
			hwreq->req.status = -EILSEQ;
			break;
		}

		if (remaining_length) {
			if (hwep->dir) {
				hwreq->req.status = -EPROTO;
				break;
			}
		}
		/*
		 * As the hardware could still address the freed td
		 * which will run the udc unusable, the cleanup of the
		 * td has to be delayed by one.
		 */
		if (hwep->pending_td)
			free_pending_td(hwep);

		hwep->pending_td = node;
		list_del_init(&node->td);
	}

	usb_gadget_unmap_request(&hwep->ci->gadget, &hwreq->req, hwep->dir);

	hwreq->req.actual += actual;

	if (hwreq->req.status)
		return hwreq->req.status;

	return hwreq->req.actual;
}

/**
 * _ep_nuke: dequeues all endpoint requests
 * @hwep: endpoint
 *
 * This function returns an error code
 * Caller must hold lock
 */
static int _ep_nuke(struct ci_hw_ep *hwep)
__releases(hwep->lock)
__acquires(hwep->lock)
{
	struct td_node *node, *tmpnode;
	if (hwep == NULL)
		return -EINVAL;

	hw_ep_flush(hwep->ci, hwep->num, hwep->dir);

	while (!list_empty(&hwep->qh.queue)) {

		/* pop oldest request */
		struct ci_hw_req *hwreq = list_entry(hwep->qh.queue.next,
						     struct ci_hw_req, queue);

		list_for_each_entry_safe(node, tmpnode, &hwreq->tds, td) {
			dma_pool_free(hwep->td_pool, node->ptr, node->dma);
			list_del_init(&node->td);
			node->ptr = NULL;
			kfree(node);
		}

		list_del_init(&hwreq->queue);
		hwreq->req.status = -ESHUTDOWN;

		if (hwreq->req.complete != NULL) {
			spin_unlock(hwep->lock);
			hwreq->req.complete(&hwep->ep, &hwreq->req);
			spin_lock(hwep->lock);
		}
	}

	if (hwep->pending_td)
		free_pending_td(hwep);

	return 0;
}

/**
 * _gadget_stop_activity: stops all USB activity, flushes & disables all endpts
 * @gadget: gadget
 *
 * This function returns an error code
 */
static int _gadget_stop_activity(struct usb_gadget *gadget)
{
	struct usb_ep *ep;
	struct ci_hdrc    *ci = container_of(gadget, struct ci_hdrc, gadget);
	unsigned long flags;

	/* flush all endpoints */
	gadget_for_each_ep(ep, gadget) {
		usb_ep_fifo_flush(ep);
	}
	usb_ep_fifo_flush(&ci->ep0out->ep);
	usb_ep_fifo_flush(&ci->ep0in->ep);

	/* make sure to disable all endpoints */
	gadget_for_each_ep(ep, gadget) {
		usb_ep_disable(ep);
	}

	if (ci->status != NULL) {
		usb_ep_free_request(&ci->ep0in->ep, ci->status);
		ci->status = NULL;
	}

	spin_lock_irqsave(&ci->lock, flags);
	ci->gadget.speed = USB_SPEED_UNKNOWN;
	ci->remote_wakeup = 0;
	ci->suspended = 0;
	spin_unlock_irqrestore(&ci->lock, flags);

	return 0;
}

/******************************************************************************
 * ISR block
 *****************************************************************************/
/**
 * isr_reset_handler: USB reset interrupt handler
 * @ci: UDC device
 *
 * This function resets USB engine after a bus reset occurred
 */
static void isr_reset_handler(struct ci_hdrc *ci)
__releases(ci->lock)
__acquires(ci->lock)
{
	int retval;

	spin_unlock(&ci->lock);
	if (ci->gadget.speed != USB_SPEED_UNKNOWN) {
		if (ci->driver)
			ci->driver->disconnect(&ci->gadget);
	}

	retval = _gadget_stop_activity(&ci->gadget);
	if (retval)
		goto done;

	retval = hw_usb_reset(ci);
	if (retval)
		goto done;

	ci->status = usb_ep_alloc_request(&ci->ep0in->ep, GFP_ATOMIC);
	if (ci->status == NULL)
		retval = -ENOMEM;

	usb_gadget_set_state(&ci->gadget, USB_STATE_DEFAULT);

done:
	spin_lock(&ci->lock);

	if (retval)
		dev_err(ci->dev, "error: %i\n", retval);
}

/**
 * isr_get_status_complete: get_status request complete function
 * @ep:  endpoint
 * @req: request handled
 *
 * Caller must release lock
 */
static void isr_get_status_complete(struct usb_ep *ep, struct usb_request *req)
{
	if (ep == NULL || req == NULL)
		return;

	kfree(req->buf);
	usb_ep_free_request(ep, req);
}

/**
 * _ep_queue: queues (submits) an I/O request to an endpoint
 *
 * Caller must hold lock
 */
static int _ep_queue(struct usb_ep *ep, struct usb_request *req,
		    gfp_t __maybe_unused gfp_flags)
{
	struct ci_hw_ep  *hwep  = container_of(ep,  struct ci_hw_ep, ep);
	struct ci_hw_req *hwreq = container_of(req, struct ci_hw_req, req);
	struct ci_hdrc *ci = hwep->ci;
	int retval = 0;

	if (ep == NULL || req == NULL || hwep->ep.desc == NULL)
		return -EINVAL;

	if (hwep->type == USB_ENDPOINT_XFER_CONTROL) {
		if (req->length)
			hwep = (ci->ep0_dir == RX) ?
			       ci->ep0out : ci->ep0in;
		if (!list_empty(&hwep->qh.queue)) {
			_ep_nuke(hwep);
			retval = -EOVERFLOW;
			dev_warn(hwep->ci->dev, "endpoint ctrl %X nuked\n",
				 _usb_addr(hwep));
		}
	}

	if (usb_endpoint_xfer_isoc(hwep->ep.desc) &&
	    hwreq->req.length > (1 + hwep->ep.mult) * hwep->ep.maxpacket) {
		dev_err(hwep->ci->dev, "request length too big for isochronous\n");
		return -EMSGSIZE;
	}

	/* first nuke then test link, e.g. previous status has not sent */
	if (!list_empty(&hwreq->queue)) {
		dev_err(hwep->ci->dev, "request already in queue\n");
		return -EBUSY;
	}

	/* push request */
	hwreq->req.status = -EINPROGRESS;
	hwreq->req.actual = 0;

	retval = _hardware_enqueue(hwep, hwreq);

	if (retval == -EALREADY)
		retval = 0;
	if (!retval)
		list_add_tail(&hwreq->queue, &hwep->qh.queue);

	return retval;
}

/**
 * isr_get_status_response: get_status request response
 * @ci: ci struct
 * @setup: setup request packet
 *
 * This function returns an error code
 */
static int isr_get_status_response(struct ci_hdrc *ci,
				   struct usb_ctrlrequest *setup)
__releases(hwep->lock)
__acquires(hwep->lock)
{
	struct ci_hw_ep *hwep = ci->ep0in;
	struct usb_request *req = NULL;
	gfp_t gfp_flags = GFP_ATOMIC;
	int dir, num, retval;

	if (hwep == NULL || setup == NULL)
		return -EINVAL;

	spin_unlock(hwep->lock);
	req = usb_ep_alloc_request(&hwep->ep, gfp_flags);
	spin_lock(hwep->lock);
	if (req == NULL)
		return -ENOMEM;

	req->complete = isr_get_status_complete;
	if (setup->wIndex == OTG_STS_SELECTOR)
		req->length = 1;
	else
		req->length = 2;
	req->buf      = kzalloc(req->length, gfp_flags);
	if (req->buf == NULL) {
		retval = -ENOMEM;
		goto err_free_req;
	}

	if ((setup->bRequestType & USB_RECIP_MASK) == USB_RECIP_DEVICE) {
		if ((setup->wIndex == OTG_STS_SELECTOR) &&
					ci_otg_is_fsm_mode(ci)) {
			if (ci->gadget.host_request_flag)
				*(u8 *)req->buf = HOST_REQUEST_FLAG;
			else
				*(u8 *)req->buf = 0;
		} else {
			/* Assume that device is bus powered for now. */
			*(u16 *)req->buf = ci->remote_wakeup << 1;
		}
	} else if ((setup->bRequestType & USB_RECIP_MASK) \
		   == USB_RECIP_ENDPOINT) {
		dir = (le16_to_cpu(setup->wIndex) & USB_ENDPOINT_DIR_MASK) ?
			TX : RX;
		num =  le16_to_cpu(setup->wIndex) & USB_ENDPOINT_NUMBER_MASK;
		*(u16 *)req->buf = hw_ep_get_halt(ci, num, dir);
	}
	/* else do nothing; reserved for future use */

	retval = _ep_queue(&hwep->ep, req, gfp_flags);
	if (retval)
		goto err_free_buf;

	return 0;

 err_free_buf:
	kfree(req->buf);
 err_free_req:
	spin_unlock(hwep->lock);
	usb_ep_free_request(&hwep->ep, req);
	spin_lock(hwep->lock);
	return retval;
}

/**
 * isr_setup_status_complete: setup_status request complete function
 * @ep:  endpoint
 * @req: request handled
 *
 * Caller must release lock. Put the port in test mode if test mode
 * feature is selected.
 */
static void
isr_setup_status_complete(struct usb_ep *ep, struct usb_request *req)
{
	struct ci_hdrc *ci = req->context;
	unsigned long flags;

	if (ci->setaddr) {
		hw_usb_set_address(ci, ci->address);
		ci->setaddr = false;
		if (ci->address)
			usb_gadget_set_state(&ci->gadget, USB_STATE_ADDRESS);
	}

	spin_lock_irqsave(&ci->lock, flags);
	if (ci->test_mode)
		hw_port_test_set(ci, ci->test_mode);
	spin_unlock_irqrestore(&ci->lock, flags);
}

/**
 * isr_setup_status_phase: queues the status phase of a setup transation
 * @ci: ci struct
 *
 * This function returns an error code
 */
static int isr_setup_status_phase(struct ci_hdrc *ci)
{
	int retval;
	struct ci_hw_ep *hwep;

	hwep = (ci->ep0_dir == TX) ? ci->ep0out : ci->ep0in;
	ci->status->context = ci;
	ci->status->complete = isr_setup_status_complete;

	retval = _ep_queue(&hwep->ep, ci->status, GFP_ATOMIC);

	return retval;
}

/**
 * isr_tr_complete_low: transaction complete low level handler
 * @hwep: endpoint
 *
 * This function returns an error code
 * Caller must hold lock
 */
static int isr_tr_complete_low(struct ci_hw_ep *hwep)
__releases(hwep->lock)
__acquires(hwep->lock)
{
	struct ci_hw_req *hwreq, *hwreqtemp;
	struct ci_hw_ep *hweptemp = hwep;
	int retval = 0;

	list_for_each_entry_safe(hwreq, hwreqtemp, &hwep->qh.queue,
			queue) {
		retval = _hardware_dequeue(hwep, hwreq);
		if (retval < 0)
			break;
		list_del_init(&hwreq->queue);
		if (hwreq->req.complete != NULL) {
			spin_unlock(hwep->lock);
			if ((hwep->type == USB_ENDPOINT_XFER_CONTROL) &&
					hwreq->req.length)
				hweptemp = hwep->ci->ep0in;
			hwreq->req.complete(&hweptemp->ep, &hwreq->req);
			spin_lock(hwep->lock);
		}
	}

	if (retval == -EBUSY)
		retval = 0;

	return retval;
}

/**
 * isr_tr_complete_handler: transaction complete interrupt handler
 * @ci: UDC descriptor
 *
 * This function handles traffic events
 */
static void isr_tr_complete_handler(struct ci_hdrc *ci)
__releases(ci->lock)
__acquires(ci->lock)
{
	unsigned i;
	u8 tmode = 0;

	for (i = 0; i < ci->hw_ep_max; i++) {
		struct ci_hw_ep *hwep  = &ci->ci_hw_ep[i];
		int type, num, dir, err = -EINVAL;
		struct usb_ctrlrequest req;

		if (hwep->ep.desc == NULL)
			continue;   /* not configured */

		if (hw_test_and_clear_complete(ci, i)) {
			err = isr_tr_complete_low(hwep);
			if (hwep->type == USB_ENDPOINT_XFER_CONTROL) {
				if (err > 0)   /* needs status phase */
					err = isr_setup_status_phase(ci);
				if (err < 0) {
					spin_unlock(&ci->lock);
					if (usb_ep_set_halt(&hwep->ep))
						dev_err(ci->dev,
							"error: ep_set_halt\n");
					spin_lock(&ci->lock);
				}
			}
		}

		if (hwep->type != USB_ENDPOINT_XFER_CONTROL ||
		    !hw_test_and_clear_setup_status(ci, i))
			continue;

		if (i != 0) {
			dev_warn(ci->dev, "ctrl traffic at endpoint %d\n", i);
			continue;
		}

		/*
		 * Flush data and handshake transactions of previous
		 * setup packet.
		 */
		_ep_nuke(ci->ep0out);
		_ep_nuke(ci->ep0in);

		/* read_setup_packet */
		do {
			hw_test_and_set_setup_guard(ci);
			memcpy(&req, &hwep->qh.ptr->setup, sizeof(req));
		} while (!hw_test_and_clear_setup_guard(ci));

		type = req.bRequestType;

		ci->ep0_dir = (type & USB_DIR_IN) ? TX : RX;

		switch (req.bRequest) {
		case USB_REQ_CLEAR_FEATURE:
			if (type == (USB_DIR_OUT|USB_RECIP_ENDPOINT) &&
					le16_to_cpu(req.wValue) ==
					USB_ENDPOINT_HALT) {
				if (req.wLength != 0)
					break;
				num  = le16_to_cpu(req.wIndex);
				dir = num & USB_ENDPOINT_DIR_MASK;
				num &= USB_ENDPOINT_NUMBER_MASK;
				if (dir) /* TX */
					num += ci->hw_ep_max/2;
				if (!ci->ci_hw_ep[num].wedge) {
					spin_unlock(&ci->lock);
					err = usb_ep_clear_halt(
						&ci->ci_hw_ep[num].ep);
					spin_lock(&ci->lock);
					if (err)
						break;
				}
				err = isr_setup_status_phase(ci);
			} else if (type == (USB_DIR_OUT|USB_RECIP_DEVICE) &&
					le16_to_cpu(req.wValue) ==
					USB_DEVICE_REMOTE_WAKEUP) {
				if (req.wLength != 0)
					break;
				ci->remote_wakeup = 0;
				err = isr_setup_status_phase(ci);
			} else {
				goto delegate;
			}
			break;
		case USB_REQ_GET_STATUS:
			if (type != (USB_DIR_IN|USB_RECIP_DEVICE)   &&
			    type != (USB_DIR_IN|USB_RECIP_ENDPOINT) &&
			    type != (USB_DIR_IN|USB_RECIP_INTERFACE))
				goto delegate;
			if ((le16_to_cpu(req.wLength) != 2 &&
				le16_to_cpu(req.wLength) != 1) ||
					le16_to_cpu(req.wValue) != 0)
				break;
			err = isr_get_status_response(ci, &req);
			break;
		case USB_REQ_SET_ADDRESS:
			if (type != (USB_DIR_OUT|USB_RECIP_DEVICE))
				goto delegate;
			if (le16_to_cpu(req.wLength) != 0 ||
			    le16_to_cpu(req.wIndex)  != 0)
				break;
			ci->address = (u8)le16_to_cpu(req.wValue);
			ci->setaddr = true;
			err = isr_setup_status_phase(ci);
			break;
		case USB_REQ_SET_FEATURE:
			if (type == (USB_DIR_OUT|USB_RECIP_ENDPOINT) &&
					le16_to_cpu(req.wValue) ==
					USB_ENDPOINT_HALT) {
				if (req.wLength != 0)
					break;
				num  = le16_to_cpu(req.wIndex);
				dir = num & USB_ENDPOINT_DIR_MASK;
				num &= USB_ENDPOINT_NUMBER_MASK;
				if (dir) /* TX */
					num += ci->hw_ep_max/2;

				spin_unlock(&ci->lock);
				err = usb_ep_set_halt(&ci->ci_hw_ep[num].ep);
				spin_lock(&ci->lock);
				if (!err)
					isr_setup_status_phase(ci);
			} else if (type == (USB_DIR_OUT|USB_RECIP_DEVICE)) {
				if (req.wLength != 0)
					break;
				switch (le16_to_cpu(req.wValue)) {
				case USB_DEVICE_REMOTE_WAKEUP:
					ci->remote_wakeup = 1;
					err = isr_setup_status_phase(ci);
					break;
				case USB_DEVICE_TEST_MODE:
					tmode = le16_to_cpu(req.wIndex) >> 8;
					switch (tmode) {
					case TEST_J:
					case TEST_K:
					case TEST_SE0_NAK:
					case TEST_PACKET:
					case TEST_FORCE_EN:
						ci->test_mode = tmode;
						err = isr_setup_status_phase(
								ci);
						break;
					default:
						break;
					}
					break;
				case USB_DEVICE_B_HNP_ENABLE:
					if (ci_otg_is_fsm_mode(ci)) {
						ci->gadget.b_hnp_enable = 1;
						err = isr_setup_status_phase(
									ci);
					}
					break;
				default:
					goto delegate;
				}
			} else {
				goto delegate;
			}
			break;
		default:
delegate:
			if (req.wLength == 0)   /* no data phase */
				ci->ep0_dir = TX;

			spin_unlock(&ci->lock);
			err = ci->driver->setup(&ci->gadget, &req);
			spin_lock(&ci->lock);
			break;
		}

		if (err < 0) {
			spin_unlock(&ci->lock);
			if (usb_ep_set_halt(&hwep->ep))
				dev_err(ci->dev, "error: ep_set_halt\n");
			spin_lock(&ci->lock);
		}
	}
}

/******************************************************************************
 * ENDPT block
 *****************************************************************************/
/**
 * ep_enable: configure endpoint, making it usable
 *
 * Check usb_ep_enable() at "usb_gadget.h" for details
 */
static int ep_enable(struct usb_ep *ep,
		     const struct usb_endpoint_descriptor *desc)
{
	struct ci_hw_ep *hwep = container_of(ep, struct ci_hw_ep, ep);
	int retval = 0;
	unsigned long flags;
	u32 cap = 0;

	if (ep == NULL || desc == NULL)
		return -EINVAL;

	spin_lock_irqsave(hwep->lock, flags);

	/* only internal SW should enable ctrl endpts */

	hwep->ep.desc = desc;

	if (!list_empty(&hwep->qh.queue))
		dev_warn(hwep->ci->dev, "enabling a non-empty endpoint!\n");

	hwep->dir  = usb_endpoint_dir_in(desc) ? TX : RX;
	hwep->num  = usb_endpoint_num(desc);
	hwep->type = usb_endpoint_type(desc);

	hwep->ep.maxpacket = usb_endpoint_maxp(desc) & 0x07ff;
	hwep->ep.mult = QH_ISO_MULT(usb_endpoint_maxp(desc));

	if (hwep->type == USB_ENDPOINT_XFER_CONTROL)
		cap |= QH_IOS;
	if (hwep->num)
		cap |= QH_ZLT;
	cap |= (hwep->ep.maxpacket << __ffs(QH_MAX_PKT)) & QH_MAX_PKT;
	/*
	 * For ISO-TX, we set mult at QH as the largest value, and use
	 * MultO at TD as real mult value.
	 */
	if (hwep->type == USB_ENDPOINT_XFER_ISOC && hwep->dir == TX)
		cap |= 3 << __ffs(QH_MULT);

	hwep->qh.ptr->cap = cpu_to_le32(cap);

	hwep->qh.ptr->td.next |= cpu_to_le32(TD_TERMINATE);   /* needed? */

	/*
	 * Enable endpoints in the HW other than ep0 as ep0
	 * is always enabled
	 */
	if (hwep->num)
		retval |= hw_ep_enable(hwep->ci, hwep->num, hwep->dir,
				       hwep->type);

	spin_unlock_irqrestore(hwep->lock, flags);
	return retval;
}

/**
 * ep_disable: endpoint is no longer usable
 *
 * Check usb_ep_disable() at "usb_gadget.h" for details
 */
static int ep_disable(struct usb_ep *ep)
{
	struct ci_hw_ep *hwep = container_of(ep, struct ci_hw_ep, ep);
	int direction, retval = 0;
	unsigned long flags;

	if (ep == NULL)
		return -EINVAL;
	else if (hwep->ep.desc == NULL)
		return -EBUSY;

	spin_lock_irqsave(hwep->lock, flags);
	if (hwep->ci->gadget.speed == USB_SPEED_UNKNOWN) {
		spin_unlock_irqrestore(hwep->lock, flags);
		return 0;
	}

	/* only internal SW should disable ctrl endpts */

	direction = hwep->dir;
	do {
		retval |= _ep_nuke(hwep);
		retval |= hw_ep_disable(hwep->ci, hwep->num, hwep->dir);

		if (hwep->type == USB_ENDPOINT_XFER_CONTROL)
			hwep->dir = (hwep->dir == TX) ? RX : TX;

	} while (hwep->dir != direction);

	hwep->ep.desc = NULL;

	spin_unlock_irqrestore(hwep->lock, flags);
	return retval;
}

/**
 * ep_alloc_request: allocate a request object to use with this endpoint
 *
 * Check usb_ep_alloc_request() at "usb_gadget.h" for details
 */
static struct usb_request *ep_alloc_request(struct usb_ep *ep, gfp_t gfp_flags)
{
	struct ci_hw_req *hwreq = NULL;

	if (ep == NULL)
		return NULL;

	hwreq = kzalloc(sizeof(struct ci_hw_req), gfp_flags);
	if (hwreq != NULL) {
		INIT_LIST_HEAD(&hwreq->queue);
		INIT_LIST_HEAD(&hwreq->tds);
	}

	return (hwreq == NULL) ? NULL : &hwreq->req;
}

/**
 * ep_free_request: frees a request object
 *
 * Check usb_ep_free_request() at "usb_gadget.h" for details
 */
static void ep_free_request(struct usb_ep *ep, struct usb_request *req)
{
	struct ci_hw_ep  *hwep  = container_of(ep,  struct ci_hw_ep, ep);
	struct ci_hw_req *hwreq = container_of(req, struct ci_hw_req, req);
	struct td_node *node, *tmpnode;
	unsigned long flags;

	if (ep == NULL || req == NULL) {
		return;
	} else if (!list_empty(&hwreq->queue)) {
		dev_err(hwep->ci->dev, "freeing queued request\n");
		return;
	}

	spin_lock_irqsave(hwep->lock, flags);

	list_for_each_entry_safe(node, tmpnode, &hwreq->tds, td) {
		dma_pool_free(hwep->td_pool, node->ptr, node->dma);
		list_del_init(&node->td);
		node->ptr = NULL;
		kfree(node);
	}

	kfree(hwreq);

	spin_unlock_irqrestore(hwep->lock, flags);
}

/**
 * ep_queue: queues (submits) an I/O request to an endpoint
 *
 * Check usb_ep_queue()* at usb_gadget.h" for details
 */
static int ep_queue(struct usb_ep *ep, struct usb_request *req,
		    gfp_t __maybe_unused gfp_flags)
{
	struct ci_hw_ep  *hwep  = container_of(ep,  struct ci_hw_ep, ep);
	int retval = 0;
	unsigned long flags;

	if (ep == NULL || req == NULL || hwep->ep.desc == NULL)
		return -EINVAL;

	spin_lock_irqsave(hwep->lock, flags);
	if (hwep->ci->gadget.speed == USB_SPEED_UNKNOWN) {
		spin_unlock_irqrestore(hwep->lock, flags);
		return 0;
	}
	retval = _ep_queue(ep, req, gfp_flags);
	spin_unlock_irqrestore(hwep->lock, flags);
	return retval;
}

/**
 * ep_dequeue: dequeues (cancels, unlinks) an I/O request from an endpoint
 *
 * Check usb_ep_dequeue() at "usb_gadget.h" for details
 */
static int ep_dequeue(struct usb_ep *ep, struct usb_request *req)
{
	struct ci_hw_ep  *hwep  = container_of(ep,  struct ci_hw_ep, ep);
	struct ci_hw_req *hwreq = container_of(req, struct ci_hw_req, req);
	unsigned long flags;
	struct td_node *node, *tmpnode;

	if (ep == NULL || req == NULL || hwreq->req.status != -EALREADY ||
		hwep->ep.desc == NULL || list_empty(&hwreq->queue) ||
		list_empty(&hwep->qh.queue))
		return -EINVAL;

	spin_lock_irqsave(hwep->lock, flags);
	if (hwep->ci->gadget.speed != USB_SPEED_UNKNOWN)
		hw_ep_flush(hwep->ci, hwep->num, hwep->dir);

	list_for_each_entry_safe(node, tmpnode, &hwreq->tds, td) {
		dma_pool_free(hwep->td_pool, node->ptr, node->dma);
		list_del_init(&node->td);
		node->ptr = NULL;
		kfree(node);
	}

	/* pop request */
	list_del_init(&hwreq->queue);

	usb_gadget_unmap_request(&hwep->ci->gadget, req, hwep->dir);

	req->status = -ECONNRESET;

	if (hwreq->req.complete != NULL) {
		spin_unlock(hwep->lock);
		hwreq->req.complete(&hwep->ep, &hwreq->req);
		spin_lock(hwep->lock);
	}

	spin_unlock_irqrestore(hwep->lock, flags);
	return 0;
}

/**
 * ep_set_halt: sets the endpoint halt feature
 *
 * Check usb_ep_set_halt() at "usb_gadget.h" for details
 */
static int ep_set_halt(struct usb_ep *ep, int value)
{
	struct ci_hw_ep *hwep = container_of(ep, struct ci_hw_ep, ep);
	int direction, retval = 0;
	unsigned long flags;

	if (ep == NULL || hwep->ep.desc == NULL)
		return -EINVAL;

	if (usb_endpoint_xfer_isoc(hwep->ep.desc))
		return -EOPNOTSUPP;

	spin_lock_irqsave(hwep->lock, flags);

	if (hwep->ci->gadget.speed == USB_SPEED_UNKNOWN) {
		spin_unlock_irqrestore(hwep->lock, flags);
		return 0;
	}
#ifndef STALL_IN
	/* g_file_storage MS compliant but g_zero fails chapter 9 compliance */
	if (value && hwep->type == USB_ENDPOINT_XFER_BULK && hwep->dir == TX &&
	    !list_empty(&hwep->qh.queue)) {
		spin_unlock_irqrestore(hwep->lock, flags);
		return -EAGAIN;
	}
#endif

	direction = hwep->dir;
	do {
		retval |= hw_ep_set_halt(hwep->ci, hwep->num, hwep->dir, value);

		if (!value)
			hwep->wedge = 0;

		if (hwep->type == USB_ENDPOINT_XFER_CONTROL)
			hwep->dir = (hwep->dir == TX) ? RX : TX;

	} while (hwep->dir != direction);

	spin_unlock_irqrestore(hwep->lock, flags);
	return retval;
}

/**
 * ep_set_wedge: sets the halt feature and ignores clear requests
 *
 * Check usb_ep_set_wedge() at "usb_gadget.h" for details
 */
static int ep_set_wedge(struct usb_ep *ep)
{
	struct ci_hw_ep *hwep = container_of(ep, struct ci_hw_ep, ep);
	unsigned long flags;

	if (ep == NULL || hwep->ep.desc == NULL)
		return -EINVAL;

	spin_lock_irqsave(hwep->lock, flags);
	hwep->wedge = 1;
	spin_unlock_irqrestore(hwep->lock, flags);

	return usb_ep_set_halt(ep);
}

/**
 * ep_fifo_flush: flushes contents of a fifo
 *
 * Check usb_ep_fifo_flush() at "usb_gadget.h" for details
 */
static void ep_fifo_flush(struct usb_ep *ep)
{
	struct ci_hw_ep *hwep = container_of(ep, struct ci_hw_ep, ep);
	unsigned long flags;

	if (ep == NULL) {
		dev_err(hwep->ci->dev, "%02X: -EINVAL\n", _usb_addr(hwep));
		return;
	}

	spin_lock_irqsave(hwep->lock, flags);
	if (hwep->ci->gadget.speed == USB_SPEED_UNKNOWN) {
		spin_unlock_irqrestore(hwep->lock, flags);
		return;
	}

	hw_ep_flush(hwep->ci, hwep->num, hwep->dir);

	spin_unlock_irqrestore(hwep->lock, flags);
}

/**
 * Endpoint-specific part of the API to the USB controller hardware
 * Check "usb_gadget.h" for details
 */
static const struct usb_ep_ops usb_ep_ops = {
	.enable	       = ep_enable,
	.disable       = ep_disable,
	.alloc_request = ep_alloc_request,
	.free_request  = ep_free_request,
	.queue	       = ep_queue,
	.dequeue       = ep_dequeue,
	.set_halt      = ep_set_halt,
	.set_wedge     = ep_set_wedge,
	.fifo_flush    = ep_fifo_flush,
};

/******************************************************************************
 * GADGET block
 *****************************************************************************/
static bool ci_otg_fsm_charger_conn(struct ci_hdrc *ci)
{
	/*
	 * OTG port is in fsm mode
	 * only do charger notify for b sess valid event, or
	 * when power up.
	 */
	return !ci_otg_is_fsm_mode(ci) || ci->fsm.power_up ||
					ci->b_sess_valid_event;
}

static int ci_udc_vbus_session(struct usb_gadget *_gadget, int is_active)
{
	struct ci_hdrc *ci = container_of(_gadget, struct ci_hdrc, gadget);
	unsigned long flags;
	int gadget_ready = 0;
	int ret;

	spin_lock_irqsave(&ci->lock, flags);
	ci->vbus_active = is_active;
	if (ci->driver)
		gadget_ready = 1;
	spin_unlock_irqrestore(&ci->lock, flags);

	/* Charger Detection */
	if (ci->platdata->notify_event && ci_otg_fsm_charger_conn(ci)) {
		/*
		 * Keep controller active when the cable is connected,
		 * It can make disconnect interrupt (BSV 1->0) occur when
		 * the cable is disconnected.
		 */
		if (is_active) {
			pm_runtime_get_sync(&_gadget->dev);
			hw_write(ci, OP_USBCMD, USBCMD_RS, 0);
		} else {
			pm_runtime_put_sync(&_gadget->dev);
		}

		ret = ci->platdata->notify_event
			(ci, CI_HDRC_CONTROLLER_CHARGER_EVENT);
		if (ret == CI_HDRC_NOTIFY_RET_DEFER_EVENT) {
			hw_device_reset(ci, USBMODE_CM_DC);
			/* Pull up dp */
			hw_write(ci, OP_USBCMD, USBCMD_RS, USBCMD_RS);
			ci->platdata->notify_event
				(ci, CI_HDRC_CONTROLLER_CHARGER_POST_EVENT);
			/* Pull down dp */
			hw_write(ci, OP_USBCMD, USBCMD_RS, 0);
		}
	}

	if (ci_otg_is_fsm_mode(ci) && ci->b_sess_valid_event)
		ci->b_sess_valid_event = false;

	if (gadget_ready) {
		if (is_active) {
			pm_runtime_get_sync(&_gadget->dev);
			hw_device_reset(ci, USBMODE_CM_DC);
			hw_device_state(ci, ci->ep0out->qh.dma);
			hw_write(ci, OP_USBCMD, USBCMD_RS, USBCMD_RS);
			usb_gadget_set_state(_gadget, USB_STATE_POWERED);
		} else {
			if (ci->driver)
				ci->driver->disconnect(&ci->gadget);
			hw_device_state(ci, 0);
			hw_write(ci, OP_USBCMD, USBCMD_RS, 0);
			if (ci->platdata->notify_event)
				ci->platdata->notify_event(ci,
				CI_HDRC_CONTROLLER_STOPPED_EVENT);
			_gadget_stop_activity(&ci->gadget);
			pm_runtime_put_sync(&_gadget->dev);
			usb_gadget_set_state(_gadget, USB_STATE_NOTATTACHED);
		}
	}

	return 0;
}

static int ci_udc_wakeup(struct usb_gadget *_gadget)
{
	struct ci_hdrc *ci = container_of(_gadget, struct ci_hdrc, gadget);
	unsigned long flags;
	int ret = 0;

	spin_lock_irqsave(&ci->lock, flags);
	if (ci->gadget.speed == USB_SPEED_UNKNOWN) {
		spin_unlock_irqrestore(&ci->lock, flags);
		return 0;
	}
	if (!ci->remote_wakeup) {
		ret = -EOPNOTSUPP;
		goto out;
	}
	if (!hw_read(ci, OP_PORTSC, PORTSC_SUSP)) {
		ret = -EINVAL;
		goto out;
	}
	hw_write(ci, OP_PORTSC, PORTSC_FPR, PORTSC_FPR);
out:
	spin_unlock_irqrestore(&ci->lock, flags);
	return ret;
}

static int ci_udc_vbus_draw(struct usb_gadget *_gadget, unsigned ma)
{
	struct ci_hdrc *ci = container_of(_gadget, struct ci_hdrc, gadget);

	if (ci->transceiver)
		return usb_phy_set_power(ci->transceiver, ma);
	return -ENOTSUPP;
}

/* Change Data+ pullup status
 * this func is used by usb_gadget_connect/disconnet
 */
static int ci_udc_pullup(struct usb_gadget *_gadget, int is_on)
{
	struct ci_hdrc *ci = container_of(_gadget, struct ci_hdrc, gadget);

	if (!ci->vbus_active)
		return -EOPNOTSUPP;

	if (is_on)
		hw_write(ci, OP_USBCMD, USBCMD_RS, USBCMD_RS);
	else
		hw_write(ci, OP_USBCMD, USBCMD_RS, 0);

	return 0;
}

static int ci_udc_start(struct usb_gadget *gadget,
			 struct usb_gadget_driver *driver);
static int ci_udc_stop(struct usb_gadget *gadget,
			struct usb_gadget_driver *driver);
/**
 * Device operations part of the API to the USB controller hardware,
 * which don't involve endpoints (or i/o)
 * Check  "usb_gadget.h" for details
 */
static const struct usb_gadget_ops usb_gadget_ops = {
	.vbus_session	= ci_udc_vbus_session,
	.wakeup		= ci_udc_wakeup,
	.pullup		= ci_udc_pullup,
	.vbus_draw	= ci_udc_vbus_draw,
	.udc_start	= ci_udc_start,
	.udc_stop	= ci_udc_stop,
};

static int init_eps(struct ci_hdrc *ci)
{
	int retval = 0, i, j;

	for (i = 0; i < ci->hw_ep_max/2; i++)
		for (j = RX; j <= TX; j++) {
			int k = i + j * ci->hw_ep_max/2;
			struct ci_hw_ep *hwep = &ci->ci_hw_ep[k];

			scnprintf(hwep->name, sizeof(hwep->name), "ep%i%s", i,
					(j == TX)  ? "in" : "out");

			hwep->ci          = ci;
			hwep->lock         = &ci->lock;
			hwep->td_pool      = ci->td_pool;

			hwep->ep.name      = hwep->name;
			hwep->ep.ops       = &usb_ep_ops;
			/*
			 * for ep0: maxP defined in desc, for other
			 * eps, maxP is set by epautoconfig() called
			 * by gadget layer
			 */
			hwep->ep.maxpacket = (unsigned short)~0;

			INIT_LIST_HEAD(&hwep->qh.queue);
			hwep->qh.ptr = dma_pool_alloc(ci->qh_pool, GFP_KERNEL,
						     &hwep->qh.dma);
			if (hwep->qh.ptr == NULL)
				retval = -ENOMEM;
			else
				memset(hwep->qh.ptr, 0, sizeof(*hwep->qh.ptr));

			/*
			 * set up shorthands for ep0 out and in endpoints,
			 * don't add to gadget's ep_list
			 */
			if (i == 0) {
				if (j == RX)
					ci->ep0out = hwep;
				else
					ci->ep0in = hwep;

				hwep->ep.maxpacket = CTRL_PAYLOAD_MAX;
				continue;
			}

			list_add_tail(&hwep->ep.ep_list, &ci->gadget.ep_list);
		}

	return retval;
}

static void destroy_eps(struct ci_hdrc *ci)
{
	int i;

	for (i = 0; i < ci->hw_ep_max; i++) {
		struct ci_hw_ep *hwep = &ci->ci_hw_ep[i];

		if (hwep->pending_td)
			free_pending_td(hwep);
		dma_pool_free(ci->qh_pool, hwep->qh.ptr, hwep->qh.dma);
	}
}

/**
 * ci_udc_start: register a gadget driver
 * @gadget: our gadget
 * @driver: the driver being registered
 *
 * Interrupts are enabled here.
 */
static int ci_udc_start(struct usb_gadget *gadget,
			 struct usb_gadget_driver *driver)
{
	struct ci_hdrc *ci = container_of(gadget, struct ci_hdrc, gadget);
	unsigned long flags;
	int retval = -ENOMEM;

	if (driver->disconnect == NULL)
		return -EINVAL;


	ci->ep0out->ep.desc = &ctrl_endpt_out_desc;
	retval = usb_ep_enable(&ci->ep0out->ep);
	if (retval)
		return retval;

	ci->ep0in->ep.desc = &ctrl_endpt_in_desc;
	retval = usb_ep_enable(&ci->ep0in->ep);
	if (retval)
		return retval;

	ci->driver = driver;
	/* Start otg fsm for B-device */
	if (ci_otg_is_fsm_mode(ci) && ci->fsm.id) {
		ci_hdrc_otg_fsm_start(ci);
		return retval;
	}

	pm_runtime_get_sync(&ci->gadget.dev);
	if (ci->vbus_active) {
		spin_lock_irqsave(&ci->lock, flags);
		hw_device_reset(ci, USBMODE_CM_DC);
	} else {
		pm_runtime_put_sync(&ci->gadget.dev);
		return retval;
	}

	retval = hw_device_state(ci, ci->ep0out->qh.dma);
	spin_unlock_irqrestore(&ci->lock, flags);
	if (retval)
		pm_runtime_put_sync(&ci->gadget.dev);

	return retval;
}

/**
 * ci_udc_stop: unregister a gadget driver
 */
static int ci_udc_stop(struct usb_gadget *gadget,
			struct usb_gadget_driver *driver)
{
	struct ci_hdrc *ci = container_of(gadget, struct ci_hdrc, gadget);
	unsigned long flags;

	spin_lock_irqsave(&ci->lock, flags);

	if (ci->vbus_active) {
		hw_device_state(ci, 0);
		if (ci->platdata->notify_event)
			ci->platdata->notify_event(ci,
			CI_HDRC_CONTROLLER_STOPPED_EVENT);
		spin_unlock_irqrestore(&ci->lock, flags);
		_gadget_stop_activity(&ci->gadget);
		spin_lock_irqsave(&ci->lock, flags);
		pm_runtime_put(&ci->gadget.dev);
	}

	ci->driver = NULL;
	spin_unlock_irqrestore(&ci->lock, flags);

	return 0;
}

/******************************************************************************
 * BUS block
 *****************************************************************************/
/**
 * udc_irq: ci interrupt handler
 *
 * This function returns IRQ_HANDLED if the IRQ has been handled
 * It locks access to registers
 */
static irqreturn_t udc_irq(struct ci_hdrc *ci)
{
	irqreturn_t retval;
	u32 intr;

	if (ci == NULL)
		return IRQ_HANDLED;

	spin_lock(&ci->lock);

	if (ci->platdata->flags & CI_HDRC_REGS_SHARED) {
		if (hw_read(ci, OP_USBMODE, USBMODE_CM) !=
				USBMODE_CM_DC) {
			spin_unlock(&ci->lock);
			return IRQ_NONE;
		}
	}
	intr = hw_test_and_clear_intr_active(ci);

	if (intr) {
		/* order defines priority - do NOT change it */
		if (USBi_URI & intr)
			isr_reset_handler(ci);

		if (USBi_PCI & intr) {
			ci->gadget.speed = hw_port_is_high_speed(ci) ?
				USB_SPEED_HIGH : USB_SPEED_FULL;
			if (ci->suspended && ci->driver->resume) {
				spin_unlock(&ci->lock);
				ci->driver->resume(&ci->gadget);
				spin_lock(&ci->lock);
				ci->suspended = 0;
			}
		}

		if (USBi_UI  & intr)
			isr_tr_complete_handler(ci);

		if (USBi_SLI & intr) {
			if (ci->gadget.speed != USB_SPEED_UNKNOWN &&
			    ci->driver->suspend) {
				ci->suspended = 1;
				spin_unlock(&ci->lock);
				ci->driver->suspend(&ci->gadget);
				usb_gadget_set_state(&ci->gadget,
						USB_STATE_SUSPENDED);
				spin_lock(&ci->lock);
			}
		}
		retval = IRQ_HANDLED;
	} else {
		retval = IRQ_NONE;
	}
	spin_unlock(&ci->lock);

	return retval;
}

/**
 * udc_start: initialize gadget role
 * @ci: chipidea controller
 */
static int udc_start(struct ci_hdrc *ci)
{
	struct device *dev = ci->dev;
	int retval = 0;

	spin_lock_init(&ci->lock);

	ci->gadget.ops          = &usb_gadget_ops;
	ci->gadget.speed        = USB_SPEED_UNKNOWN;
	ci->gadget.max_speed    = USB_SPEED_HIGH;
	ci->gadget.is_otg       = ci->is_otg ? 1 : 0;
	ci->gadget.name         = ci->platdata->name;

	INIT_LIST_HEAD(&ci->gadget.ep_list);

	/* alloc resources */
	ci->qh_pool = dma_pool_create("ci_hw_qh", dev,
				       sizeof(struct ci_hw_qh),
				       64, CI_HDRC_PAGE_SIZE);
	if (ci->qh_pool == NULL)
		return -ENOMEM;

	ci->td_pool = dma_pool_create("ci_hw_td", dev,
				       sizeof(struct ci_hw_td),
				       64, CI_HDRC_PAGE_SIZE);
	if (ci->td_pool == NULL) {
		retval = -ENOMEM;
		goto free_qh_pool;
	}

	retval = init_eps(ci);
	if (retval)
		goto free_pools;

	ci->gadget.ep0 = &ci->ep0in->ep;

	retval = usb_add_gadget_udc(dev, &ci->gadget);
	if (retval)
		goto destroy_eps;

	pm_runtime_no_callbacks(&ci->gadget.dev);
	pm_runtime_enable(&ci->gadget.dev);

	return retval;

destroy_eps:
	destroy_eps(ci);
free_pools:
	dma_pool_destroy(ci->td_pool);
free_qh_pool:
	dma_pool_destroy(ci->qh_pool);
	return retval;
}

/**
 * ci_hdrc_gadget_destroy: parent remove must call this to remove UDC
 *
 * No interrupts active, the IRQ has been released
 */
void ci_hdrc_gadget_destroy(struct ci_hdrc *ci)
{
	if (!ci->roles[CI_ROLE_GADGET])
		return;

	usb_del_gadget_udc(&ci->gadget);

	destroy_eps(ci);

	dma_pool_destroy(ci->td_pool);
	dma_pool_destroy(ci->qh_pool);
}

static int udc_id_switch_for_device(struct ci_hdrc *ci)
{
	if (ci->is_otg)
		hw_write_otgsc(ci, OTGSC_BSVIS | OTGSC_BSVIE,
					OTGSC_BSVIS | OTGSC_BSVIE);

	return 0;
}

static void udc_id_switch_for_host(struct ci_hdrc *ci)
{
	if (ci->is_otg)
		/* host doesn't care B_SESSION_VALID event */
		hw_write_otgsc(ci, OTGSC_BSVIE | OTGSC_BSVIS, OTGSC_BSVIS);
}

static void udc_suspend_for_power_lost(struct ci_hdrc *ci)
{
	/*
	 * Set OP_ENDPTLISTADDR to be non-zero for
	 * checking if controller resume from power lost
	 * in non-host mode.
	 */
	if (hw_read(ci, OP_ENDPTLISTADDR, ~0) == 0)
		hw_write(ci, OP_ENDPTLISTADDR, ~0, ~0);
}

/* Power lost with device mode */
static void udc_resume_from_power_lost(struct ci_hdrc *ci)
{
	/* Force disconnect if power lost with vbus on */
<<<<<<< HEAD
	if (!ci_otg_is_fsm_mode(ci) && ci->vbus_active)
=======
	if (ci->vbus_active)
>>>>>>> 768873ba
		usb_gadget_vbus_disconnect(&ci->gadget);

	if (ci->is_otg)
		hw_write_otgsc(ci, OTGSC_BSVIS | OTGSC_BSVIE,
					OTGSC_BSVIS | OTGSC_BSVIE);
}

/**
 * ci_hdrc_gadget_init - initialize device related bits
 * ci: the controller
 *
 * This function initializes the gadget, if the device is "device capable".
 */
int ci_hdrc_gadget_init(struct ci_hdrc *ci)
{
	struct ci_role_driver *rdrv;

	if (!hw_read(ci, CAP_DCCPARAMS, DCCPARAMS_DC))
		return -ENXIO;

	rdrv = devm_kzalloc(ci->dev, sizeof(struct ci_role_driver), GFP_KERNEL);
	if (!rdrv)
		return -ENOMEM;

	rdrv->start	= udc_id_switch_for_device;
	rdrv->stop	= udc_id_switch_for_host;
	rdrv->irq	= udc_irq;
	rdrv->save = udc_suspend_for_power_lost;
	rdrv->restore = udc_resume_from_power_lost;
	rdrv->name	= "gadget";
	ci->roles[CI_ROLE_GADGET] = rdrv;

	return udc_start(ci);
}<|MERGE_RESOLUTION|>--- conflicted
+++ resolved
@@ -1952,11 +1952,7 @@
 static void udc_resume_from_power_lost(struct ci_hdrc *ci)
 {
 	/* Force disconnect if power lost with vbus on */
-<<<<<<< HEAD
-	if (!ci_otg_is_fsm_mode(ci) && ci->vbus_active)
-=======
 	if (ci->vbus_active)
->>>>>>> 768873ba
 		usb_gadget_vbus_disconnect(&ci->gadget);
 
 	if (ci->is_otg)
