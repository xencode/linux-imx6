/*
 * Copyright 2012-2015 Freescale Semiconductor, Inc.
 * Copyright (C) 2012 Marek Vasut <marex@denx.de>
 * on behalf of DENX Software Engineering GmbH
 *
 * The code contained herein is licensed under the GNU General Public
 * License. You may obtain a copy of the GNU General Public License
 * Version 2 or later at the following locations:
 *
 * http://www.opensource.org/licenses/gpl-license.html
 * http://www.gnu.org/copyleft/gpl.html
 */

#include <linux/module.h>
#include <linux/kernel.h>
#include <linux/platform_device.h>
#include <linux/clk.h>
#include <linux/usb/otg.h>
#include <linux/stmp_device.h>
#include <linux/delay.h>
#include <linux/err.h>
#include <linux/io.h>
#include <linux/of_device.h>
#include <linux/regmap.h>
#include <linux/mfd/syscon.h>
#include <linux/regulator/consumer.h>

#define DRIVER_NAME "mxs_phy"

#define HW_USBPHY_PWD				0x00
#define HW_USBPHY_TX				0x10
#define HW_USBPHY_CTRL				0x30
#define HW_USBPHY_CTRL_SET			0x34
#define HW_USBPHY_CTRL_CLR			0x38

#define HW_USBPHY_DEBUG_SET			0x54
#define HW_USBPHY_DEBUG_CLR			0x58

#define HW_USBPHY_IP				0x90
#define HW_USBPHY_IP_SET			0x94
#define HW_USBPHY_IP_CLR			0x98

#define HW_USBPHY_TX_D_CAL_MASK			0xf

#define BM_USBPHY_CTRL_SFTRST			BIT(31)
#define BM_USBPHY_CTRL_CLKGATE			BIT(30)
#define BM_USBPHY_CTRL_OTG_ID_VALUE		BIT(27)
#define BM_USBPHY_CTRL_ENAUTOSET_USBCLKS	BIT(26)
#define BM_USBPHY_CTRL_ENAUTOCLR_USBCLKGATE	BIT(25)
#define BM_USBPHY_CTRL_ENVBUSCHG_WKUP		BIT(23)
#define BM_USBPHY_CTRL_ENIDCHG_WKUP		BIT(22)
#define BM_USBPHY_CTRL_ENDPDMCHG_WKUP		BIT(21)
#define BM_USBPHY_CTRL_ENAUTOCLR_PHY_PWD	BIT(20)
#define BM_USBPHY_CTRL_ENAUTOCLR_CLKGATE	BIT(19)
#define BM_USBPHY_CTRL_ENAUTO_PWRON_PLL		BIT(18)
#define BM_USBPHY_CTRL_ENUTMILEVEL3		BIT(15)
#define BM_USBPHY_CTRL_ENUTMILEVEL2		BIT(14)
#define BM_USBPHY_CTRL_ENHOSTDISCONDETECT	BIT(1)

#define BM_USBPHY_IP_FIX                       (BIT(17) | BIT(18))

#define BM_USBPHY_DEBUG_CLKGATE			BIT(30)

/* Anatop Registers */
#define ANADIG_ANA_MISC0			0x150
#define ANADIG_ANA_MISC0_SET			0x154
#define ANADIG_ANA_MISC0_CLR			0x158

#define ANADIG_USB1_VBUS_DET_STAT		0x1c0
#define ANADIG_USB2_VBUS_DET_STAT		0x220

#define ANADIG_USB1_LOOPBACK_SET		0x1e4
#define ANADIG_USB1_LOOPBACK_CLR		0x1e8
#define ANADIG_USB2_LOOPBACK_SET		0x244
#define ANADIG_USB2_LOOPBACK_CLR		0x248

#define ANADIG_USB1_MISC			0x1f0
#define ANADIG_USB2_MISC			0x250

#define BM_ANADIG_ANA_MISC0_STOP_MODE_CONFIG	BIT(12)
#define BM_ANADIG_ANA_MISC0_STOP_MODE_CONFIG_SL BIT(11)

#define BM_ANADIG_USB1_VBUS_DET_STAT_VBUS_VALID	BIT(3)
#define BM_ANADIG_USB2_VBUS_DET_STAT_VBUS_VALID	BIT(3)

#define BM_ANADIG_USB1_LOOPBACK_UTMI_DIG_TST1	BIT(2)
#define BM_ANADIG_USB1_LOOPBACK_TSTI_TX_EN	BIT(5)
#define BM_ANADIG_USB2_LOOPBACK_UTMI_DIG_TST1	BIT(2)
#define BM_ANADIG_USB2_LOOPBACK_TSTI_TX_EN	BIT(5)

#define BM_ANADIG_USB1_MISC_RX_VPIN_FS		BIT(29)
#define BM_ANADIG_USB1_MISC_RX_VMIN_FS		BIT(28)
#define BM_ANADIG_USB2_MISC_RX_VPIN_FS		BIT(29)
#define BM_ANADIG_USB2_MISC_RX_VMIN_FS		BIT(28)

#define to_mxs_phy(p) container_of((p), struct mxs_phy, phy)

/* Do disconnection between PHY and controller without vbus */
#define MXS_PHY_DISCONNECT_LINE_WITHOUT_VBUS	BIT(0)

/*
 * The PHY will be in messy if there is a wakeup after putting
 * bus to suspend (set portsc.suspendM) but before setting PHY to low
 * power mode (set portsc.phcd).
 */
#define MXS_PHY_ABNORMAL_IN_SUSPEND		BIT(1)

/*
 * The SOF sends too fast after resuming, it will cause disconnection
 * between host and high speed device.
 */
#define MXS_PHY_SENDING_SOF_TOO_FAST		BIT(2)

/*
 * IC has bug fixes logic, they include
 * MXS_PHY_ABNORMAL_IN_SUSPEND and MXS_PHY_SENDING_SOF_TOO_FAST
 * which are described at above flags, the RTL will handle it
 * according to different versions.
 */
#define MXS_PHY_NEED_IP_FIX			BIT(3)

/*
 * At some versions, the PHY2's clock is controlled by hardware directly,
 * eg, according to PHY's suspend status. In these PHYs, we only need to
 * open the clock at the initialization and close it at its shutdown routine.
 * It will be benefit for remote wakeup case which needs to send resume
 * signal as soon as possible, and in this case, the resume signal can be sent
 * out without software interfere.
 */
#define MXS_PHY_HARDWARE_CONTROL_PHY2_CLK	BIT(4)

struct mxs_phy_data {
	unsigned int flags;
};

static const struct mxs_phy_data imx23_phy_data = {
	.flags = MXS_PHY_ABNORMAL_IN_SUSPEND | MXS_PHY_SENDING_SOF_TOO_FAST,
};

static const struct mxs_phy_data imx6q_phy_data = {
	.flags = MXS_PHY_SENDING_SOF_TOO_FAST |
		MXS_PHY_DISCONNECT_LINE_WITHOUT_VBUS |
		MXS_PHY_NEED_IP_FIX |
		MXS_PHY_HARDWARE_CONTROL_PHY2_CLK,
};

static const struct mxs_phy_data imx6sl_phy_data = {
	.flags = MXS_PHY_DISCONNECT_LINE_WITHOUT_VBUS |
		MXS_PHY_NEED_IP_FIX |
		MXS_PHY_HARDWARE_CONTROL_PHY2_CLK,
};

static const struct mxs_phy_data vf610_phy_data = {
	.flags = MXS_PHY_DISCONNECT_LINE_WITHOUT_VBUS |
		MXS_PHY_NEED_IP_FIX,
};

static const struct mxs_phy_data imx6sx_phy_data = {
	.flags = MXS_PHY_DISCONNECT_LINE_WITHOUT_VBUS |
		MXS_PHY_HARDWARE_CONTROL_PHY2_CLK,
};

static const struct of_device_id mxs_phy_dt_ids[] = {
<<<<<<< HEAD
=======
	{ .compatible = "fsl,imx6ul-usbphy", .data = &imx6sx_phy_data, },
>>>>>>> e4b66791
	{ .compatible = "fsl,imx6sx-usbphy", .data = &imx6sx_phy_data, },
	{ .compatible = "fsl,imx6sl-usbphy", .data = &imx6sl_phy_data, },
	{ .compatible = "fsl,imx6q-usbphy", .data = &imx6q_phy_data, },
	{ .compatible = "fsl,imx23-usbphy", .data = &imx23_phy_data, },
	{ .compatible = "fsl,vf610-usbphy", .data = &vf610_phy_data, },
	{ /* sentinel */ }
};
MODULE_DEVICE_TABLE(of, mxs_phy_dt_ids);

struct mxs_phy {
	struct usb_phy phy;
	struct clk *clk;
	const struct mxs_phy_data *data;
	struct regmap *regmap_anatop;
	int port_id;
	struct regulator *phy_3p0;
	bool hardware_control_phy2_clk;
	u32 tx_d_cal;
};

static inline bool is_imx6q_phy(struct mxs_phy *mxs_phy)
{
	return mxs_phy->data == &imx6q_phy_data;
}

static inline bool is_imx6sl_phy(struct mxs_phy *mxs_phy)
{
	return mxs_phy->data == &imx6sl_phy_data;
}

/*
 * PHY needs some 32K cycles to switch from 32K clock to
 * bus (such as AHB/AXI, etc) clock.
 */
static void mxs_phy_clock_switch_delay(void)
{
	usleep_range(300, 400);
}

static int mxs_phy_hw_init(struct mxs_phy *mxs_phy)
{
	int ret;
	void __iomem *base = mxs_phy->phy.io_priv;
	u32 val;

	ret = stmp_reset_block(base + HW_USBPHY_CTRL);
	if (ret)
		return ret;

	if (mxs_phy->phy_3p0) {
		ret = regulator_enable(mxs_phy->phy_3p0);
		if (ret) {
			dev_err(mxs_phy->phy.dev,
				"Failed to enable 3p0 regulator, ret=%d\n",
				ret);
			return ret;
		}
	}

	/* Power up the PHY */
	writel(0, base + HW_USBPHY_PWD);

	/*
	 * USB PHY Ctrl Setting
	 * - Auto clock/power on
	 * - Enable full/low speed support
	 */
	writel(BM_USBPHY_CTRL_ENAUTOSET_USBCLKS |
		BM_USBPHY_CTRL_ENAUTOCLR_USBCLKGATE |
		BM_USBPHY_CTRL_ENAUTOCLR_PHY_PWD |
		BM_USBPHY_CTRL_ENAUTOCLR_CLKGATE |
		BM_USBPHY_CTRL_ENAUTO_PWRON_PLL |
		BM_USBPHY_CTRL_ENUTMILEVEL2 |
		BM_USBPHY_CTRL_ENUTMILEVEL3,
	       base + HW_USBPHY_CTRL_SET);

	if (mxs_phy->data->flags & MXS_PHY_NEED_IP_FIX)
		writel(BM_USBPHY_IP_FIX, base + HW_USBPHY_IP_SET);

	/* Change D_CAL if necessary */
	if (mxs_phy->tx_d_cal) {
		val = readl(base + HW_USBPHY_TX);
		val &= ~HW_USBPHY_TX_D_CAL_MASK;
		writel(val | mxs_phy->tx_d_cal, base + HW_USBPHY_TX);
	}

	return 0;
}

/* Return true if the vbus is there */
static bool mxs_phy_get_vbus_status(struct mxs_phy *mxs_phy)
{
	unsigned int vbus_value;

	if (mxs_phy->port_id == 0)
		regmap_read(mxs_phy->regmap_anatop,
			ANADIG_USB1_VBUS_DET_STAT,
			&vbus_value);
	else if (mxs_phy->port_id == 1)
		regmap_read(mxs_phy->regmap_anatop,
			ANADIG_USB2_VBUS_DET_STAT,
			&vbus_value);

	if (vbus_value & BM_ANADIG_USB1_VBUS_DET_STAT_VBUS_VALID)
		return true;
	else
		return false;
}

static void __mxs_phy_disconnect_line(struct mxs_phy *mxs_phy, bool disconnect)
{
	void __iomem *base = mxs_phy->phy.io_priv;
	u32 reg;

	if (disconnect)
		writel_relaxed(BM_USBPHY_DEBUG_CLKGATE,
			base + HW_USBPHY_DEBUG_CLR);

	if (mxs_phy->port_id == 0) {
		reg = disconnect ? ANADIG_USB1_LOOPBACK_SET
			: ANADIG_USB1_LOOPBACK_CLR;
		regmap_write(mxs_phy->regmap_anatop, reg,
			BM_ANADIG_USB1_LOOPBACK_UTMI_DIG_TST1 |
			BM_ANADIG_USB1_LOOPBACK_TSTI_TX_EN);
	} else if (mxs_phy->port_id == 1) {
		reg = disconnect ? ANADIG_USB2_LOOPBACK_SET
			: ANADIG_USB2_LOOPBACK_CLR;
		regmap_write(mxs_phy->regmap_anatop, reg,
			BM_ANADIG_USB2_LOOPBACK_UTMI_DIG_TST1 |
			BM_ANADIG_USB2_LOOPBACK_TSTI_TX_EN);
	}

	if (!disconnect)
		writel_relaxed(BM_USBPHY_DEBUG_CLKGATE,
			base + HW_USBPHY_DEBUG_SET);

	/* Delay some time, and let Linestate be SE0 for controller */
	if (disconnect)
		usleep_range(500, 1000);
}

static bool mxs_phy_is_otg_host(struct mxs_phy *mxs_phy)
{
	void __iomem *base = mxs_phy->phy.io_priv;
	u32 phyctrl = readl(base + HW_USBPHY_CTRL);

	if (IS_ENABLED(CONFIG_USB_OTG) &&
			!(phyctrl & BM_USBPHY_CTRL_OTG_ID_VALUE))
		return true;

	return false;
}

static void mxs_phy_disconnect_line(struct mxs_phy *mxs_phy, bool on)
{
	bool vbus_is_on = false;

	/* If the SoCs don't need to disconnect line without vbus, quit */
	if (!(mxs_phy->data->flags & MXS_PHY_DISCONNECT_LINE_WITHOUT_VBUS))
		return;

	/* If the SoCs don't have anatop, quit */
	if (!mxs_phy->regmap_anatop)
		return;

	vbus_is_on = mxs_phy_get_vbus_status(mxs_phy);

	if (on && !vbus_is_on && !mxs_phy_is_otg_host(mxs_phy))
		__mxs_phy_disconnect_line(mxs_phy, true);
	else
		__mxs_phy_disconnect_line(mxs_phy, false);

}

static int mxs_phy_init(struct usb_phy *phy)
{
	int ret;
	struct mxs_phy *mxs_phy = to_mxs_phy(phy);

	mxs_phy_clock_switch_delay();
	ret = clk_prepare_enable(mxs_phy->clk);
	if (ret)
		return ret;

	return mxs_phy_hw_init(mxs_phy);
}

static void mxs_phy_shutdown(struct usb_phy *phy)
{
	struct mxs_phy *mxs_phy = to_mxs_phy(phy);
	u32 value = BM_USBPHY_CTRL_ENVBUSCHG_WKUP |
			BM_USBPHY_CTRL_ENDPDMCHG_WKUP |
			BM_USBPHY_CTRL_ENIDCHG_WKUP |
			BM_USBPHY_CTRL_ENAUTOSET_USBCLKS |
			BM_USBPHY_CTRL_ENAUTOCLR_USBCLKGATE |
			BM_USBPHY_CTRL_ENAUTOCLR_PHY_PWD |
			BM_USBPHY_CTRL_ENAUTOCLR_CLKGATE |
			BM_USBPHY_CTRL_ENAUTO_PWRON_PLL;

	writel(value, phy->io_priv + HW_USBPHY_CTRL_CLR);
	writel(0xffffffff, phy->io_priv + HW_USBPHY_PWD);

	writel(BM_USBPHY_CTRL_CLKGATE,
	       phy->io_priv + HW_USBPHY_CTRL_SET);

	if (mxs_phy->phy_3p0)
		regulator_disable(mxs_phy->phy_3p0);

	clk_disable_unprepare(mxs_phy->clk);
}

static bool mxs_phy_is_low_speed_connection(struct mxs_phy *mxs_phy)
{
	unsigned int line_state;
	/* bit definition is the same for all controllers */
	unsigned int dp_bit = BM_ANADIG_USB1_MISC_RX_VPIN_FS,
		     dm_bit = BM_ANADIG_USB1_MISC_RX_VMIN_FS;
	unsigned int reg = ANADIG_USB1_MISC;

	/* If the SoCs don't have anatop, quit */
	if (!mxs_phy->regmap_anatop)
		return false;

	if (mxs_phy->port_id == 0)
		reg = ANADIG_USB1_MISC;
	else if (mxs_phy->port_id == 1)
		reg = ANADIG_USB2_MISC;

	regmap_read(mxs_phy->regmap_anatop, reg, &line_state);

	if ((line_state & (dp_bit | dm_bit)) ==  dm_bit)
		return true;
	else
		return false;
}

static int mxs_phy_suspend(struct usb_phy *x, int suspend)
{
	int ret;
	struct mxs_phy *mxs_phy = to_mxs_phy(x);
	bool low_speed_connection, vbus_is_on;

	low_speed_connection = mxs_phy_is_low_speed_connection(mxs_phy);
	vbus_is_on = mxs_phy_get_vbus_status(mxs_phy);

	if (suspend) {
		/*
		 * FIXME: Do not power down RXPWD1PT1 bit for low speed
		 * connect. The low speed connection will have problem at
		 * very rare cases during usb suspend and resume process.
		 */
		if (low_speed_connection & vbus_is_on) {
			/*
			 * If value to be set as pwd value is not 0xffffffff,
			 * several 32Khz cycles are needed.
			 */
			mxs_phy_clock_switch_delay();
			writel(0xffbfffff, x->io_priv + HW_USBPHY_PWD);
		} else {
			writel(0xffffffff, x->io_priv + HW_USBPHY_PWD);
		}
		writel(BM_USBPHY_CTRL_CLKGATE,
		       x->io_priv + HW_USBPHY_CTRL_SET);
		if (!(mxs_phy->port_id == 1 &&
				mxs_phy->hardware_control_phy2_clk))
			clk_disable_unprepare(mxs_phy->clk);
	} else {
		mxs_phy_clock_switch_delay();
		if (!(mxs_phy->port_id == 1 &&
				mxs_phy->hardware_control_phy2_clk)) {
			ret = clk_prepare_enable(mxs_phy->clk);
			if (ret)
				return ret;
		}
		writel(BM_USBPHY_CTRL_CLKGATE,
		       x->io_priv + HW_USBPHY_CTRL_CLR);
		writel(0, x->io_priv + HW_USBPHY_PWD);
	}

	return 0;
}

static int mxs_phy_set_wakeup(struct usb_phy *x, bool enabled)
{
	struct mxs_phy *mxs_phy = to_mxs_phy(x);
	u32 value = BM_USBPHY_CTRL_ENVBUSCHG_WKUP |
			BM_USBPHY_CTRL_ENDPDMCHG_WKUP |
				BM_USBPHY_CTRL_ENIDCHG_WKUP;
	if (enabled) {
		mxs_phy_disconnect_line(mxs_phy, true);
		writel_relaxed(value, x->io_priv + HW_USBPHY_CTRL_SET);
	} else {
		writel_relaxed(value, x->io_priv + HW_USBPHY_CTRL_CLR);
		mxs_phy_disconnect_line(mxs_phy, false);
	}

	return 0;
}

static int mxs_phy_on_connect(struct usb_phy *phy,
		enum usb_device_speed speed)
{
	dev_dbg(phy->dev, "%s device has connected\n",
		(speed == USB_SPEED_HIGH) ? "HS" : "FS/LS");

	if (speed == USB_SPEED_HIGH)
		writel(BM_USBPHY_CTRL_ENHOSTDISCONDETECT,
		       phy->io_priv + HW_USBPHY_CTRL_SET);

	return 0;
}

static int mxs_phy_on_disconnect(struct usb_phy *phy,
		enum usb_device_speed speed)
{
	dev_dbg(phy->dev, "%s device has disconnected\n",
		(speed == USB_SPEED_HIGH) ? "HS" : "FS/LS");

	/* Sometimes, the speed is not high speed when the error occurs */
	if (readl(phy->io_priv + HW_USBPHY_CTRL) &
			BM_USBPHY_CTRL_ENHOSTDISCONDETECT)
		writel(BM_USBPHY_CTRL_ENHOSTDISCONDETECT,
		       phy->io_priv + HW_USBPHY_CTRL_CLR);

	return 0;
}

static int mxs_phy_on_suspend(struct usb_phy *phy,
		enum usb_device_speed speed)
{
	struct mxs_phy *mxs_phy = to_mxs_phy(phy);

	dev_dbg(phy->dev, "%s device has suspended\n",
		(speed == USB_SPEED_HIGH) ? "HS" : "FS/LS");

	/* delay 4ms to wait bus entering idle */
	usleep_range(4000, 5000);

	if (mxs_phy->data->flags & MXS_PHY_ABNORMAL_IN_SUSPEND) {
		writel_relaxed(0xffffffff, phy->io_priv + HW_USBPHY_PWD);
		writel_relaxed(0, phy->io_priv + HW_USBPHY_PWD);
	}

	if (speed == USB_SPEED_HIGH)
		writel_relaxed(BM_USBPHY_CTRL_ENHOSTDISCONDETECT,
				phy->io_priv + HW_USBPHY_CTRL_CLR);

	return 0;
}

/*
 * The resume signal must be finished here.
 */
static int mxs_phy_on_resume(struct usb_phy *phy,
		enum usb_device_speed speed)
{
	dev_dbg(phy->dev, "%s device has resumed\n",
		(speed == USB_SPEED_HIGH) ? "HS" : "FS/LS");

	if (speed == USB_SPEED_HIGH) {
		/* Make sure the device has switched to High-Speed mode */
		udelay(500);
		writel_relaxed(BM_USBPHY_CTRL_ENHOSTDISCONDETECT,
				phy->io_priv + HW_USBPHY_CTRL_SET);
	}

	return 0;
}

static int mxs_phy_probe(struct platform_device *pdev)
{
	struct resource *res;
	void __iomem *base;
	struct clk *clk;
	struct mxs_phy *mxs_phy;
	int ret;
	const struct of_device_id *of_id =
			of_match_device(mxs_phy_dt_ids, &pdev->dev);
	struct device_node *np = pdev->dev.of_node;

	res = platform_get_resource(pdev, IORESOURCE_MEM, 0);
	base = devm_ioremap_resource(&pdev->dev, res);
	if (IS_ERR(base))
		return PTR_ERR(base);

	clk = devm_clk_get(&pdev->dev, NULL);
	if (IS_ERR(clk)) {
		dev_err(&pdev->dev,
			"can't get the clock, err=%ld", PTR_ERR(clk));
		return PTR_ERR(clk);
	}

	mxs_phy = devm_kzalloc(&pdev->dev, sizeof(*mxs_phy), GFP_KERNEL);
	if (!mxs_phy) {
		dev_err(&pdev->dev, "Failed to allocate USB PHY structure!\n");
		return -ENOMEM;
	}

	/* Some SoCs don't have anatop registers */
	if (of_get_property(np, "fsl,anatop", NULL)) {
		mxs_phy->regmap_anatop = syscon_regmap_lookup_by_phandle
			(np, "fsl,anatop");
		if (IS_ERR(mxs_phy->regmap_anatop)) {
			dev_dbg(&pdev->dev,
				"failed to find regmap for anatop\n");
			return PTR_ERR(mxs_phy->regmap_anatop);
		}
	}

	ret = of_alias_get_id(np, "usbphy");
	if (ret < 0)
		dev_dbg(&pdev->dev, "failed to get alias id, errno %d\n", ret);
	mxs_phy->port_id = ret;
	mxs_phy->clk = clk;
	mxs_phy->data = of_id->data;

	mxs_phy->phy.io_priv		= base;
	mxs_phy->phy.dev		= &pdev->dev;
	mxs_phy->phy.label		= DRIVER_NAME;
	mxs_phy->phy.init		= mxs_phy_init;
	mxs_phy->phy.shutdown		= mxs_phy_shutdown;
	mxs_phy->phy.set_suspend	= mxs_phy_suspend;
	mxs_phy->phy.notify_connect	= mxs_phy_on_connect;
	mxs_phy->phy.notify_disconnect	= mxs_phy_on_disconnect;
	mxs_phy->phy.type		= USB_PHY_TYPE_USB2;
	mxs_phy->phy.set_wakeup		= mxs_phy_set_wakeup;
	if (mxs_phy->data->flags & MXS_PHY_SENDING_SOF_TOO_FAST) {
		mxs_phy->phy.notify_suspend = mxs_phy_on_suspend;
		mxs_phy->phy.notify_resume = mxs_phy_on_resume;
	}

	mxs_phy->phy_3p0 = devm_regulator_get(&pdev->dev, "phy-3p0");
	if (PTR_ERR(mxs_phy->phy_3p0) == -EPROBE_DEFER) {
		return -EPROBE_DEFER;
	} else if (PTR_ERR(mxs_phy->phy_3p0) == -ENODEV) {
		/* not exist */
		mxs_phy->phy_3p0 = NULL;
	} else if (IS_ERR(mxs_phy->phy_3p0)) {
		dev_err(&pdev->dev, "Getting regulator error: %ld\n",
			PTR_ERR(mxs_phy->phy_3p0));
		return PTR_ERR(mxs_phy->phy_3p0);
	}
	if (mxs_phy->phy_3p0)
		regulator_set_voltage(mxs_phy->phy_3p0, 3200000, 3200000);

	if (mxs_phy->data->flags & MXS_PHY_HARDWARE_CONTROL_PHY2_CLK)
		mxs_phy->hardware_control_phy2_clk = true;

	if (of_find_property(np, "tx-d-cal", NULL)) {
		ret = of_property_read_u32(np, "tx-d-cal",
			&mxs_phy->tx_d_cal);
		if (ret) {
			dev_err(&pdev->dev,
				"failed to get tx-d-cal value\n");
			return ret;
		}
	}

	platform_set_drvdata(pdev, mxs_phy);

	device_set_wakeup_capable(&pdev->dev, true);

	ret = usb_add_phy_dev(&mxs_phy->phy);
	if (ret)
		return ret;

	return 0;
}

static int mxs_phy_remove(struct platform_device *pdev)
{
	struct mxs_phy *mxs_phy = platform_get_drvdata(pdev);

	usb_remove_phy(&mxs_phy->phy);

	return 0;
}

#ifdef CONFIG_PM_SLEEP
static void mxs_phy_enable_ldo_in_suspend(struct mxs_phy *mxs_phy, bool on)
{
	unsigned int reg = on ? ANADIG_ANA_MISC0_SET : ANADIG_ANA_MISC0_CLR;

	/* If the SoCs don't have anatop, quit */
	if (!mxs_phy->regmap_anatop)
		return;

	if (is_imx6q_phy(mxs_phy))
		regmap_write(mxs_phy->regmap_anatop, reg,
			BM_ANADIG_ANA_MISC0_STOP_MODE_CONFIG);
	else if (is_imx6sl_phy(mxs_phy))
		regmap_write(mxs_phy->regmap_anatop,
			reg, BM_ANADIG_ANA_MISC0_STOP_MODE_CONFIG_SL);
}

static int mxs_phy_system_suspend(struct device *dev)
{
	struct mxs_phy *mxs_phy = dev_get_drvdata(dev);

	if (device_may_wakeup(dev))
		mxs_phy_enable_ldo_in_suspend(mxs_phy, true);

	return 0;
}

static int mxs_phy_system_resume(struct device *dev)
{
	struct mxs_phy *mxs_phy = dev_get_drvdata(dev);

	if (device_may_wakeup(dev))
		mxs_phy_enable_ldo_in_suspend(mxs_phy, false);

	return 0;
}
#endif /* CONFIG_PM_SLEEP */

static SIMPLE_DEV_PM_OPS(mxs_phy_pm, mxs_phy_system_suspend,
		mxs_phy_system_resume);

static struct platform_driver mxs_phy_driver = {
	.probe = mxs_phy_probe,
	.remove = mxs_phy_remove,
	.driver = {
		.name = DRIVER_NAME,
		.owner	= THIS_MODULE,
		.of_match_table = mxs_phy_dt_ids,
		.pm = &mxs_phy_pm,
	 },
};

static int __init mxs_phy_module_init(void)
{
	return platform_driver_register(&mxs_phy_driver);
}
postcore_initcall(mxs_phy_module_init);

static void __exit mxs_phy_module_exit(void)
{
	platform_driver_unregister(&mxs_phy_driver);
}
module_exit(mxs_phy_module_exit);

MODULE_ALIAS("platform:mxs-usb-phy");
MODULE_AUTHOR("Marek Vasut <marex@denx.de>");
MODULE_AUTHOR("Richard Zhao <richard.zhao@freescale.com>");
MODULE_DESCRIPTION("Freescale MXS USB PHY driver");
MODULE_LICENSE("GPL");<|MERGE_RESOLUTION|>--- conflicted
+++ resolved
@@ -161,10 +161,7 @@
 };
 
 static const struct of_device_id mxs_phy_dt_ids[] = {
-<<<<<<< HEAD
-=======
 	{ .compatible = "fsl,imx6ul-usbphy", .data = &imx6sx_phy_data, },
->>>>>>> e4b66791
 	{ .compatible = "fsl,imx6sx-usbphy", .data = &imx6sx_phy_data, },
 	{ .compatible = "fsl,imx6sl-usbphy", .data = &imx6sl_phy_data, },
 	{ .compatible = "fsl,imx6q-usbphy", .data = &imx6q_phy_data, },
