--- conflicted
+++ resolved
@@ -353,7 +353,6 @@
 		driver->unbind(udc->gadget);
 		goto err1;
 	}
-<<<<<<< HEAD
 	/*
 	 * HACK: The Android gadget driver disconnects the gadget
 	 * on bind and expects the gadget to stay disconnected until
@@ -363,10 +362,8 @@
 	 *
 	 * usb_gadget_connect(udc->gadget);
 	 */
-=======
 	usb_gadget_connect(udc->gadget);
 	driver->attached = true;
->>>>>>> 9e946f0e
 
 	kobject_uevent(&udc->dev.kobj, KOBJ_CHANGE);
 	return 0;
