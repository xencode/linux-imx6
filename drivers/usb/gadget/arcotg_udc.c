--- conflicted
+++ resolved
@@ -3260,7 +3260,6 @@
 	udc_controller->done = &done;
 	/* open USB PHY clock */
 	dr_clk_gate(true);
-<<<<<<< HEAD
 
 	/* disable wake up and otgsc interrupt for safely remove udc driver*/
 	temp = fsl_readl(&dr_regs->otgsc);
@@ -3268,15 +3267,6 @@
 	fsl_writel(temp, &dr_regs->otgsc);
 	dr_wake_up_enable(udc_controller, false);
 
-=======
-
-	/* disable wake up and otgsc interrupt for safely remove udc driver*/
-	temp = fsl_readl(&dr_regs->otgsc);
-	temp &= ~(0x7f << 24);
-	fsl_writel(temp, &dr_regs->otgsc);
-	dr_wake_up_enable(udc_controller, false);
-
->>>>>>> 85b80e70
 	dr_discharge_line(pdata, true);
 	/* DR has been stopped in usb_gadget_unregister_driver() */
 	remove_proc_file();
