/*
 *  linux/include/linux/mmc/host.h
 *
 * This program is free software; you can redistribute it and/or modify
 * it under the terms of the GNU General Public License version 2 as
 * published by the Free Software Foundation.
 *
 *  Host driver specific definitions.
 */
#ifndef LINUX_MMC_HOST_H
#define LINUX_MMC_HOST_H

#include <linux/leds.h>
#include <linux/sched.h>
#include <linux/wakelock.h>

#include <linux/mmc/core.h>
#include <linux/mmc/pm.h>

struct mmc_ios {
	unsigned int	clock;			/* clock rate */
	unsigned short	vdd;

/* vdd stores the bit number of the selected voltage range from below. */

	unsigned char	bus_mode;		/* command output mode */

#define MMC_BUSMODE_OPENDRAIN	1
#define MMC_BUSMODE_PUSHPULL	2

	unsigned char	chip_select;		/* SPI chip select */

#define MMC_CS_DONTCARE		0
#define MMC_CS_HIGH		1
#define MMC_CS_LOW		2

	unsigned char	power_mode;		/* power supply mode */

#define MMC_POWER_OFF		0
#define MMC_POWER_UP		1
#define MMC_POWER_ON		2

	unsigned char	bus_width;		/* data bus width */

#define MMC_BUS_WIDTH_1		0
#define MMC_BUS_WIDTH_4		2
#define MMC_BUS_WIDTH_8		3

	unsigned char	timing;			/* timing specification used */

#define MMC_TIMING_LEGACY	0
#define MMC_TIMING_MMC_HS	1
#define MMC_TIMING_SD_HS	2
#define MMC_TIMING_UHS_SDR12	MMC_TIMING_LEGACY
#define MMC_TIMING_UHS_SDR25	MMC_TIMING_SD_HS
#define MMC_TIMING_UHS_SDR50	3
#define MMC_TIMING_UHS_SDR104	4
#define MMC_TIMING_UHS_DDR50	5

	unsigned char	ddr;			/* dual data rate used */

#define MMC_SDR_MODE		0
#define MMC_1_2V_DDR_MODE	1
#define MMC_1_8V_DDR_MODE	2

	unsigned char	signal_voltage;		/* signalling voltage (1.8V or 3.3V) */

#define MMC_SIGNAL_VOLTAGE_330	0
#define MMC_SIGNAL_VOLTAGE_180	1
#define MMC_SIGNAL_VOLTAGE_120	2

	unsigned char	drv_type;		/* driver type (A, B, C, D) */

#define MMC_SET_DRIVER_TYPE_B	0
#define MMC_SET_DRIVER_TYPE_A	1
#define MMC_SET_DRIVER_TYPE_C	2
#define MMC_SET_DRIVER_TYPE_D	3
	unsigned int	tuning_flag;		/* request tuning only */
	unsigned int	finish_tuning_flag;
	unsigned int	tuning;			/* tuning parameter */
};

struct mmc_host_ops {
	/*
	 * Hosts that support power saving can use the 'enable' and 'disable'
	 * methods to exit and enter power saving states. 'enable' is called
	 * when the host is claimed and 'disable' is called (or scheduled with
	 * a delay) when the host is released. The 'disable' is scheduled if
	 * the disable delay set by 'mmc_set_disable_delay()' is non-zero,
	 * otherwise 'disable' is called immediately. 'disable' may be
	 * scheduled repeatedly, to permit ever greater power saving at the
	 * expense of ever greater latency to re-enable. Rescheduling is
	 * determined by the return value of the 'disable' method. A positive
	 * value gives the delay in milliseconds.
	 *
	 * In the case where a host function (like set_ios) may be called
	 * with or without the host claimed, enabling and disabling can be
	 * done directly and will nest correctly. Call 'mmc_host_enable()' and
	 * 'mmc_host_lazy_disable()' for this purpose, but note that these
	 * functions must be paired.
	 *
	 * Alternatively, 'mmc_host_enable()' may be paired with
	 * 'mmc_host_disable()' which calls 'disable' immediately.  In this
	 * case the 'disable' method will be called with 'lazy' set to 0.
	 * This is mainly useful for error paths.
	 *
	 * Because lazy disable may be called from a work queue, the 'disable'
	 * method must claim the host when 'lazy' != 0, which will work
	 * correctly because recursion is detected and handled.
	 */
	int (*enable)(struct mmc_host *host);
	int (*disable)(struct mmc_host *host, int lazy);
	/*
	 * It is optional for the host to implement pre_req and post_req in
	 * order to support double buffering of requests (prepare one
	 * request while another request is active).
	 */
	void	(*post_req)(struct mmc_host *host, struct mmc_request *req,
			    int err);
	void	(*pre_req)(struct mmc_host *host, struct mmc_request *req,
			   bool is_first_req);
	void	(*request)(struct mmc_host *host, struct mmc_request *req);
	/*
	 * Avoid calling these three functions too often or in a "fast path",
	 * since underlaying controller might implement them in an expensive
	 * and/or slow way.
	 *
	 * Also note that these functions might sleep, so don't call them
	 * in the atomic contexts!
	 *
	 * Return values for the get_ro callback should be:
	 *   0 for a read/write card
	 *   1 for a read-only card
	 *   -ENOSYS when not supported (equal to NULL callback)
	 *   or a negative errno value when something bad happened
	 *
	 * Return values for the get_cd callback should be:
	 *   0 for a absent card
	 *   1 for a present card
	 *   -ENOSYS when not supported (equal to NULL callback)
	 *   or a negative errno value when something bad happened
	 */
	void	(*set_ios)(struct mmc_host *host, struct mmc_ios *ios);
	int	(*get_ro)(struct mmc_host *host);
	int	(*get_cd)(struct mmc_host *host);

	void	(*enable_sdio_irq)(struct mmc_host *host, int enable);

	/* optional callback for HC quirks */
	void	(*init_card)(struct mmc_host *host, struct mmc_card *card);

	int	(*start_signal_voltage_switch)(struct mmc_host *host, struct mmc_ios *ios);
	int	(*execute_tuning)(struct mmc_host *host);
	void	(*enable_preset_value)(struct mmc_host *host, bool enable);
};

struct mmc_card;
struct device;

struct mmc_async_req {
	/* active mmc request */
	struct mmc_request	*mrq;
	/*
	 * Check error status of completed mmc request.
	 * Returns 0 if success otherwise non zero.
	 */
	int (*err_check) (struct mmc_card *, struct mmc_async_req *);
};

struct mmc_host {
	struct device		*parent;
	struct device		class_dev;
	int			index;
	const struct mmc_host_ops *ops;
	unsigned int		f_min;
	unsigned int		f_max;
	unsigned int		f_init;
	u32			ocr_avail;
	u32			ocr_avail_sdio;	/* SDIO-specific OCR */
	u32			ocr_avail_sd;	/* SD-specific OCR */
	u32			ocr_avail_mmc;	/* MMC-specific OCR */
	struct notifier_block	pm_notify;

#define MMC_VDD_165_195		0x00000080	/* VDD voltage 1.65 - 1.95 */
#define MMC_VDD_20_21		0x00000100	/* VDD voltage 2.0 ~ 2.1 */
#define MMC_VDD_21_22		0x00000200	/* VDD voltage 2.1 ~ 2.2 */
#define MMC_VDD_22_23		0x00000400	/* VDD voltage 2.2 ~ 2.3 */
#define MMC_VDD_23_24		0x00000800	/* VDD voltage 2.3 ~ 2.4 */
#define MMC_VDD_24_25		0x00001000	/* VDD voltage 2.4 ~ 2.5 */
#define MMC_VDD_25_26		0x00002000	/* VDD voltage 2.5 ~ 2.6 */
#define MMC_VDD_26_27		0x00004000	/* VDD voltage 2.6 ~ 2.7 */
#define MMC_VDD_27_28		0x00008000	/* VDD voltage 2.7 ~ 2.8 */
#define MMC_VDD_28_29		0x00010000	/* VDD voltage 2.8 ~ 2.9 */
#define MMC_VDD_29_30		0x00020000	/* VDD voltage 2.9 ~ 3.0 */
#define MMC_VDD_30_31		0x00040000	/* VDD voltage 3.0 ~ 3.1 */
#define MMC_VDD_31_32		0x00080000	/* VDD voltage 3.1 ~ 3.2 */
#define MMC_VDD_32_33		0x00100000	/* VDD voltage 3.2 ~ 3.3 */
#define MMC_VDD_33_34		0x00200000	/* VDD voltage 3.3 ~ 3.4 */
#define MMC_VDD_34_35		0x00400000	/* VDD voltage 3.4 ~ 3.5 */
#define MMC_VDD_35_36		0x00800000	/* VDD voltage 3.5 ~ 3.6 */

	unsigned long		caps;		/* Host capabilities */

#define MMC_CAP_4_BIT_DATA	(1 << 0)	/* Can the host do 4 bit transfers */
#define MMC_CAP_MMC_HIGHSPEED	(1 << 1)	/* Can do MMC high-speed timing */
#define MMC_CAP_SD_HIGHSPEED	(1 << 2)	/* Can do SD high-speed timing */
#define MMC_CAP_SDIO_IRQ	(1 << 3)	/* Can signal pending SDIO IRQs */
#define MMC_CAP_SPI		(1 << 4)	/* Talks only SPI protocols */
#define MMC_CAP_NEEDS_POLL	(1 << 5)	/* Needs polling for card-detection */
#define MMC_CAP_8_BIT_DATA	(1 << 6)	/* Can the host do 8 bit transfers */
#define MMC_CAP_DISABLE		(1 << 7)	/* Can the host be disabled */
#define MMC_CAP_NONREMOVABLE	(1 << 8)	/* Nonremovable e.g. eMMC */
#define MMC_CAP_WAIT_WHILE_BUSY	(1 << 9)	/* Waits while card is busy */
#define MMC_CAP_ERASE		(1 << 10)	/* Allow erase/trim commands */
#define MMC_CAP_1_8V_DDR	(1 << 11)	/* can support */
						/* DDR mode at 1.8V */
#define MMC_CAP_1_2V_DDR	(1 << 12)	/* can support */
						/* DDR mode at 1.2V */
#define MMC_CAP_POWER_OFF_CARD	(1 << 13)	/* Can power off after boot */
#define MMC_CAP_BUS_WIDTH_TEST	(1 << 14)	/* CMD14/CMD19 bus width ok */
#define MMC_CAP_UHS_SDR12	(1 << 15)	/* Host supports UHS SDR12 mode */
#define MMC_CAP_UHS_SDR25	(1 << 16)	/* Host supports UHS SDR25 mode */
#define MMC_CAP_UHS_SDR50	(1 << 17)	/* Host supports UHS SDR50 mode */
#define MMC_CAP_UHS_SDR104	(1 << 18)	/* Host supports UHS SDR104 mode */
#define MMC_CAP_UHS_DDR50	(1 << 19)	/* Host supports UHS DDR50 mode */
#define MMC_CAP_SET_XPC_330	(1 << 20)	/* Host supports >150mA current at 3.3V */
#define MMC_CAP_SET_XPC_300	(1 << 21)	/* Host supports >150mA current at 3.0V */
#define MMC_CAP_SET_XPC_180	(1 << 22)	/* Host supports >150mA current at 1.8V */
#define MMC_CAP_DRIVER_TYPE_A	(1 << 23)	/* Host supports Driver Type A */
#define MMC_CAP_DRIVER_TYPE_C	(1 << 24)	/* Host supports Driver Type C */
#define MMC_CAP_DRIVER_TYPE_D	(1 << 25)	/* Host supports Driver Type D */
#define MMC_CAP_MAX_CURRENT_200	(1 << 26)	/* Host max current limit is 200mA */
#define MMC_CAP_MAX_CURRENT_400	(1 << 27)	/* Host max current limit is 400mA */
#define MMC_CAP_MAX_CURRENT_600	(1 << 28)	/* Host max current limit is 600mA */
#define MMC_CAP_MAX_CURRENT_800	(1 << 29)	/* Host max current limit is 800mA */
#define MMC_CAP_CMD23		(1 << 30)	/* CMD23 supported. */

	mmc_pm_flag_t		pm_caps;	/* supported pm features */

#ifdef CONFIG_MMC_CLKGATE
	int			clk_requests;	/* internal reference counter */
	unsigned int		clk_delay;	/* number of MCI clk hold cycles */
	bool			clk_gated;	/* clock gated */
	struct work_struct	clk_gate_work; /* delayed clock gate */
	unsigned int		clk_old;	/* old clock value cache */
	spinlock_t		clk_lock;	/* lock for clk fields */
	struct mutex		clk_gate_mutex;	/* mutex for clock gating */
#endif

	/* host specific block data */
	unsigned int		max_seg_size;	/* see blk_queue_max_segment_size */
	unsigned short		max_segs;	/* see blk_queue_max_segments */
	unsigned short		unused;
	unsigned int		max_req_size;	/* maximum number of bytes in one req */
	unsigned int		max_blk_size;	/* maximum size of one mmc block */
	unsigned int		max_blk_count;	/* maximum number of blocks in one req */
	unsigned int		tuning_min;
	unsigned int		tuning_max;
	unsigned int		tuning_step;
	unsigned int		max_discard_to;	/* max. discard timeout in ms */

	/* private data */
	spinlock_t		lock;		/* lock for claim and bus ops */

	struct mmc_ios		ios;		/* current io bus settings */
	u32			ocr;		/* the current OCR setting */

	/* group bitfields together to minimize padding */
	unsigned int		use_spi_crc:1;
	unsigned int		claimed:1;	/* host exclusively claimed */
	unsigned int		bus_dead:1;	/* bus has been released */
#ifdef CONFIG_MMC_DEBUG
	unsigned int		removed:1;	/* host is being removed */
#endif

	/* Only used with MMC_CAP_DISABLE */
	int			enabled;	/* host is enabled */
	int			rescan_disable;	/* disable card detection */
	int			nesting_cnt;	/* "enable" nesting count */
	int			en_dis_recurs;	/* detect recursion */
	unsigned int		disable_delay;	/* disable delay in msecs */
	struct delayed_work	disable;	/* disabling work */

	struct mmc_card		*card;		/* device attached to this host */

	wait_queue_head_t	wq;
	struct task_struct	*claimer;	/* task that has host claimed */
	int			claim_cnt;	/* "claim" nesting count */

	struct delayed_work	detect;
	struct wake_lock	detect_wake_lock;

	const struct mmc_bus_ops *bus_ops;	/* current bus driver */
	unsigned int		bus_refs;	/* reference counter */

	unsigned int		bus_resume_flags;
#define MMC_BUSRESUME_MANUAL_RESUME	(1 << 0)
#define MMC_BUSRESUME_NEEDS_RESUME	(1 << 1)

	unsigned int		sdio_irqs;
	struct task_struct	*sdio_irq_thread;
	bool			sdio_irq_pending;
	atomic_t		sdio_irq_thread_abort;

	mmc_pm_flag_t		pm_flags;	/* requested pm features */

#ifdef CONFIG_LEDS_TRIGGERS
	struct led_trigger	*led;		/* activity led */
#endif

#ifdef CONFIG_REGULATOR
	bool			regulator_enabled; /* regulator state */
#endif

	struct dentry		*debugfs_root;

<<<<<<< HEAD
#ifdef CONFIG_MMC_EMBEDDED_SDIO
	struct {
		struct sdio_cis			*cis;
		struct sdio_cccr		*cccr;
		struct sdio_embedded_func	*funcs;
		int				num_funcs;
	} embedded_sdio_data;
#endif
=======
>>>>>>> cf309506
	struct mmc_async_req	*areq;		/* active async req */

	unsigned long		private[0] ____cacheline_aligned;
};

extern struct mmc_host *mmc_alloc_host(int extra, struct device *);
extern int mmc_add_host(struct mmc_host *);
extern void mmc_remove_host(struct mmc_host *);
extern void mmc_free_host(struct mmc_host *);

#ifdef CONFIG_MMC_EMBEDDED_SDIO
extern void mmc_set_embedded_sdio_data(struct mmc_host *host,
				       struct sdio_cis *cis,
				       struct sdio_cccr *cccr,
				       struct sdio_embedded_func *funcs,
				       int num_funcs);
#endif

static inline void *mmc_priv(struct mmc_host *host)
{
	return (void *)host->private;
}

#define mmc_host_is_spi(host)	((host)->caps & MMC_CAP_SPI)

#define mmc_dev(x)	((x)->parent)
#define mmc_classdev(x)	(&(x)->class_dev)
#define mmc_hostname(x)	(dev_name(&(x)->class_dev))
#define mmc_bus_needs_resume(host) ((host)->bus_resume_flags & MMC_BUSRESUME_NEEDS_RESUME)
#define mmc_bus_manual_resume(host) ((host)->bus_resume_flags & MMC_BUSRESUME_MANUAL_RESUME)

static inline void mmc_set_bus_resume_policy(struct mmc_host *host, int manual)
{
	if (manual)
		host->bus_resume_flags |= MMC_BUSRESUME_MANUAL_RESUME;
	else
		host->bus_resume_flags &= ~MMC_BUSRESUME_MANUAL_RESUME;
}

extern int mmc_resume_bus(struct mmc_host *host);

extern int mmc_suspend_host(struct mmc_host *);
extern int mmc_resume_host(struct mmc_host *);

extern int mmc_power_save_host(struct mmc_host *host);
extern int mmc_power_restore_host(struct mmc_host *host);

extern void mmc_detect_change(struct mmc_host *, unsigned long delay);
extern void mmc_request_done(struct mmc_host *, struct mmc_request *);

static inline void mmc_signal_sdio_irq(struct mmc_host *host)
{
	host->ops->enable_sdio_irq(host, 0);
	host->sdio_irq_pending = true;
	wake_up_process(host->sdio_irq_thread);
}

struct regulator;

#ifdef CONFIG_REGULATOR
int mmc_regulator_get_ocrmask(struct regulator *supply);
int mmc_regulator_set_ocr(struct mmc_host *mmc,
			struct regulator *supply,
			unsigned short vdd_bit);
#else
static inline int mmc_regulator_get_ocrmask(struct regulator *supply)
{
	return 0;
}

static inline int mmc_regulator_set_ocr(struct mmc_host *mmc,
				 struct regulator *supply,
				 unsigned short vdd_bit)
{
	return 0;
}
#endif

int mmc_card_awake(struct mmc_host *host);
int mmc_card_sleep(struct mmc_host *host);
int mmc_card_can_sleep(struct mmc_host *host);

int mmc_host_enable(struct mmc_host *host);
int mmc_host_disable(struct mmc_host *host);
int mmc_host_lazy_disable(struct mmc_host *host);
int mmc_pm_notify(struct notifier_block *notify_block, unsigned long, void *);

static inline void mmc_set_disable_delay(struct mmc_host *host,
					 unsigned int disable_delay)
{
	host->disable_delay = disable_delay;
}

/* Module parameter */
extern int mmc_assume_removable;

static inline int mmc_card_is_removable(struct mmc_host *host)
{
	return !(host->caps & MMC_CAP_NONREMOVABLE) && mmc_assume_removable;
}

static inline int mmc_card_keep_power(struct mmc_host *host)
{
	return host->pm_flags & MMC_PM_KEEP_POWER;
}

static inline int mmc_card_wake_sdio_irq(struct mmc_host *host)
{
	return host->pm_flags & MMC_PM_WAKE_SDIO_IRQ;
}

static inline int mmc_host_cmd23(struct mmc_host *host)
{
	return host->caps & MMC_CAP_CMD23;
}
#endif
<|MERGE_RESOLUTION|>--- conflicted
+++ resolved
@@ -314,7 +314,6 @@
 
 	struct dentry		*debugfs_root;
 
-<<<<<<< HEAD
 #ifdef CONFIG_MMC_EMBEDDED_SDIO
 	struct {
 		struct sdio_cis			*cis;
@@ -323,8 +322,6 @@
 		int				num_funcs;
 	} embedded_sdio_data;
 #endif
-=======
->>>>>>> cf309506
 	struct mmc_async_req	*areq;		/* active async req */
 
 	unsigned long		private[0] ____cacheline_aligned;
