--- conflicted
+++ resolved
@@ -130,14 +130,11 @@
 	 * is disconnected with Host.
 	 */
 	void (*dr_discharge_line) (bool);
-<<<<<<< HEAD
-=======
 	/* only set it when vbus lower very slow during OTG switch */
 	bool need_discharge_vbus;
 	void (*platform_rh_suspend)(struct fsl_usb2_platform_data *);
 	void (*platform_rh_resume)(struct fsl_usb2_platform_data *);
 	void (*platform_set_disconnect_det)(struct fsl_usb2_platform_data *, bool);
->>>>>>> f53c766e
 
 	struct fsl_usb2_wakeup_platform_data *wakeup_pdata;
 	struct platform_device *pdev;
